--- conflicted
+++ resolved
@@ -137,7 +137,6 @@
     rtrigger:
       type: integer
       default: 18 # w
-<<<<<<< HEAD
   keyboard_sbc_scancode_map:
     eject:
       type: integer
@@ -286,7 +285,6 @@
     middle_pedal:
       type: integer
       default: 22 # s
-=======
   gamepad_mappings:
     type: array
     items:
@@ -372,7 +370,6 @@
         invert_axis_right_y:
           type: bool
           default: false
->>>>>>> e8b69b67
 
 display:
   renderer:
