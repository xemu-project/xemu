pfiles = [
  'controller_mask.png',
<<<<<<< HEAD
  'arcade_stick_mask.png',
=======
  'controller_mask_s.png',
>>>>>>> 191bc40f
  'xmu_mask.png',
  'logo_sdf.png',
  'xemu_64x64.png',
  'abxy.ttf',
  'Roboto-Medium.ttf',
  'RobotoCondensed-Regular.ttf',
  'font_awesome_6_1_1_solid.otf',
]

libpfile_targets = []

foreach e : pfiles
  t = custom_target('@0@.[ch]'.format(e),
                    output: ['@0@.c'.format(e), '@0@.h'.format(e)],
                    input: files('@0@'.format(e)),
                    command: [packfile, '@INPUT@', '@OUTPUT0@', '@OUTPUT1@'])
  libpfile_targets += t[0]
  genh += t[1]
endforeach

libpfile = static_library('pdata', libpfile_targets,
                          name_suffix: 'fa')
common_ss.add(declare_dependency(link_whole: libpfile))<|MERGE_RESOLUTION|>--- conflicted
+++ resolved
@@ -1,10 +1,7 @@
 pfiles = [
   'controller_mask.png',
-<<<<<<< HEAD
+  'controller_mask_s.png',
   'arcade_stick_mask.png',
-=======
-  'controller_mask_s.png',
->>>>>>> 191bc40f
   'xmu_mask.png',
   'logo_sdf.png',
   'xemu_64x64.png',
