--- conflicted
+++ resolved
@@ -163,8 +163,6 @@
     return buffer;
 }
 
-<<<<<<< HEAD
-=======
 
 #ifdef _WIN32
 void *memmem(const void *haystack, int haystack_size, const void *needle, int needle_size)
@@ -196,7 +194,6 @@
 }
 #endif
 
->>>>>>> 9d627974
 /* simple memory search for a byte sequence. The sequence is generated from
  * a numeric value to look for in guest memory, or from a string.
  */
