--- conflicted
+++ resolved
@@ -883,9 +883,7 @@
     return env->fpuc;
 }
 
-<<<<<<< HEAD
 #ifndef USE_HARD_FPU
-=======
 static void set_x86_rounding_mode(unsigned mode, float_status *status)
 {
     static FloatRoundMode x86_round_mode[4] = {
@@ -898,7 +896,6 @@
     set_float_rounding_mode(x86_round_mode[mode], status);
 }
 
->>>>>>> b67b00e6
 void update_fp_status(CPUX86State *env)
 {
     int rnd_mode;
@@ -2703,25 +2700,8 @@
     do_frstor(env, ptr, data32, GETPC());
 }
 
-<<<<<<< HEAD
-
 #ifndef USE_HARD_FPU
 
-
-#if defined(CONFIG_USER_ONLY)
-void cpu_x86_fsave(CPUX86State *env, target_ulong ptr, int data32)
-{
-    do_fsave(env, ptr, data32, 0);
-}
-
-void cpu_x86_frstor(CPUX86State *env, target_ulong ptr, int data32)
-{
-    do_frstor(env, ptr, data32, 0);
-}
-#endif
-
-=======
->>>>>>> b67b00e6
 #define XO(X)  offsetof(X86XSaveArea, X)
 
 static void do_xsave_fpu(CPUX86State *env, target_ulong ptr, uintptr_t ra)
@@ -3334,10 +3314,8 @@
 
 #define SHIFT 1
 #include "ops_sse.h"
-<<<<<<< HEAD
-#endif
-=======
 
 #define SHIFT 2
 #include "ops_sse.h"
->>>>>>> b67b00e6
+
+#endif