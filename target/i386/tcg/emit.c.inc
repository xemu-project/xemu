/*
 * New-style TCG opcode generator for i386 instructions
 *
 *  Copyright (c) 2022 Red Hat, Inc.
 *
 * Author: Paolo Bonzini <pbonzini@redhat.com>
 *
 * This library is free software; you can redistribute it and/or
 * modify it under the terms of the GNU Lesser General Public
 * License as published by the Free Software Foundation; either
 * version 2.1 of the License, or (at your option) any later version.
 *
 * This library is distributed in the hope that it will be useful,
 * but WITHOUT ANY WARRANTY; without even the implied warranty of
 * MERCHANTABILITY or FITNESS FOR A PARTICULAR PURPOSE.  See the GNU
 * Lesser General Public License for more details.
 *
 * You should have received a copy of the GNU Lesser General Public
 * License along with this library; if not, see <http://www.gnu.org/licenses/>.
 */

/*
 * Sometimes, knowing what the backend has can produce better code.
 * The exact opcode to check depends on 32- vs. 64-bit.
 */
#ifdef TARGET_X86_64
#define TCG_TARGET_HAS_extract2_tl      TCG_TARGET_HAS_extract2_i64
#define TCG_TARGET_deposit_tl_valid     TCG_TARGET_deposit_i64_valid
#define TCG_TARGET_extract_tl_valid     TCG_TARGET_extract_i64_valid
#else
#define TCG_TARGET_HAS_extract2_tl      TCG_TARGET_HAS_extract2_i32
#define TCG_TARGET_deposit_tl_valid     TCG_TARGET_deposit_i32_valid
#define TCG_TARGET_extract_tl_valid     TCG_TARGET_extract_i32_valid
#endif

#define MMX_OFFSET(reg)                        \
  ({ assert((reg) >= 0 && (reg) <= 7);         \
     offsetof(CPUX86State, fpregs[reg].mmx); })

#define ZMM_OFFSET(reg)                        \
  ({ assert((reg) >= 0 && (reg) <= 15);        \
     offsetof(CPUX86State, xmm_regs[reg]); })

typedef void (*SSEFunc_i_ep)(TCGv_i32 val, TCGv_ptr env, TCGv_ptr reg);
typedef void (*SSEFunc_l_ep)(TCGv_i64 val, TCGv_ptr env, TCGv_ptr reg);
typedef void (*SSEFunc_0_epp)(TCGv_ptr env, TCGv_ptr reg_a, TCGv_ptr reg_b);
typedef void (*SSEFunc_0_eppp)(TCGv_ptr env, TCGv_ptr reg_a, TCGv_ptr reg_b,
                               TCGv_ptr reg_c);
typedef void (*SSEFunc_0_epppp)(TCGv_ptr env, TCGv_ptr reg_a, TCGv_ptr reg_b,
                                TCGv_ptr reg_c, TCGv_ptr reg_d);
typedef void (*SSEFunc_0_eppi)(TCGv_ptr env, TCGv_ptr reg_a, TCGv_ptr reg_b,
                               TCGv_i32 val);
typedef void (*SSEFunc_0_epppi)(TCGv_ptr env, TCGv_ptr reg_a, TCGv_ptr reg_b,
                                TCGv_ptr reg_c, TCGv_i32 val);
typedef void (*SSEFunc_0_ppi)(TCGv_ptr reg_a, TCGv_ptr reg_b, TCGv_i32 val);
typedef void (*SSEFunc_0_pppi)(TCGv_ptr reg_a, TCGv_ptr reg_b, TCGv_ptr reg_c,
                               TCGv_i32 val);
typedef void (*SSEFunc_0_eppt)(TCGv_ptr env, TCGv_ptr reg_a, TCGv_ptr reg_b,
                               TCGv val);
typedef void (*SSEFunc_0_epppti)(TCGv_ptr env, TCGv_ptr reg_a, TCGv_ptr reg_b,
                                 TCGv_ptr reg_c, TCGv a0, TCGv_i32 scale);
typedef void (*SSEFunc_0_eppppi)(TCGv_ptr env, TCGv_ptr reg_a, TCGv_ptr reg_b,
                                  TCGv_ptr reg_c, TCGv_ptr reg_d, TCGv_i32 flags);
typedef void (*SSEFunc_0_eppppii)(TCGv_ptr env, TCGv_ptr reg_a, TCGv_ptr reg_b,
                                  TCGv_ptr reg_c, TCGv_ptr reg_d, TCGv_i32 even,
                                  TCGv_i32 odd);

static void gen_JMP_m(DisasContext *s, X86DecodedInsn *decode);
static void gen_JMP(DisasContext *s, X86DecodedInsn *decode);

static inline TCGv_i32 tcg_constant8u_i32(uint8_t val)
{
    return tcg_constant_i32(val);
}

static void gen_NM_exception(DisasContext *s)
{
    gen_exception(s, EXCP07_PREX);
}

static void gen_lea_modrm(DisasContext *s, X86DecodedInsn *decode)
{
    AddressParts *mem = &decode->mem;
    TCGv ea;

    ea = gen_lea_modrm_1(s, *mem, decode->e.vex_class == 12);
    if (decode->e.special == X86_SPECIAL_BitTest) {
        MemOp ot = decode->op[1].ot;
        int poslen = 8 << ot;
        int opn = decode->op[2].n;
        TCGv ofs = tcg_temp_new();

        /* Extract memory displacement from the second operand.  */
        assert(decode->op[2].unit == X86_OP_INT && decode->op[2].ot != MO_8);
        tcg_gen_sextract_tl(ofs, cpu_regs[opn], 3, poslen - 3);
        tcg_gen_andi_tl(ofs, ofs, -1 << ot);
        tcg_gen_add_tl(s->A0, ea, ofs);
        ea = s->A0;
    }

    gen_lea_v_seg(s, ea, mem->def_seg, s->override);
}

static inline int mmx_offset(MemOp ot)
{
    switch (ot) {
    case MO_8:
        return offsetof(MMXReg, MMX_B(0));
    case MO_16:
        return offsetof(MMXReg, MMX_W(0));
    case MO_32:
        return offsetof(MMXReg, MMX_L(0));
    case MO_64:
        return offsetof(MMXReg, MMX_Q(0));
    default:
        g_assert_not_reached();
    }
}

static inline int xmm_offset(MemOp ot)
{
    switch (ot) {
    case MO_8:
        return offsetof(ZMMReg, ZMM_B(0));
    case MO_16:
        return offsetof(ZMMReg, ZMM_W(0));
    case MO_32:
        return offsetof(ZMMReg, ZMM_L(0));
    case MO_64:
        return offsetof(ZMMReg, ZMM_Q(0));
    case MO_128:
        return offsetof(ZMMReg, ZMM_X(0));
    case MO_256:
        return offsetof(ZMMReg, ZMM_Y(0));
    default:
        g_assert_not_reached();
    }
}

static int vector_reg_offset(X86DecodedOp *op)
{
    assert(op->unit == X86_OP_MMX || op->unit == X86_OP_SSE);

    if (op->unit == X86_OP_MMX) {
        return op->offset - mmx_offset(op->ot);
    } else {
        return op->offset - xmm_offset(op->ot);
    }
}

static int vector_elem_offset(X86DecodedOp *op, MemOp ot, int n)
{
    int base_ofs = vector_reg_offset(op);
    switch(ot) {
    case MO_8:
        if (op->unit == X86_OP_MMX) {
            return base_ofs + offsetof(MMXReg, MMX_B(n));
        } else {
            return base_ofs + offsetof(ZMMReg, ZMM_B(n));
        }
    case MO_16:
        if (op->unit == X86_OP_MMX) {
            return base_ofs + offsetof(MMXReg, MMX_W(n));
        } else {
            return base_ofs + offsetof(ZMMReg, ZMM_W(n));
        }
    case MO_32:
        if (op->unit == X86_OP_MMX) {
            return base_ofs + offsetof(MMXReg, MMX_L(n));
        } else {
            return base_ofs + offsetof(ZMMReg, ZMM_L(n));
        }
    case MO_64:
        if (op->unit == X86_OP_MMX) {
            return base_ofs;
        } else {
            return base_ofs + offsetof(ZMMReg, ZMM_Q(n));
        }
    case MO_128:
        assert(op->unit == X86_OP_SSE);
        return base_ofs + offsetof(ZMMReg, ZMM_X(n));
    case MO_256:
        assert(op->unit == X86_OP_SSE);
        return base_ofs + offsetof(ZMMReg, ZMM_Y(n));
    default:
        g_assert_not_reached();
    }
}

static void compute_mmx_offset(X86DecodedOp *op)
{
    if (!op->has_ea) {
        op->offset = MMX_OFFSET(op->n) + mmx_offset(op->ot);
    } else {
        op->offset = offsetof(CPUX86State, mmx_t0) + mmx_offset(op->ot);
    }
}

static void compute_xmm_offset(X86DecodedOp *op)
{
    if (!op->has_ea) {
        op->offset = ZMM_OFFSET(op->n) + xmm_offset(op->ot);
    } else {
        op->offset = offsetof(CPUX86State, xmm_t0) + xmm_offset(op->ot);
    }
}

static void gen_load_sse(DisasContext *s, TCGv temp, MemOp ot, int dest_ofs, bool aligned)
{
    switch(ot) {
    case MO_8:
        gen_op_ld_v(s, MO_8, temp, s->A0);
        tcg_gen_st8_tl(temp, tcg_env, dest_ofs);
        break;
    case MO_16:
        gen_op_ld_v(s, MO_16, temp, s->A0);
        tcg_gen_st16_tl(temp, tcg_env, dest_ofs);
        break;
    case MO_32:
        gen_op_ld_v(s, MO_32, temp, s->A0);
        tcg_gen_st32_tl(temp, tcg_env, dest_ofs);
        break;
    case MO_64:
        gen_ldq_env_A0(s, dest_ofs);
        break;
    case MO_128:
        gen_ldo_env_A0(s, dest_ofs, aligned);
        break;
    case MO_256:
        gen_ldy_env_A0(s, dest_ofs, aligned);
        break;
    default:
        g_assert_not_reached();
    }
}

static bool sse_needs_alignment(DisasContext *s, X86DecodedInsn *decode, MemOp ot)
{
    switch (decode->e.vex_class) {
    case 2:
    case 4:
        if ((s->prefix & PREFIX_VEX) ||
            decode->e.vex_special == X86_VEX_SSEUnaligned) {
            /* MOST legacy SSE instructions require aligned memory operands, but not all.  */
            return false;
        }
        /* fall through */
    case 1:
        return ot >= MO_128;

    default:
        return false;
    }
}

static void gen_load(DisasContext *s, X86DecodedInsn *decode, int opn, TCGv v)
{
    X86DecodedOp *op = &decode->op[opn];

    switch (op->unit) {
    case X86_OP_SKIP:
        return;
    case X86_OP_SEG:
        tcg_gen_ld32u_tl(v, tcg_env,
                         offsetof(CPUX86State,segs[op->n].selector));
        break;
#ifndef CONFIG_USER_ONLY
    case X86_OP_CR:
        if (op->n == 8) {
            translator_io_start(&s->base);
            gen_helper_read_cr8(v, tcg_env);
        } else {
            tcg_gen_ld_tl(v, tcg_env, offsetof(CPUX86State, cr[op->n]));
        }
        break;
    case X86_OP_DR:
        /* CR4.DE tested in the helper.  */
        gen_helper_get_dr(v, tcg_env, tcg_constant_i32(op->n));
        break;
#endif
    case X86_OP_INT:
        if (op->has_ea) {
            if (v == s->T0 && decode->e.special == X86_SPECIAL_SExtT0) {
                gen_op_ld_v(s, op->ot | MO_SIGN, v, s->A0);
            } else {
                gen_op_ld_v(s, op->ot, v, s->A0);
            }

        } else if (op->ot == MO_8 && byte_reg_is_xH(s, op->n)) {
            if (v == s->T0 && decode->e.special == X86_SPECIAL_SExtT0) {
                tcg_gen_sextract_tl(v, cpu_regs[op->n - 4], 8, 8);
            } else {
                tcg_gen_extract_tl(v, cpu_regs[op->n - 4], 8, 8);
            }

        } else if (op->ot < MO_TL && v == s->T0 &&
                   (decode->e.special == X86_SPECIAL_SExtT0 ||
                    decode->e.special == X86_SPECIAL_ZExtT0)) {
            if (decode->e.special == X86_SPECIAL_SExtT0) {
                tcg_gen_ext_tl(v, cpu_regs[op->n], op->ot | MO_SIGN);
            } else {
                tcg_gen_ext_tl(v, cpu_regs[op->n], op->ot);
            }

        } else {
            tcg_gen_mov_tl(v, cpu_regs[op->n]);
        }
        break;
    case X86_OP_IMM:
        tcg_gen_movi_tl(v, op->imm);
        break;

    case X86_OP_MMX:
        compute_mmx_offset(op);
        goto load_vector;

    case X86_OP_SSE:
        compute_xmm_offset(op);
    load_vector:
        if (op->has_ea) {
            bool aligned = sse_needs_alignment(s, decode, op->ot);
            gen_load_sse(s, v, op->ot, op->offset, aligned);
        }
        break;

    default:
        g_assert_not_reached();
    }
}

static TCGv_ptr op_ptr(X86DecodedInsn *decode, int opn)
{
    X86DecodedOp *op = &decode->op[opn];

    assert(op->unit == X86_OP_MMX || op->unit == X86_OP_SSE);
    if (op->v_ptr) {
        return op->v_ptr;
    }
    op->v_ptr = tcg_temp_new_ptr();

    /* The temporary points to the MMXReg or ZMMReg.  */
    tcg_gen_addi_ptr(op->v_ptr, tcg_env, vector_reg_offset(op));
    return op->v_ptr;
}

#define OP_PTR0 op_ptr(decode, 0)
#define OP_PTR1 op_ptr(decode, 1)
#define OP_PTR2 op_ptr(decode, 2)

static void gen_writeback(DisasContext *s, X86DecodedInsn *decode, int opn, TCGv v)
{
    X86DecodedOp *op = &decode->op[opn];
    switch (op->unit) {
    case X86_OP_SKIP:
        break;
    case X86_OP_SEG:
        /* Note that gen_movl_seg takes care of interrupt shadow and TF.  */
        gen_movl_seg(s, op->n, s->T0);
        break;
    case X86_OP_INT:
        if (op->has_ea) {
            gen_op_st_v(s, op->ot, v, s->A0);
        } else {
            gen_op_mov_reg_v(s, op->ot, op->n, v);
        }
        break;
    case X86_OP_MMX:
        break;
    case X86_OP_SSE:
        if (!op->has_ea && (s->prefix & PREFIX_VEX) && op->ot <= MO_128) {
            tcg_gen_gvec_dup_imm(MO_64,
                                 offsetof(CPUX86State, xmm_regs[op->n].ZMM_X(1)),
                                 16, 16, 0);
        }
        break;
#ifndef CONFIG_USER_ONLY
    case X86_OP_CR:
        if (op->n == 8) {
            translator_io_start(&s->base);
        }
        gen_helper_write_crN(tcg_env, tcg_constant_i32(op->n), v);
        s->base.is_jmp = DISAS_EOB_NEXT;
        break;
    case X86_OP_DR:
        /* CR4.DE tested in the helper.  */
        gen_helper_set_dr(tcg_env, tcg_constant_i32(op->n), v);
        s->base.is_jmp = DISAS_EOB_NEXT;
        break;
#endif
    default:
        g_assert_not_reached();
    }
    op->unit = X86_OP_SKIP;
}

static inline int vector_len(DisasContext *s, X86DecodedInsn *decode)
{
    if (decode->e.special == X86_SPECIAL_MMX &&
        !(s->prefix & (PREFIX_DATA | PREFIX_REPZ | PREFIX_REPNZ))) {
        return 8;
    }
    return s->vex_l ? 32 : 16;
}

static void prepare_update1_cc(X86DecodedInsn *decode, DisasContext *s, CCOp op)
{
    decode->cc_dst = s->T0;
    decode->cc_op = op;
}

static void prepare_update2_cc(X86DecodedInsn *decode, DisasContext *s, CCOp op)
{
    decode->cc_src = s->T1;
    decode->cc_dst = s->T0;
    decode->cc_op = op;
}

static void prepare_update_cc_incdec(X86DecodedInsn *decode, DisasContext *s, CCOp op)
{
    gen_compute_eflags_c(s, s->T1);
    prepare_update2_cc(decode, s, op);
}

static void prepare_update3_cc(X86DecodedInsn *decode, DisasContext *s, CCOp op, TCGv reg)
{
    decode->cc_src2 = reg;
    decode->cc_src = s->T1;
    decode->cc_dst = s->T0;
    decode->cc_op = op;
}

/* Set up decode->cc_* to modify CF while keeping other flags unchanged.  */
static void prepare_update_cf(X86DecodedInsn *decode, DisasContext *s, TCGv cf)
{
    switch (s->cc_op) {
    case CC_OP_ADOX:
    case CC_OP_ADCOX:
        decode->cc_src2 = cpu_cc_src2;
        decode->cc_src = cpu_cc_src;
        decode->cc_op = CC_OP_ADCOX;
        break;

    case CC_OP_EFLAGS:
    case CC_OP_ADCX:
        decode->cc_src = cpu_cc_src;
        decode->cc_op = CC_OP_ADCX;
        break;

    default:
        decode->cc_src = tcg_temp_new();
        gen_mov_eflags(s, decode->cc_src);
        decode->cc_op = CC_OP_ADCX;
        break;
    }
    decode->cc_dst = cf;
}

static void gen_store_sse(DisasContext *s, X86DecodedInsn *decode, int src_ofs)
{
    MemOp ot = decode->op[0].ot;
    int vec_len = vector_len(s, decode);
    bool aligned = sse_needs_alignment(s, decode, ot);

    if (!decode->op[0].has_ea) {
        tcg_gen_gvec_mov(MO_64, decode->op[0].offset, src_ofs, vec_len, vec_len);
        return;
    }

    switch (ot) {
    case MO_64:
        gen_stq_env_A0(s, src_ofs);
        break;
    case MO_128:
        gen_sto_env_A0(s, src_ofs, aligned);
        break;
    case MO_256:
        gen_sty_env_A0(s, src_ofs, aligned);
        break;
    default:
        g_assert_not_reached();
    }
}

static void gen_helper_pavgusb(TCGv_ptr env, TCGv_ptr reg_a, TCGv_ptr reg_b)
{
    gen_helper_pavgb_mmx(env, reg_a, reg_a, reg_b);
}

#define FN_3DNOW_MOVE ((SSEFunc_0_epp) (uintptr_t) 1)
static const SSEFunc_0_epp fns_3dnow[] = {
    [0x0c] = gen_helper_pi2fw,
    [0x0d] = gen_helper_pi2fd,
    [0x1c] = gen_helper_pf2iw,
    [0x1d] = gen_helper_pf2id,
    [0x8a] = gen_helper_pfnacc,
    [0x8e] = gen_helper_pfpnacc,
    [0x90] = gen_helper_pfcmpge,
    [0x94] = gen_helper_pfmin,
    [0x96] = gen_helper_pfrcp,
    [0x97] = gen_helper_pfrsqrt,
    [0x9a] = gen_helper_pfsub,
    [0x9e] = gen_helper_pfadd,
    [0xa0] = gen_helper_pfcmpgt,
    [0xa4] = gen_helper_pfmax,
    [0xa6] = FN_3DNOW_MOVE, /* PFRCPIT1; no need to actually increase precision */
    [0xa7] = FN_3DNOW_MOVE, /* PFRSQIT1 */
    [0xb6] = FN_3DNOW_MOVE, /* PFRCPIT2 */
    [0xaa] = gen_helper_pfsubr,
    [0xae] = gen_helper_pfacc,
    [0xb0] = gen_helper_pfcmpeq,
    [0xb4] = gen_helper_pfmul,
    [0xb7] = gen_helper_pmulhrw_mmx,
    [0xbb] = gen_helper_pswapd,
    [0xbf] = gen_helper_pavgusb,
};

static void gen_3dnow(DisasContext *s, X86DecodedInsn *decode)
{
    uint8_t b = decode->immediate;
    SSEFunc_0_epp fn = b < ARRAY_SIZE(fns_3dnow) ? fns_3dnow[b] : NULL;

    if (!fn) {
        gen_illegal_opcode(s);
        return;
    }
    if (s->flags & HF_TS_MASK) {
        gen_NM_exception(s);
        return;
    }
    if (s->flags & HF_EM_MASK) {
        gen_illegal_opcode(s);
        return;
    }

<<<<<<< HEAD
    gen_enter_mmx(s);
=======
    gen_helper_enter_mmx(tcg_env);
>>>>>>> ae35f033
    if (fn == FN_3DNOW_MOVE) {
       tcg_gen_ld_i64(s->tmp1_i64, tcg_env, decode->op[1].offset);
       tcg_gen_st_i64(s->tmp1_i64, tcg_env, decode->op[0].offset);
    } else {
       fn(tcg_env, OP_PTR0, OP_PTR1);
    }
}

/*
 * 00 = v*ps Vps, Hps, Wpd
 * 66 = v*pd Vpd, Hpd, Wps
 * f3 = v*ss Vss, Hss, Wps
 * f2 = v*sd Vsd, Hsd, Wps
 */
static inline void gen_unary_fp_sse(DisasContext *s, X86DecodedInsn *decode,
                              SSEFunc_0_epp pd_xmm, SSEFunc_0_epp ps_xmm,
                              SSEFunc_0_epp pd_ymm, SSEFunc_0_epp ps_ymm,
                              SSEFunc_0_eppp sd, SSEFunc_0_eppp ss)
{
    if ((s->prefix & (PREFIX_REPZ | PREFIX_REPNZ)) != 0) {
        SSEFunc_0_eppp fn = s->prefix & PREFIX_REPZ ? ss : sd;
        if (!fn) {
            gen_illegal_opcode(s);
            return;
        }
        fn(tcg_env, OP_PTR0, OP_PTR1, OP_PTR2);
    } else {
        SSEFunc_0_epp ps, pd, fn;
        ps = s->vex_l ? ps_ymm : ps_xmm;
        pd = s->vex_l ? pd_ymm : pd_xmm;
        fn = s->prefix & PREFIX_DATA ? pd : ps;
        if (!fn) {
            gen_illegal_opcode(s);
            return;
        }
        fn(tcg_env, OP_PTR0, OP_PTR2);
    }
}
#define UNARY_FP_SSE(uname, lname)                                                 \
static void gen_##uname(DisasContext *s, X86DecodedInsn *decode)                   \
{                                                                                  \
    gen_unary_fp_sse(s, decode,                                                    \
                     gen_helper_##lname##pd_xmm,                                   \
                     gen_helper_##lname##ps_xmm,                                   \
                     gen_helper_##lname##pd_ymm,                                   \
                     gen_helper_##lname##ps_ymm,                                   \
                     gen_helper_##lname##sd,                                       \
                     gen_helper_##lname##ss);                                      \
}
UNARY_FP_SSE(VSQRT, sqrt)

/*
 * 00 = v*ps Vps, Hps, Wpd
 * 66 = v*pd Vpd, Hpd, Wps
 * f3 = v*ss Vss, Hss, Wps
 * f2 = v*sd Vsd, Hsd, Wps
 */
static inline void gen_fp_sse(DisasContext *s, X86DecodedInsn *decode,
                              SSEFunc_0_eppp pd_xmm, SSEFunc_0_eppp ps_xmm,
                              SSEFunc_0_eppp pd_ymm, SSEFunc_0_eppp ps_ymm,
                              SSEFunc_0_eppp sd, SSEFunc_0_eppp ss)
{
    SSEFunc_0_eppp ps, pd, fn;
    if ((s->prefix & (PREFIX_REPZ | PREFIX_REPNZ)) != 0) {
        fn = s->prefix & PREFIX_REPZ ? ss : sd;
    } else {
        ps = s->vex_l ? ps_ymm : ps_xmm;
        pd = s->vex_l ? pd_ymm : pd_xmm;
        fn = s->prefix & PREFIX_DATA ? pd : ps;
    }
    if (fn) {
        fn(tcg_env, OP_PTR0, OP_PTR1, OP_PTR2);
    } else {
        gen_illegal_opcode(s);
    }
}

#define FP_SSE(uname, lname)                                                       \
static void gen_##uname(DisasContext *s, X86DecodedInsn *decode)                   \
{                                                                                  \
    gen_fp_sse(s, decode,                                                          \
               gen_helper_##lname##pd_xmm,                                         \
               gen_helper_##lname##ps_xmm,                                         \
               gen_helper_##lname##pd_ymm,                                         \
               gen_helper_##lname##ps_ymm,                                         \
               gen_helper_##lname##sd,                                             \
               gen_helper_##lname##ss);                                            \
}
FP_SSE(VADD, add)
FP_SSE(VMUL, mul)
FP_SSE(VSUB, sub)
FP_SSE(VMIN, min)
FP_SSE(VDIV, div)
FP_SSE(VMAX, max)

#define FMA_SSE_PACKED(uname, ptr0, ptr1, ptr2, even, odd)                         \
static void gen_##uname##Px(DisasContext *s, X86DecodedInsn *decode)               \
{                                                                                  \
    SSEFunc_0_eppppii xmm = s->vex_w ? gen_helper_fma4pd_xmm : gen_helper_fma4ps_xmm; \
    SSEFunc_0_eppppii ymm = s->vex_w ? gen_helper_fma4pd_ymm : gen_helper_fma4ps_ymm; \
    SSEFunc_0_eppppii fn = s->vex_l ? ymm : xmm;                                   \
                                                                                   \
    fn(tcg_env, OP_PTR0, ptr0, ptr1, ptr2,                                         \
       tcg_constant_i32(even),                                                     \
       tcg_constant_i32((even) ^ (odd)));                                          \
}

#define FMA_SSE(uname, ptr0, ptr1, ptr2, flags)                                    \
FMA_SSE_PACKED(uname, ptr0, ptr1, ptr2, flags, flags)                              \
static void gen_##uname##Sx(DisasContext *s, X86DecodedInsn *decode)               \
{                                                                                  \
    SSEFunc_0_eppppi fn = s->vex_w ? gen_helper_fma4sd : gen_helper_fma4ss;        \
                                                                                   \
    fn(tcg_env, OP_PTR0, ptr0, ptr1, ptr2,                                         \
       tcg_constant_i32(flags));                                                   \
}                                                                                  \

FMA_SSE(VFMADD231,  OP_PTR1, OP_PTR2, OP_PTR0, 0)
FMA_SSE(VFMADD213,  OP_PTR1, OP_PTR0, OP_PTR2, 0)
FMA_SSE(VFMADD132,  OP_PTR0, OP_PTR2, OP_PTR1, 0)

FMA_SSE(VFNMADD231, OP_PTR1, OP_PTR2, OP_PTR0, float_muladd_negate_product)
FMA_SSE(VFNMADD213, OP_PTR1, OP_PTR0, OP_PTR2, float_muladd_negate_product)
FMA_SSE(VFNMADD132, OP_PTR0, OP_PTR2, OP_PTR1, float_muladd_negate_product)

FMA_SSE(VFMSUB231,  OP_PTR1, OP_PTR2, OP_PTR0, float_muladd_negate_c)
FMA_SSE(VFMSUB213,  OP_PTR1, OP_PTR0, OP_PTR2, float_muladd_negate_c)
FMA_SSE(VFMSUB132,  OP_PTR0, OP_PTR2, OP_PTR1, float_muladd_negate_c)

FMA_SSE(VFNMSUB231, OP_PTR1, OP_PTR2, OP_PTR0, float_muladd_negate_c|float_muladd_negate_product)
FMA_SSE(VFNMSUB213, OP_PTR1, OP_PTR0, OP_PTR2, float_muladd_negate_c|float_muladd_negate_product)
FMA_SSE(VFNMSUB132, OP_PTR0, OP_PTR2, OP_PTR1, float_muladd_negate_c|float_muladd_negate_product)

FMA_SSE_PACKED(VFMADDSUB231, OP_PTR1, OP_PTR2, OP_PTR0, float_muladd_negate_c, 0)
FMA_SSE_PACKED(VFMADDSUB213, OP_PTR1, OP_PTR0, OP_PTR2, float_muladd_negate_c, 0)
FMA_SSE_PACKED(VFMADDSUB132, OP_PTR0, OP_PTR2, OP_PTR1, float_muladd_negate_c, 0)

FMA_SSE_PACKED(VFMSUBADD231, OP_PTR1, OP_PTR2, OP_PTR0, 0, float_muladd_negate_c)
FMA_SSE_PACKED(VFMSUBADD213, OP_PTR1, OP_PTR0, OP_PTR2, 0, float_muladd_negate_c)
FMA_SSE_PACKED(VFMSUBADD132, OP_PTR0, OP_PTR2, OP_PTR1, 0, float_muladd_negate_c)

#define FP_UNPACK_SSE(uname, lname)                                                \
static void gen_##uname(DisasContext *s, X86DecodedInsn *decode)                   \
{                                                                                  \
    /* PS maps to the DQ integer instruction, PD maps to QDQ.  */                  \
    gen_fp_sse(s, decode,                                                          \
               gen_helper_##lname##qdq_xmm,                                        \
               gen_helper_##lname##dq_xmm,                                         \
               gen_helper_##lname##qdq_ymm,                                        \
               gen_helper_##lname##dq_ymm,                                         \
               NULL, NULL);                                                        \
}
FP_UNPACK_SSE(VUNPCKLPx, punpckl)
FP_UNPACK_SSE(VUNPCKHPx, punpckh)

/*
 * 00 = v*ps Vps, Wpd
 * f3 = v*ss Vss, Wps
 */
static inline void gen_unary_fp32_sse(DisasContext *s, X86DecodedInsn *decode,
                                      SSEFunc_0_epp ps_xmm,
                                      SSEFunc_0_epp ps_ymm,
                                      SSEFunc_0_eppp ss)
{
    if ((s->prefix & (PREFIX_DATA | PREFIX_REPNZ)) != 0) {
        goto illegal_op;
    } else if (s->prefix & PREFIX_REPZ) {
        if (!ss) {
            goto illegal_op;
        }
        ss(tcg_env, OP_PTR0, OP_PTR1, OP_PTR2);
    } else {
        SSEFunc_0_epp fn = s->vex_l ? ps_ymm : ps_xmm;
        if (!fn) {
            goto illegal_op;
        }
        fn(tcg_env, OP_PTR0, OP_PTR2);
    }
    return;

illegal_op:
    gen_illegal_opcode(s);
}
#define UNARY_FP32_SSE(uname, lname)                                               \
static void gen_##uname(DisasContext *s, X86DecodedInsn *decode)                   \
{                                                                                  \
    gen_unary_fp32_sse(s, decode,                                                  \
                       gen_helper_##lname##ps_xmm,                                 \
                       gen_helper_##lname##ps_ymm,                                 \
                       gen_helper_##lname##ss);                                    \
}
UNARY_FP32_SSE(VRSQRT, rsqrt)
UNARY_FP32_SSE(VRCP, rcp)

/*
 * 66 = v*pd Vpd, Hpd, Wpd
 * f2 = v*ps Vps, Hps, Wps
 */
static inline void gen_horizontal_fp_sse(DisasContext *s, X86DecodedInsn *decode,
                                         SSEFunc_0_eppp pd_xmm, SSEFunc_0_eppp ps_xmm,
                                         SSEFunc_0_eppp pd_ymm, SSEFunc_0_eppp ps_ymm)
{
    SSEFunc_0_eppp ps, pd, fn;
    ps = s->vex_l ? ps_ymm : ps_xmm;
    pd = s->vex_l ? pd_ymm : pd_xmm;
    fn = s->prefix & PREFIX_DATA ? pd : ps;
    fn(tcg_env, OP_PTR0, OP_PTR1, OP_PTR2);
}
#define HORIZONTAL_FP_SSE(uname, lname)                                            \
static void gen_##uname(DisasContext *s, X86DecodedInsn *decode)                   \
{                                                                                  \
    gen_horizontal_fp_sse(s, decode,                                               \
                          gen_helper_##lname##pd_xmm, gen_helper_##lname##ps_xmm,  \
                          gen_helper_##lname##pd_ymm, gen_helper_##lname##ps_ymm); \
}
HORIZONTAL_FP_SSE(VHADD, hadd)
HORIZONTAL_FP_SSE(VHSUB, hsub)
HORIZONTAL_FP_SSE(VADDSUB, addsub)

static inline void gen_ternary_sse(DisasContext *s, X86DecodedInsn *decode,
                                   int op3, SSEFunc_0_epppp xmm, SSEFunc_0_epppp ymm)
{
    SSEFunc_0_epppp fn = s->vex_l ? ymm : xmm;
    TCGv_ptr ptr3 = tcg_temp_new_ptr();

    /* The format of the fourth input is Lx */
    tcg_gen_addi_ptr(ptr3, tcg_env, ZMM_OFFSET(op3));
    fn(tcg_env, OP_PTR0, OP_PTR1, OP_PTR2, ptr3);
}
#define TERNARY_SSE(uname, uvname, lname)                                          \
static void gen_##uvname(DisasContext *s, X86DecodedInsn *decode)                  \
{                                                                                  \
    gen_ternary_sse(s, decode, (uint8_t)decode->immediate >> 4,                    \
                    gen_helper_##lname##_xmm, gen_helper_##lname##_ymm);           \
}                                                                                  \
static void gen_##uname(DisasContext *s, X86DecodedInsn *decode)                   \
{                                                                                  \
    gen_ternary_sse(s, decode, 0,                                                  \
                  gen_helper_##lname##_xmm, gen_helper_##lname##_ymm);             \
}
TERNARY_SSE(BLENDVPS, VBLENDVPS, blendvps)
TERNARY_SSE(BLENDVPD, VBLENDVPD, blendvpd)
TERNARY_SSE(PBLENDVB, VPBLENDVB, pblendvb)

static inline void gen_binary_imm_sse(DisasContext *s, X86DecodedInsn *decode,
                                      SSEFunc_0_epppi xmm, SSEFunc_0_epppi ymm)
{
    TCGv_i32 imm = tcg_constant8u_i32(decode->immediate);
    if (!s->vex_l) {
        xmm(tcg_env, OP_PTR0, OP_PTR1, OP_PTR2, imm);
    } else {
        ymm(tcg_env, OP_PTR0, OP_PTR1, OP_PTR2, imm);
    }
}

#define BINARY_IMM_SSE(uname, lname)                                               \
static void gen_##uname(DisasContext *s, X86DecodedInsn *decode)                   \
{                                                                                  \
    gen_binary_imm_sse(s, decode,                                                  \
                       gen_helper_##lname##_xmm,                                   \
                       gen_helper_##lname##_ymm);                                  \
}

BINARY_IMM_SSE(VBLENDPD,   blendpd)
BINARY_IMM_SSE(VBLENDPS,   blendps)
BINARY_IMM_SSE(VPBLENDW,   pblendw)
BINARY_IMM_SSE(VDDPS,      dpps)
#define gen_helper_dppd_ymm NULL
BINARY_IMM_SSE(VDDPD,      dppd)
BINARY_IMM_SSE(VMPSADBW,   mpsadbw)
BINARY_IMM_SSE(PCLMULQDQ,  pclmulqdq)


#define UNARY_INT_GVEC(uname, func, ...)                                           \
static void gen_##uname(DisasContext *s, X86DecodedInsn *decode)                   \
{                                                                                  \
    int vec_len = vector_len(s, decode);                                          \
                                                                                   \
    func(__VA_ARGS__, decode->op[0].offset,                                        \
         decode->op[2].offset, vec_len, vec_len);                                  \
}
UNARY_INT_GVEC(PABSB,          tcg_gen_gvec_abs, MO_8)
UNARY_INT_GVEC(PABSW,          tcg_gen_gvec_abs, MO_16)
UNARY_INT_GVEC(PABSD,          tcg_gen_gvec_abs, MO_32)
UNARY_INT_GVEC(VBROADCASTx128, tcg_gen_gvec_dup_mem, MO_128)
UNARY_INT_GVEC(VPBROADCASTB,   tcg_gen_gvec_dup_mem, MO_8)
UNARY_INT_GVEC(VPBROADCASTW,   tcg_gen_gvec_dup_mem, MO_16)
UNARY_INT_GVEC(VPBROADCASTD,   tcg_gen_gvec_dup_mem, MO_32)
UNARY_INT_GVEC(VPBROADCASTQ,   tcg_gen_gvec_dup_mem, MO_64)


#define BINARY_INT_GVEC(uname, func, ...)                                          \
static void gen_##uname(DisasContext *s, X86DecodedInsn *decode)                   \
{                                                                                  \
    int vec_len = vector_len(s, decode);                                          \
                                                                                   \
    func(__VA_ARGS__,                                                              \
         decode->op[0].offset, decode->op[1].offset,                               \
         decode->op[2].offset, vec_len, vec_len);                                  \
}

BINARY_INT_GVEC(PADDB,   tcg_gen_gvec_add, MO_8)
BINARY_INT_GVEC(PADDW,   tcg_gen_gvec_add, MO_16)
BINARY_INT_GVEC(PADDD,   tcg_gen_gvec_add, MO_32)
BINARY_INT_GVEC(PADDQ,   tcg_gen_gvec_add, MO_64)
BINARY_INT_GVEC(PADDSB,  tcg_gen_gvec_ssadd, MO_8)
BINARY_INT_GVEC(PADDSW,  tcg_gen_gvec_ssadd, MO_16)
BINARY_INT_GVEC(PADDUSB, tcg_gen_gvec_usadd, MO_8)
BINARY_INT_GVEC(PADDUSW, tcg_gen_gvec_usadd, MO_16)
BINARY_INT_GVEC(PAND,    tcg_gen_gvec_and, MO_64)
BINARY_INT_GVEC(PCMPEQB, tcg_gen_gvec_cmp, TCG_COND_EQ, MO_8)
BINARY_INT_GVEC(PCMPEQD, tcg_gen_gvec_cmp, TCG_COND_EQ, MO_32)
BINARY_INT_GVEC(PCMPEQW, tcg_gen_gvec_cmp, TCG_COND_EQ, MO_16)
BINARY_INT_GVEC(PCMPEQQ, tcg_gen_gvec_cmp, TCG_COND_EQ, MO_64)
BINARY_INT_GVEC(PCMPGTB, tcg_gen_gvec_cmp, TCG_COND_GT, MO_8)
BINARY_INT_GVEC(PCMPGTW, tcg_gen_gvec_cmp, TCG_COND_GT, MO_16)
BINARY_INT_GVEC(PCMPGTD, tcg_gen_gvec_cmp, TCG_COND_GT, MO_32)
BINARY_INT_GVEC(PCMPGTQ, tcg_gen_gvec_cmp, TCG_COND_GT, MO_64)
BINARY_INT_GVEC(PMAXSB,  tcg_gen_gvec_smax, MO_8)
BINARY_INT_GVEC(PMAXSW,  tcg_gen_gvec_smax, MO_16)
BINARY_INT_GVEC(PMAXSD,  tcg_gen_gvec_smax, MO_32)
BINARY_INT_GVEC(PMAXUB,  tcg_gen_gvec_umax, MO_8)
BINARY_INT_GVEC(PMAXUW,  tcg_gen_gvec_umax, MO_16)
BINARY_INT_GVEC(PMAXUD,  tcg_gen_gvec_umax, MO_32)
BINARY_INT_GVEC(PMINSB,  tcg_gen_gvec_smin, MO_8)
BINARY_INT_GVEC(PMINSW,  tcg_gen_gvec_smin, MO_16)
BINARY_INT_GVEC(PMINSD,  tcg_gen_gvec_smin, MO_32)
BINARY_INT_GVEC(PMINUB,  tcg_gen_gvec_umin, MO_8)
BINARY_INT_GVEC(PMINUW,  tcg_gen_gvec_umin, MO_16)
BINARY_INT_GVEC(PMINUD,  tcg_gen_gvec_umin, MO_32)
BINARY_INT_GVEC(PMULLW,  tcg_gen_gvec_mul, MO_16)
BINARY_INT_GVEC(PMULLD,  tcg_gen_gvec_mul, MO_32)
BINARY_INT_GVEC(POR,     tcg_gen_gvec_or, MO_64)
BINARY_INT_GVEC(PSUBB,   tcg_gen_gvec_sub, MO_8)
BINARY_INT_GVEC(PSUBW,   tcg_gen_gvec_sub, MO_16)
BINARY_INT_GVEC(PSUBD,   tcg_gen_gvec_sub, MO_32)
BINARY_INT_GVEC(PSUBQ,   tcg_gen_gvec_sub, MO_64)
BINARY_INT_GVEC(PSUBSB,  tcg_gen_gvec_sssub, MO_8)
BINARY_INT_GVEC(PSUBSW,  tcg_gen_gvec_sssub, MO_16)
BINARY_INT_GVEC(PSUBUSB, tcg_gen_gvec_ussub, MO_8)
BINARY_INT_GVEC(PSUBUSW, tcg_gen_gvec_ussub, MO_16)
BINARY_INT_GVEC(PXOR,    tcg_gen_gvec_xor, MO_64)


/*
 * 00 = p*  Pq, Qq (if mmx not NULL; no VEX)
 * 66 = vp* Vx, Hx, Wx
 *
 * These are really the same encoding, because 1) V is the same as P when VEX.V
 * is not present 2) P and Q are the same as H and W apart from MM/XMM
 */
static inline void gen_binary_int_sse(DisasContext *s, X86DecodedInsn *decode,
                                      SSEFunc_0_eppp mmx, SSEFunc_0_eppp xmm, SSEFunc_0_eppp ymm)
{
    assert(!!mmx == !!(decode->e.special == X86_SPECIAL_MMX));

    if (mmx && (s->prefix & PREFIX_VEX) && !(s->prefix & PREFIX_DATA)) {
        /* VEX encoding is not applicable to MMX instructions.  */
        gen_illegal_opcode(s);
        return;
    }
    if (!(s->prefix & PREFIX_DATA)) {
        mmx(tcg_env, OP_PTR0, OP_PTR1, OP_PTR2);
    } else if (!s->vex_l) {
        xmm(tcg_env, OP_PTR0, OP_PTR1, OP_PTR2);
    } else {
        ymm(tcg_env, OP_PTR0, OP_PTR1, OP_PTR2);
    }
}


#define BINARY_INT_MMX(uname, lname)                                               \
static void gen_##uname(DisasContext *s, X86DecodedInsn *decode)                   \
{                                                                                  \
    gen_binary_int_sse(s, decode,                                                  \
                          gen_helper_##lname##_mmx,                                \
                          gen_helper_##lname##_xmm,                                \
                          gen_helper_##lname##_ymm);                               \
}
BINARY_INT_MMX(PUNPCKLBW,  punpcklbw)
BINARY_INT_MMX(PUNPCKLWD,  punpcklwd)
BINARY_INT_MMX(PUNPCKLDQ,  punpckldq)
BINARY_INT_MMX(PACKSSWB,   packsswb)
BINARY_INT_MMX(PACKUSWB,   packuswb)
BINARY_INT_MMX(PUNPCKHBW,  punpckhbw)
BINARY_INT_MMX(PUNPCKHWD,  punpckhwd)
BINARY_INT_MMX(PUNPCKHDQ,  punpckhdq)
BINARY_INT_MMX(PACKSSDW,   packssdw)

BINARY_INT_MMX(PAVGB,   pavgb)
BINARY_INT_MMX(PAVGW,   pavgw)
BINARY_INT_MMX(PMADDWD, pmaddwd)
BINARY_INT_MMX(PMULHUW, pmulhuw)
BINARY_INT_MMX(PMULHW,  pmulhw)
BINARY_INT_MMX(PMULUDQ, pmuludq)
BINARY_INT_MMX(PSADBW,  psadbw)

BINARY_INT_MMX(PSLLW_r, psllw)
BINARY_INT_MMX(PSLLD_r, pslld)
BINARY_INT_MMX(PSLLQ_r, psllq)
BINARY_INT_MMX(PSRLW_r, psrlw)
BINARY_INT_MMX(PSRLD_r, psrld)
BINARY_INT_MMX(PSRLQ_r, psrlq)
BINARY_INT_MMX(PSRAW_r, psraw)
BINARY_INT_MMX(PSRAD_r, psrad)

BINARY_INT_MMX(PHADDW,    phaddw)
BINARY_INT_MMX(PHADDSW,   phaddsw)
BINARY_INT_MMX(PHADDD,    phaddd)
BINARY_INT_MMX(PHSUBW,    phsubw)
BINARY_INT_MMX(PHSUBSW,   phsubsw)
BINARY_INT_MMX(PHSUBD,    phsubd)
BINARY_INT_MMX(PMADDUBSW, pmaddubsw)
BINARY_INT_MMX(PSHUFB,    pshufb)
BINARY_INT_MMX(PSIGNB,    psignb)
BINARY_INT_MMX(PSIGNW,    psignw)
BINARY_INT_MMX(PSIGND,    psignd)
BINARY_INT_MMX(PMULHRSW,  pmulhrsw)

/* Instructions with no MMX equivalent.  */
#define BINARY_INT_SSE(uname, lname)                                               \
static void gen_##uname(DisasContext *s, X86DecodedInsn *decode)                   \
{                                                                                  \
    gen_binary_int_sse(s, decode,                                                  \
                          NULL,                                                    \
                          gen_helper_##lname##_xmm,                                \
                          gen_helper_##lname##_ymm);                               \
}

/* Instructions with no MMX equivalent.  */
BINARY_INT_SSE(PUNPCKLQDQ, punpcklqdq)
BINARY_INT_SSE(PUNPCKHQDQ, punpckhqdq)
BINARY_INT_SSE(VPACKUSDW,  packusdw)
BINARY_INT_SSE(VPERMILPS,  vpermilps)
BINARY_INT_SSE(VPERMILPD,  vpermilpd)
BINARY_INT_SSE(VMASKMOVPS, vpmaskmovd)
BINARY_INT_SSE(VMASKMOVPD, vpmaskmovq)

BINARY_INT_SSE(PMULDQ,    pmuldq)

BINARY_INT_SSE(VAESDEC, aesdec)
BINARY_INT_SSE(VAESDECLAST, aesdeclast)
BINARY_INT_SSE(VAESENC, aesenc)
BINARY_INT_SSE(VAESENCLAST, aesenclast)

#define UNARY_CMP_SSE(uname, lname)                                                \
static void gen_##uname(DisasContext *s, X86DecodedInsn *decode)                   \
{                                                                                  \
    if (!s->vex_l) {                                                               \
        gen_helper_##lname##_xmm(tcg_env, OP_PTR1, OP_PTR2);                       \
    } else {                                                                       \
        gen_helper_##lname##_ymm(tcg_env, OP_PTR1, OP_PTR2);                       \
    }                                                                              \
    assume_cc_op(s, CC_OP_EFLAGS);                                                  \
}
UNARY_CMP_SSE(VPTEST,     ptest)
UNARY_CMP_SSE(VTESTPS,    vtestps)
UNARY_CMP_SSE(VTESTPD,    vtestpd)

static inline void gen_unary_int_sse(DisasContext *s, X86DecodedInsn *decode,
                                     SSEFunc_0_epp xmm, SSEFunc_0_epp ymm)
{
    if (!s->vex_l) {
        xmm(tcg_env, OP_PTR0, OP_PTR2);
    } else {
        ymm(tcg_env, OP_PTR0, OP_PTR2);
    }
}

#define UNARY_INT_SSE(uname, lname)                                                \
static void gen_##uname(DisasContext *s, X86DecodedInsn *decode)                   \
{                                                                                  \
    gen_unary_int_sse(s, decode,                                                   \
                      gen_helper_##lname##_xmm,                                    \
                      gen_helper_##lname##_ymm);                                   \
}

UNARY_INT_SSE(VPMOVSXBW,    pmovsxbw)
UNARY_INT_SSE(VPMOVSXBD,    pmovsxbd)
UNARY_INT_SSE(VPMOVSXBQ,    pmovsxbq)
UNARY_INT_SSE(VPMOVSXWD,    pmovsxwd)
UNARY_INT_SSE(VPMOVSXWQ,    pmovsxwq)
UNARY_INT_SSE(VPMOVSXDQ,    pmovsxdq)

UNARY_INT_SSE(VPMOVZXBW,    pmovzxbw)
UNARY_INT_SSE(VPMOVZXBD,    pmovzxbd)
UNARY_INT_SSE(VPMOVZXBQ,    pmovzxbq)
UNARY_INT_SSE(VPMOVZXWD,    pmovzxwd)
UNARY_INT_SSE(VPMOVZXWQ,    pmovzxwq)
UNARY_INT_SSE(VPMOVZXDQ,    pmovzxdq)

UNARY_INT_SSE(VMOVSLDUP,    pmovsldup)
UNARY_INT_SSE(VMOVSHDUP,    pmovshdup)
UNARY_INT_SSE(VMOVDDUP,     pmovdldup)

UNARY_INT_SSE(VCVTDQ2PD, cvtdq2pd)
UNARY_INT_SSE(VCVTPD2DQ, cvtpd2dq)
UNARY_INT_SSE(VCVTTPD2DQ, cvttpd2dq)
UNARY_INT_SSE(VCVTDQ2PS, cvtdq2ps)
UNARY_INT_SSE(VCVTPS2DQ, cvtps2dq)
UNARY_INT_SSE(VCVTTPS2DQ, cvttps2dq)
UNARY_INT_SSE(VCVTPH2PS, cvtph2ps)


static inline void gen_unary_imm_sse(DisasContext *s, X86DecodedInsn *decode,
                                     SSEFunc_0_ppi xmm, SSEFunc_0_ppi ymm)
{
    TCGv_i32 imm = tcg_constant8u_i32(decode->immediate);
    if (!s->vex_l) {
        xmm(OP_PTR0, OP_PTR1, imm);
    } else {
        ymm(OP_PTR0, OP_PTR1, imm);
    }
}

#define UNARY_IMM_SSE(uname, lname)                                                \
static void gen_##uname(DisasContext *s, X86DecodedInsn *decode)                   \
{                                                                                  \
    gen_unary_imm_sse(s, decode,                                                   \
                      gen_helper_##lname##_xmm,                                    \
                      gen_helper_##lname##_ymm);                                   \
}

UNARY_IMM_SSE(PSHUFD,     pshufd)
UNARY_IMM_SSE(PSHUFHW,    pshufhw)
UNARY_IMM_SSE(PSHUFLW,    pshuflw)
#define gen_helper_vpermq_xmm NULL
UNARY_IMM_SSE(VPERMQ,      vpermq)
UNARY_IMM_SSE(VPERMILPS_i, vpermilps_imm)
UNARY_IMM_SSE(VPERMILPD_i, vpermilpd_imm)

static inline void gen_unary_imm_fp_sse(DisasContext *s, X86DecodedInsn *decode,
                                        SSEFunc_0_eppi xmm, SSEFunc_0_eppi ymm)
{
    TCGv_i32 imm = tcg_constant8u_i32(decode->immediate);
    if (!s->vex_l) {
        xmm(tcg_env, OP_PTR0, OP_PTR1, imm);
    } else {
        ymm(tcg_env, OP_PTR0, OP_PTR1, imm);
    }
}

#define UNARY_IMM_FP_SSE(uname, lname)                                             \
static void gen_##uname(DisasContext *s, X86DecodedInsn *decode)                   \
{                                                                                  \
    gen_unary_imm_fp_sse(s, decode,                                                \
                      gen_helper_##lname##_xmm,                                    \
                      gen_helper_##lname##_ymm);                                   \
}

UNARY_IMM_FP_SSE(VROUNDPS,    roundps)
UNARY_IMM_FP_SSE(VROUNDPD,    roundpd)

static inline void gen_vexw_avx(DisasContext *s, X86DecodedInsn *decode,
                                SSEFunc_0_eppp d_xmm, SSEFunc_0_eppp q_xmm,
                                SSEFunc_0_eppp d_ymm, SSEFunc_0_eppp q_ymm)
{
    SSEFunc_0_eppp d = s->vex_l ? d_ymm : d_xmm;
    SSEFunc_0_eppp q = s->vex_l ? q_ymm : q_xmm;
    SSEFunc_0_eppp fn = s->vex_w ? q : d;
    fn(tcg_env, OP_PTR0, OP_PTR1, OP_PTR2);
}

/* VEX.W affects whether to operate on 32- or 64-bit elements.  */
#define VEXW_AVX(uname, lname)                                                     \
static void gen_##uname(DisasContext *s, X86DecodedInsn *decode)                   \
{                                                                                  \
    gen_vexw_avx(s, decode,                                                        \
                 gen_helper_##lname##d_xmm, gen_helper_##lname##q_xmm,             \
                 gen_helper_##lname##d_ymm, gen_helper_##lname##q_ymm);            \
}
VEXW_AVX(VPSLLV,    vpsllv)
VEXW_AVX(VPSRLV,    vpsrlv)
VEXW_AVX(VPSRAV,    vpsrav)
VEXW_AVX(VPMASKMOV, vpmaskmov)

/* Same as above, but with extra arguments to the helper.  */
static inline void gen_vsib_avx(DisasContext *s, X86DecodedInsn *decode,
                                SSEFunc_0_epppti d_xmm, SSEFunc_0_epppti q_xmm,
                                SSEFunc_0_epppti d_ymm, SSEFunc_0_epppti q_ymm)
{
    SSEFunc_0_epppti d = s->vex_l ? d_ymm : d_xmm;
    SSEFunc_0_epppti q = s->vex_l ? q_ymm : q_xmm;
    SSEFunc_0_epppti fn = s->vex_w ? q : d;
    TCGv_i32 scale = tcg_constant_i32(decode->mem.scale);
    TCGv_ptr index = tcg_temp_new_ptr();

    /* Pass third input as (index, base, scale) */
    tcg_gen_addi_ptr(index, tcg_env, ZMM_OFFSET(decode->mem.index));
    fn(tcg_env, OP_PTR0, OP_PTR1, index, s->A0, scale);

    /*
     * There are two output operands, so zero OP1's high 128 bits
     * in the VEX.128 case.
     */
    if (!s->vex_l) {
        int ymmh_ofs = vector_elem_offset(&decode->op[1], MO_128, 1);
        tcg_gen_gvec_dup_imm(MO_64, ymmh_ofs, 16, 16, 0);
    }
}
#define VSIB_AVX(uname, lname)                                                     \
static void gen_##uname(DisasContext *s, X86DecodedInsn *decode)                   \
{                                                                                  \
    gen_vsib_avx(s, decode,                                                        \
                 gen_helper_##lname##d_xmm, gen_helper_##lname##q_xmm,             \
                 gen_helper_##lname##d_ymm, gen_helper_##lname##q_ymm);            \
}
VSIB_AVX(VPGATHERD, vpgatherd)
VSIB_AVX(VPGATHERQ, vpgatherq)

static void gen_AAA(DisasContext *s, X86DecodedInsn *decode)
{
    gen_update_cc_op(s);
    gen_helper_aaa(tcg_env);
    assume_cc_op(s, CC_OP_EFLAGS);
}

static void gen_AAD(DisasContext *s, X86DecodedInsn *decode)
{
    gen_helper_aad(s->T0, s->T0, s->T1);
    prepare_update1_cc(decode, s, CC_OP_LOGICB);
}

static void gen_AAM(DisasContext *s, X86DecodedInsn *decode)
{
    if (decode->immediate == 0) {
        gen_exception(s, EXCP00_DIVZ);
    } else {
        gen_helper_aam(s->T0, s->T0, s->T1);
        prepare_update1_cc(decode, s, CC_OP_LOGICB);
    }
}

static void gen_AAS(DisasContext *s, X86DecodedInsn *decode)
{
    gen_update_cc_op(s);
    gen_helper_aas(tcg_env);
    assume_cc_op(s, CC_OP_EFLAGS);
}

static void gen_ADC(DisasContext *s, X86DecodedInsn *decode)
{
    MemOp ot = decode->op[1].ot;
    TCGv c_in = tcg_temp_new();

    gen_compute_eflags_c(s, c_in);
    if (s->prefix & PREFIX_LOCK) {
        tcg_gen_add_tl(s->T0, c_in, s->T1);
        tcg_gen_atomic_add_fetch_tl(s->T0, s->A0, s->T0,
                                    s->mem_index, ot | MO_LE);
    } else {
        tcg_gen_add_tl(s->T0, s->T0, s->T1);
        tcg_gen_add_tl(s->T0, s->T0, c_in);
    }
    prepare_update3_cc(decode, s, CC_OP_ADCB + ot, c_in);
}

static void gen_ADCOX(DisasContext *s, X86DecodedInsn *decode, int cc_op)
{
<<<<<<< HEAD
    int opposite_cc_op;
=======
    MemOp ot = decode->op[0].ot;
>>>>>>> ae35f033
    TCGv carry_in = NULL;
    TCGv *carry_out = (cc_op == CC_OP_ADCX ? &decode->cc_dst : &decode->cc_src2);
    TCGv zero;

<<<<<<< HEAD
    if (cc_op == s->cc_op || s->cc_op == CC_OP_ADCOX) {
        /* Re-use the carry-out from a previous round.  */
        carry_in = carry_out;
    } else {
        /* We don't have a carry-in, get it out of EFLAGS.  */
        if (s->cc_op != CC_OP_ADCX && s->cc_op != CC_OP_ADOX) {
            gen_compute_eflags(s);
        }
        carry_in = s->tmp0;
        tcg_gen_extract_tl(carry_in, cpu_cc_src,
=======
    decode->cc_op = cc_op;
    *carry_out = tcg_temp_new();
    if (CC_OP_HAS_EFLAGS(s->cc_op)) {
        decode->cc_src = cpu_cc_src;

        /* Re-use the carry-out from a previous round?  */
        if (s->cc_op == cc_op || s->cc_op == CC_OP_ADCOX) {
            carry_in = (cc_op == CC_OP_ADCX ? cpu_cc_dst : cpu_cc_src2);
        }

        /* Preserve the opposite carry from previous rounds?  */
        if (s->cc_op != cc_op && s->cc_op != CC_OP_EFLAGS) {
            decode->cc_op = CC_OP_ADCOX;
            if (carry_out == &decode->cc_dst) {
                decode->cc_src2 = cpu_cc_src2;
            } else {
                decode->cc_dst = cpu_cc_dst;
            }
        }
    } else {
        decode->cc_src = tcg_temp_new();
        gen_mov_eflags(s, decode->cc_src);
    }

    if (!carry_in) {
        /* Get carry_in out of EFLAGS.  */
        carry_in = tcg_temp_new();
        tcg_gen_extract_tl(carry_in, decode->cc_src,
>>>>>>> ae35f033
            ctz32(cc_op == CC_OP_ADCX ? CC_C : CC_O), 1);
    }

    switch (ot) {
#ifdef TARGET_X86_64
    case MO_32:
        /* If TL is 64-bit just do everything in 64-bit arithmetic.  */
        tcg_gen_ext32u_tl(s->T0, s->T0);
        tcg_gen_ext32u_tl(s->T1, s->T1);
        tcg_gen_add_i64(s->T0, s->T0, s->T1);
        tcg_gen_add_i64(s->T0, s->T0, carry_in);
        tcg_gen_shri_i64(*carry_out, s->T0, 32);
        break;
#endif
    default:
        zero = tcg_constant_tl(0);
        tcg_gen_add2_tl(s->T0, *carry_out, s->T0, zero, carry_in, zero);
        tcg_gen_add2_tl(s->T0, *carry_out, s->T0, *carry_out, s->T1, zero);
        break;
    }
<<<<<<< HEAD

    opposite_cc_op = cc_op == CC_OP_ADCX ? CC_OP_ADOX : CC_OP_ADCX;
    if (s->cc_op == CC_OP_ADCOX || s->cc_op == opposite_cc_op) {
        /* Merge with the carry-out from the opposite instruction.  */
        set_cc_op(s, CC_OP_ADCOX);
    } else {
        set_cc_op(s, cc_op);
    }
=======
>>>>>>> ae35f033
}

static void gen_ADCX(DisasContext *s, X86DecodedInsn *decode)
{
    gen_ADCOX(s, decode, CC_OP_ADCX);
}

static void gen_ADD(DisasContext *s, X86DecodedInsn *decode)
{
    MemOp ot = decode->op[1].ot;

    if (s->prefix & PREFIX_LOCK) {
        tcg_gen_atomic_add_fetch_tl(s->T0, s->A0, s->T1,
                                    s->mem_index, ot | MO_LE);
    } else {
        tcg_gen_add_tl(s->T0, s->T0, s->T1);
    }
    prepare_update2_cc(decode, s, CC_OP_ADDB + ot);
}

static void gen_ADOX(DisasContext *s, X86DecodedInsn *decode)
{
    gen_ADCOX(s, decode, CC_OP_ADOX);
}

static void gen_AND(DisasContext *s, X86DecodedInsn *decode)
{
    MemOp ot = decode->op[1].ot;

    if (s->prefix & PREFIX_LOCK) {
        tcg_gen_atomic_and_fetch_tl(s->T0, s->A0, s->T1,
                                    s->mem_index, ot | MO_LE);
    } else {
        tcg_gen_and_tl(s->T0, s->T0, s->T1);
    }
    prepare_update1_cc(decode, s, CC_OP_LOGICB + ot);
}

static void gen_ANDN(DisasContext *s, X86DecodedInsn *decode)
{
    MemOp ot = decode->op[0].ot;

    tcg_gen_andc_tl(s->T0, s->T1, s->T0);
    prepare_update1_cc(decode, s, CC_OP_LOGICB + ot);
}

static void gen_ARPL(DisasContext *s, X86DecodedInsn *decode)
{
    TCGv zf = tcg_temp_new();
    TCGv flags = tcg_temp_new();

    gen_mov_eflags(s, flags);

    /* Compute adjusted DST in T1, merging in SRC[RPL].  */
    tcg_gen_deposit_tl(s->T1, s->T0, s->T1, 0, 2);

    /* Z flag set if DST[RPL] < SRC[RPL] */
    tcg_gen_setcond_tl(TCG_COND_LTU, zf, s->T0, s->T1);
    tcg_gen_deposit_tl(flags, flags, zf, ctz32(CC_Z), 1);

    /* Place maximum RPL in DST */
    tcg_gen_umax_tl(s->T0, s->T0, s->T1);

    decode->cc_src = flags;
    decode->cc_op = CC_OP_EFLAGS;
}

static void gen_BEXTR(DisasContext *s, X86DecodedInsn *decode)
{
    MemOp ot = decode->op[0].ot;
    TCGv bound = tcg_constant_tl(ot == MO_64 ? 63 : 31);
    TCGv zero = tcg_constant_tl(0);
    TCGv mone = tcg_constant_tl(-1);

    /*
     * Extract START, and shift the operand.
     * Shifts larger than operand size get zeros.
     */
    tcg_gen_ext8u_tl(s->A0, s->T1);
    if (TARGET_LONG_BITS == 64 && ot == MO_32) {
        tcg_gen_ext32u_tl(s->T0, s->T0);
    }
    tcg_gen_shr_tl(s->T0, s->T0, s->A0);

    tcg_gen_movcond_tl(TCG_COND_LEU, s->T0, s->A0, bound, s->T0, zero);

    /*
     * Extract the LEN into an inverse mask.  Lengths larger than
     * operand size get all zeros, length 0 gets all ones.
     */
    tcg_gen_extract_tl(s->A0, s->T1, 8, 8);
    tcg_gen_shl_tl(s->T1, mone, s->A0);
    tcg_gen_movcond_tl(TCG_COND_LEU, s->T1, s->A0, bound, s->T1, zero);
    tcg_gen_andc_tl(s->T0, s->T0, s->T1);

    prepare_update1_cc(decode, s, CC_OP_LOGICB + ot);
}

static void gen_BLSI(DisasContext *s, X86DecodedInsn *decode)
{
    MemOp ot = decode->op[0].ot;

<<<<<<< HEAD
    tcg_gen_mov_tl(cpu_cc_src, s->T0);
    tcg_gen_neg_tl(s->T1, s->T0);
=======
    /* input in T1, which is ready for prepare_update2_cc  */
    tcg_gen_neg_tl(s->T0, s->T1);
>>>>>>> ae35f033
    tcg_gen_and_tl(s->T0, s->T0, s->T1);
    prepare_update2_cc(decode, s, CC_OP_BLSIB + ot);
}

static void gen_BLSMSK(DisasContext *s, X86DecodedInsn *decode)
{
    MemOp ot = decode->op[0].ot;

<<<<<<< HEAD
    tcg_gen_mov_tl(cpu_cc_src, s->T0);
    tcg_gen_subi_tl(s->T1, s->T0, 1);
=======
    /* input in T1, which is ready for prepare_update2_cc  */
    tcg_gen_subi_tl(s->T0, s->T1, 1);
>>>>>>> ae35f033
    tcg_gen_xor_tl(s->T0, s->T0, s->T1);
    prepare_update2_cc(decode, s, CC_OP_BMILGB + ot);
}

static void gen_BLSR(DisasContext *s, X86DecodedInsn *decode)
{
    MemOp ot = decode->op[0].ot;

<<<<<<< HEAD
    tcg_gen_mov_tl(cpu_cc_src, s->T0);
    tcg_gen_subi_tl(s->T1, s->T0, 1);
=======
    /* input in T1, which is ready for prepare_update2_cc  */
    tcg_gen_subi_tl(s->T0, s->T1, 1);
>>>>>>> ae35f033
    tcg_gen_and_tl(s->T0, s->T0, s->T1);
    prepare_update2_cc(decode, s, CC_OP_BMILGB + ot);
}

static void gen_BOUND(DisasContext *s, X86DecodedInsn *decode)
{
    TCGv_i32 op = tcg_temp_new_i32();
    tcg_gen_trunc_tl_i32(op, s->T0);
    if (decode->op[1].ot == MO_16) {
        gen_helper_boundw(tcg_env, s->A0, op);
    } else {
        gen_helper_boundl(tcg_env, s->A0, op);
    }
}

/* Non-standard convention - on entry T0 is zero-extended input, T1 is the output.  */
static void gen_BSF(DisasContext *s, X86DecodedInsn *decode)
{
    MemOp ot = decode->op[0].ot;
<<<<<<< HEAD
    TCGv bound = tcg_constant_tl(ot == MO_64 ? 63 : 31);
    TCGv zero = tcg_constant_tl(0);
    TCGv mone = tcg_constant_tl(-1);

    tcg_gen_ext8u_tl(s->T1, s->T1);
=======

    /* Only the Z bit is defined and it is related to the input.  */
    decode->cc_dst = tcg_temp_new();
    decode->cc_op = CC_OP_LOGICB + ot;
    tcg_gen_mov_tl(decode->cc_dst, s->T0);
>>>>>>> ae35f033

    /*
     * The manual says that the output is undefined when the
     * input is zero, but real hardware leaves it unchanged, and
     * real programs appear to depend on that.  Accomplish this
     * by passing the output as the value to return upon zero.
     */
<<<<<<< HEAD
    tcg_gen_setcond_tl(TCG_COND_LEU, cpu_cc_src, s->T1, bound);

    tcg_gen_shl_tl(s->A0, mone, s->T1);
    tcg_gen_movcond_tl(TCG_COND_LEU, s->A0, s->T1, bound, s->A0, zero);
    tcg_gen_andc_tl(s->T0, s->T0, s->A0);

    gen_op_update1_cc(s);
    set_cc_op(s, CC_OP_BMILGB + ot);
=======
    tcg_gen_ctz_tl(s->T0, s->T0, s->T1);
>>>>>>> ae35f033
}

/* Non-standard convention - on entry T0 is zero-extended input, T1 is the output.  */
static void gen_BSR(DisasContext *s, X86DecodedInsn *decode)
{
    MemOp ot = decode->op[0].ot;

    /* Only the Z bit is defined and it is related to the input.  */
    decode->cc_dst = tcg_temp_new();
    decode->cc_op = CC_OP_LOGICB + ot;
    tcg_gen_mov_tl(decode->cc_dst, s->T0);

<<<<<<< HEAD
static void gen_CVTPI2Px(DisasContext *s, CPUX86State *env, X86DecodedInsn *decode)
{
    gen_enter_mmx(s);
    if (s->prefix & PREFIX_DATA) {
        gen_helper_cvtpi2pd(cpu_env, OP_PTR0, OP_PTR2);
    } else {
        gen_helper_cvtpi2ps(cpu_env, OP_PTR0, OP_PTR2);
    }
=======
    /*
     * The manual says that the output is undefined when the
     * input is zero, but real hardware leaves it unchanged, and
     * real programs appear to depend on that.  Accomplish this
     * by passing the output as the value to return upon zero.
     * Plus, return the bit index of the first 1 bit.
     */
    tcg_gen_xori_tl(s->T1, s->T1, TARGET_LONG_BITS - 1);
    tcg_gen_clz_tl(s->T0, s->T0, s->T1);
    tcg_gen_xori_tl(s->T0, s->T0, TARGET_LONG_BITS - 1);
>>>>>>> ae35f033
}

static void gen_BSWAP(DisasContext *s, X86DecodedInsn *decode)
{
<<<<<<< HEAD
    gen_enter_mmx(s);
    if (s->prefix & PREFIX_DATA) {
        gen_helper_cvtpd2pi(cpu_env, OP_PTR0, OP_PTR2);
    } else {
        gen_helper_cvtps2pi(cpu_env, OP_PTR0, OP_PTR2);
=======
#ifdef TARGET_X86_64
    if (s->dflag == MO_64) {
        tcg_gen_bswap64_i64(s->T0, s->T0);
        return;
>>>>>>> ae35f033
    }
#endif
    tcg_gen_bswap32_tl(s->T0, s->T0, TCG_BSWAP_OZ);
}

static TCGv gen_bt_mask(DisasContext *s, X86DecodedInsn *decode)
{
<<<<<<< HEAD
    gen_enter_mmx(s);
    if (s->prefix & PREFIX_DATA) {
        gen_helper_cvttpd2pi(cpu_env, OP_PTR0, OP_PTR2);
    } else {
        gen_helper_cvttps2pi(cpu_env, OP_PTR0, OP_PTR2);
    }
}
=======
    MemOp ot = decode->op[1].ot;
    TCGv mask = tcg_temp_new();
>>>>>>> ae35f033

    tcg_gen_andi_tl(s->T1, s->T1, (8 << ot) - 1);
    tcg_gen_shl_tl(mask, tcg_constant_tl(1), s->T1);
    return mask;
}

/* Expects truncated bit index in s->T1, 1 << s->T1 in MASK.  */
static void gen_bt_flags(DisasContext *s, X86DecodedInsn *decode, TCGv src, TCGv mask)
{
    TCGv cf;

    /*
     * C is the result of the test, Z is unchanged, and the others
     * are all undefined.
     */
    if (s->cc_op == CC_OP_DYNAMIC || CC_OP_HAS_EFLAGS(s->cc_op)) {
        /* Generate EFLAGS and replace the C bit.  */
        cf = tcg_temp_new();
        tcg_gen_setcond_tl(TCG_COND_TSTNE, cf, src, mask);
        prepare_update_cf(decode, s, cf);
    } else {
        /*
         * Z was going to be computed from the non-zero status of CC_DST.
         * We can get that same Z value (and the new C value) by leaving
         * CC_DST alone, setting CC_SRC, and using a CC_OP_SAR of the
         * same width.
         */
        decode->cc_src = tcg_temp_new();
        decode->cc_dst = cpu_cc_dst;
        decode->cc_op = CC_OP_SARB + cc_op_size(s->cc_op);
        tcg_gen_shr_tl(decode->cc_src, src, s->T1);
    }
}

static void gen_BT(DisasContext *s, X86DecodedInsn *decode)
{
    TCGv mask = gen_bt_mask(s, decode);

    gen_bt_flags(s, decode, s->T0, mask);
}

static void gen_BTC(DisasContext *s, X86DecodedInsn *decode)
{
    MemOp ot = decode->op[0].ot;
    TCGv old = tcg_temp_new();
    TCGv mask = gen_bt_mask(s, decode);

    if (s->prefix & PREFIX_LOCK) {
        tcg_gen_atomic_fetch_xor_tl(old, s->A0, mask, s->mem_index, ot | MO_LE);
    } else {
        tcg_gen_mov_tl(old, s->T0);
        tcg_gen_xor_tl(s->T0, s->T0, mask);
    }

    gen_bt_flags(s, decode, old, mask);
}

static void gen_BTR(DisasContext *s, X86DecodedInsn *decode)
{
    MemOp ot = decode->op[0].ot;
    TCGv old = tcg_temp_new();
    TCGv mask = gen_bt_mask(s, decode);

    if (s->prefix & PREFIX_LOCK) {
        TCGv maskc = tcg_temp_new();
        tcg_gen_not_tl(maskc, mask);
        tcg_gen_atomic_fetch_and_tl(old, s->A0, maskc, s->mem_index, ot | MO_LE);
    } else {
        tcg_gen_mov_tl(old, s->T0);
        tcg_gen_andc_tl(s->T0, s->T0, mask);
    }

    gen_bt_flags(s, decode, old, mask);
}

static void gen_BTS(DisasContext *s, X86DecodedInsn *decode)
{
    MemOp ot = decode->op[0].ot;
    TCGv old = tcg_temp_new();
    TCGv mask = gen_bt_mask(s, decode);

    if (s->prefix & PREFIX_LOCK) {
        tcg_gen_atomic_fetch_or_tl(old, s->A0, mask, s->mem_index, ot | MO_LE);
    } else {
        tcg_gen_mov_tl(old, s->T0);
        tcg_gen_or_tl(s->T0, s->T0, mask);
    }

    gen_bt_flags(s, decode, old, mask);
}

static void gen_BZHI(DisasContext *s, X86DecodedInsn *decode)
{
    MemOp ot = decode->op[0].ot;
    TCGv bound = tcg_constant_tl(ot == MO_64 ? 63 : 31);
    TCGv zero = tcg_constant_tl(0);
    TCGv mone = tcg_constant_tl(-1);

    tcg_gen_ext8u_tl(s->T1, s->T1);

    tcg_gen_shl_tl(s->A0, mone, s->T1);
    tcg_gen_movcond_tl(TCG_COND_LEU, s->A0, s->T1, bound, s->A0, zero);
    tcg_gen_andc_tl(s->T0, s->T0, s->A0);
    /*
     * Note that since we're using BMILG (in order to get O
     * cleared) we need to store the inverse into C.
     */
    tcg_gen_setcond_tl(TCG_COND_LEU, s->T1, s->T1, bound);
    prepare_update2_cc(decode, s, CC_OP_BMILGB + ot);
}

static void gen_CALL(DisasContext *s, X86DecodedInsn *decode)
{
    gen_push_v(s, eip_next_tl(s));
    gen_JMP(s, decode);
}

static void gen_CALL_m(DisasContext *s, X86DecodedInsn *decode)
{
    gen_push_v(s, eip_next_tl(s));
    gen_JMP_m(s, decode);
}

static void gen_CALLF(DisasContext *s, X86DecodedInsn *decode)
{
    gen_far_call(s);
}

static void gen_CALLF_m(DisasContext *s, X86DecodedInsn *decode)
{
<<<<<<< HEAD
    gen_enter_mmx(s);
    /* Otherwise the same as any other movq.  */
    return gen_MOVQ(s, env, decode);
=======
    MemOp ot = decode->op[1].ot;

    gen_op_ld_v(s, ot, s->T0, s->A0);
    gen_add_A0_im(s, 1 << ot);
    gen_op_ld_v(s, MO_16, s->T1, s->A0);
    gen_far_call(s);
>>>>>>> ae35f033
}

static void gen_CBW(DisasContext *s, X86DecodedInsn *decode)
{
    MemOp src_ot = decode->op[0].ot - 1;

    tcg_gen_ext_tl(s->T0, s->T0, src_ot | MO_SIGN);
}

static void gen_CLC(DisasContext *s, X86DecodedInsn *decode)
{
    gen_compute_eflags(s);
    tcg_gen_andi_tl(cpu_cc_src, cpu_cc_src, ~CC_C);
}

static void gen_CLD(DisasContext *s, X86DecodedInsn *decode)
{
    tcg_gen_st_i32(tcg_constant_i32(1), tcg_env, offsetof(CPUX86State, df));
}

static void gen_CLI(DisasContext *s, X86DecodedInsn *decode)
{
    gen_reset_eflags(s, IF_MASK);
}

static void gen_CLTS(DisasContext *s, X86DecodedInsn *decode)
{
    gen_helper_clts(tcg_env);
    /* abort block because static cpu state changed */
    s->base.is_jmp = DISAS_EOB_NEXT;
}

static void gen_CMC(DisasContext *s, X86DecodedInsn *decode)
{
    gen_compute_eflags(s);
    tcg_gen_xori_tl(cpu_cc_src, cpu_cc_src, CC_C);
}

static void gen_CMOVcc(DisasContext *s, X86DecodedInsn *decode)
{
    gen_cmovcc1(s, decode->b & 0xf, s->T0, s->T1);
}

static void gen_CMPccXADD(DisasContext *s, X86DecodedInsn *decode)
{
    TCGLabel *label_top = gen_new_label();
    TCGLabel *label_bottom = gen_new_label();
    TCGv oldv = tcg_temp_new();
    TCGv newv = tcg_temp_new();
    TCGv cmpv = tcg_temp_new();
    TCGCond cond;

    TCGv cmp_lhs, cmp_rhs;
    MemOp ot, ot_full;

    int jcc_op = (decode->b >> 1) & 7;
    static const TCGCond cond_table[8] = {
        [JCC_O] = TCG_COND_LT,  /* test sign bit by comparing against 0 */
        [JCC_B] = TCG_COND_LTU,
        [JCC_Z] = TCG_COND_EQ,
        [JCC_BE] = TCG_COND_LEU,
        [JCC_S] = TCG_COND_LT,  /* test sign bit by comparing against 0 */
        [JCC_P] = TCG_COND_TSTEQ,  /* even parity - tests low bit of popcount */
        [JCC_L] = TCG_COND_LT,
        [JCC_LE] = TCG_COND_LE,
    };

    cond = cond_table[jcc_op];
    if (decode->b & 1) {
        cond = tcg_invert_cond(cond);
    }

    ot = decode->op[0].ot;
    ot_full = ot | MO_LE;
    if (jcc_op >= JCC_S) {
        /*
         * Sign-extend values before subtracting for S, P (zero/sign extension
         * does not matter there) L, LE and their inverses.
         */
        ot_full |= MO_SIGN;
    }

    /*
     * cmpv will be moved to cc_src *after* cpu_regs[] is written back, so use
     * tcg_gen_ext_tl instead of gen_ext_tl.
     */
    tcg_gen_ext_tl(cmpv, cpu_regs[decode->op[1].n], ot_full);

    /*
     * Cmpxchg loop starts here.
     * - s->T1: addition operand (from decoder)
     * - s->A0: dest address (from decoder)
     * - s->cc_srcT: memory operand (lhs for comparison)
     * - cmpv: rhs for comparison
     */
    gen_set_label(label_top);
    gen_op_ld_v(s, ot_full, s->cc_srcT, s->A0);
    tcg_gen_sub_tl(s->T0, s->cc_srcT, cmpv);

    /* Compute the comparison result by hand, to avoid clobbering cc_*.  */
    switch (jcc_op) {
    case JCC_O:
        /* (src1 ^ src2) & (src1 ^ dst). newv is only used here for a moment */
        tcg_gen_xor_tl(newv, s->cc_srcT, s->T0);
        tcg_gen_xor_tl(s->tmp0, s->cc_srcT, cmpv);
        tcg_gen_and_tl(s->tmp0, s->tmp0, newv);
        tcg_gen_sextract_tl(s->tmp0, s->tmp0, 0, 8 << ot);
        cmp_lhs = s->tmp0, cmp_rhs = tcg_constant_tl(0);
        break;

    case JCC_P:
        tcg_gen_ext8u_tl(s->tmp0, s->T0);
        tcg_gen_ctpop_tl(s->tmp0, s->tmp0);
        cmp_lhs = s->tmp0, cmp_rhs = tcg_constant_tl(1);
        break;

    case JCC_S:
        tcg_gen_sextract_tl(s->tmp0, s->T0, 0, 8 << ot);
        cmp_lhs = s->tmp0, cmp_rhs = tcg_constant_tl(0);
        break;

    default:
        cmp_lhs = s->cc_srcT, cmp_rhs = cmpv;
        break;
    }

    /* Compute new value: if condition does not hold, just store back s->cc_srcT */
    tcg_gen_add_tl(newv, s->cc_srcT, s->T1);
    tcg_gen_movcond_tl(cond, newv, cmp_lhs, cmp_rhs, newv, s->cc_srcT);
    tcg_gen_atomic_cmpxchg_tl(oldv, s->A0, s->cc_srcT, newv, s->mem_index, ot_full);

    /* Exit unconditionally if cmpxchg succeeded.  */
    tcg_gen_brcond_tl(TCG_COND_EQ, oldv, s->cc_srcT, label_bottom);

    /* Try again if there was actually a store to make.  */
    tcg_gen_brcond_tl(cond, cmp_lhs, cmp_rhs, label_top);
    gen_set_label(label_bottom);

    /* Store old value to registers only after a successful store.  */
    gen_writeback(s, decode, 1, s->cc_srcT);

    decode->cc_dst = s->T0;
    decode->cc_src = cmpv;
    decode->cc_op = CC_OP_SUBB + ot;
}

static void gen_CMPS(DisasContext *s, X86DecodedInsn *decode)
{
    MemOp ot = decode->op[2].ot;
    if (s->prefix & (PREFIX_REPZ | PREFIX_REPNZ)) {
        gen_repz_nz(s, ot, gen_cmps);
    } else {
        gen_cmps(s, ot);
    }
}

static void gen_CMPXCHG(DisasContext *s, X86DecodedInsn *decode)
{
    MemOp ot = decode->op[2].ot;
    TCGv cmpv = tcg_temp_new();
    TCGv oldv = tcg_temp_new();
    TCGv newv = tcg_temp_new();
    TCGv dest;

    tcg_gen_ext_tl(cmpv, cpu_regs[R_EAX], ot);
    tcg_gen_ext_tl(newv, s->T1, ot);
    if (s->prefix & PREFIX_LOCK) {
        tcg_gen_atomic_cmpxchg_tl(oldv, s->A0, cmpv, newv,
                                  s->mem_index, ot | MO_LE);
    } else {
        tcg_gen_ext_tl(oldv, s->T0, ot);
        if (decode->op[0].has_ea) {
            /*
             * Perform an unconditional store cycle like physical cpu;
             * must be before changing accumulator to ensure
             * idempotency if the store faults and the instruction
             * is restarted
             */
            tcg_gen_movcond_tl(TCG_COND_EQ, newv, oldv, cmpv, newv, oldv);
            gen_op_st_v(s, ot, newv, s->A0);
        } else {
            /*
             * Unlike the memory case, where "the destination operand receives
             * a write cycle without regard to the result of the comparison",
             * rm must not be touched altogether if the write fails, including
             * not zero-extending it on 64-bit processors.  So, precompute
             * the result of a successful writeback and perform the movcond
             * directly on cpu_regs.  In case rm is part of RAX, note that this
             * movcond and the one below are mutually exclusive is executed.
             */
            dest = gen_op_deposit_reg_v(s, ot, decode->op[0].n, newv, newv);
            tcg_gen_movcond_tl(TCG_COND_EQ, dest, oldv, cmpv, newv, dest);
        }
        decode->op[0].unit = X86_OP_SKIP;
    }

    /* Write RAX only if the cmpxchg fails.  */
    dest = gen_op_deposit_reg_v(s, ot, R_EAX, s->T0, oldv);
    tcg_gen_movcond_tl(TCG_COND_NE, dest, oldv, cmpv, s->T0, dest);

    tcg_gen_mov_tl(s->cc_srcT, cmpv);
    tcg_gen_sub_tl(cmpv, cmpv, oldv);
    decode->cc_dst = cmpv;
    decode->cc_src = oldv;
    decode->cc_op = CC_OP_SUBB + ot;
}

static void gen_CMPXCHG16B(DisasContext *s, X86DecodedInsn *decode)
{
#ifdef TARGET_X86_64
    MemOp mop = MO_TE | MO_128 | MO_ALIGN;
    TCGv_i64 t0, t1;
    TCGv_i128 cmp, val;

    cmp = tcg_temp_new_i128();
    val = tcg_temp_new_i128();
    tcg_gen_concat_i64_i128(cmp, cpu_regs[R_EAX], cpu_regs[R_EDX]);
    tcg_gen_concat_i64_i128(val, cpu_regs[R_EBX], cpu_regs[R_ECX]);

    /* Only require atomic with LOCK; non-parallel handled in generator. */
    if (s->prefix & PREFIX_LOCK) {
        tcg_gen_atomic_cmpxchg_i128(val, s->A0, cmp, val, s->mem_index, mop);
    } else {
        tcg_gen_nonatomic_cmpxchg_i128(val, s->A0, cmp, val, s->mem_index, mop);
    }

    tcg_gen_extr_i128_i64(s->T0, s->T1, val);

    /* Determine success after the fact. */
    t0 = tcg_temp_new_i64();
    t1 = tcg_temp_new_i64();
    tcg_gen_xor_i64(t0, s->T0, cpu_regs[R_EAX]);
    tcg_gen_xor_i64(t1, s->T1, cpu_regs[R_EDX]);
    tcg_gen_or_i64(t0, t0, t1);

    /* Update Z. */
    gen_compute_eflags(s);
    tcg_gen_setcondi_i64(TCG_COND_EQ, t0, t0, 0);
    tcg_gen_deposit_tl(cpu_cc_src, cpu_cc_src, t0, ctz32(CC_Z), 1);

    /*
     * Extract the result values for the register pair.  We may do this
     * unconditionally, because on success (Z=1), the old value matches
     * the previous value in RDX:RAX.
     */
    tcg_gen_mov_i64(cpu_regs[R_EAX], s->T0);
    tcg_gen_mov_i64(cpu_regs[R_EDX], s->T1);
#else
    abort();
#endif
}

static void gen_CMPXCHG8B(DisasContext *s, X86DecodedInsn *decode)
{
    TCGv_i64 cmp, val, old;
    TCGv Z;

    cmp = tcg_temp_new_i64();
    val = tcg_temp_new_i64();
    old = tcg_temp_new_i64();

    /* Construct the comparison values from the register pair. */
    tcg_gen_concat_tl_i64(cmp, cpu_regs[R_EAX], cpu_regs[R_EDX]);
    tcg_gen_concat_tl_i64(val, cpu_regs[R_EBX], cpu_regs[R_ECX]);

    /* Only require atomic with LOCK; non-parallel handled in generator. */
    if (s->prefix & PREFIX_LOCK) {
        tcg_gen_atomic_cmpxchg_i64(old, s->A0, cmp, val, s->mem_index, MO_TEUQ);
    } else {
        tcg_gen_nonatomic_cmpxchg_i64(old, s->A0, cmp, val,
                                      s->mem_index, MO_TEUQ);
    }

    /* Set tmp0 to match the required value of Z. */
    tcg_gen_setcond_i64(TCG_COND_EQ, cmp, old, cmp);
    Z = tcg_temp_new();
    tcg_gen_trunc_i64_tl(Z, cmp);

    /*
     * Extract the result values for the register pair.
     * For 32-bit, we may do this unconditionally, because on success (Z=1),
     * the old value matches the previous value in EDX:EAX.  For x86_64,
     * the store must be conditional, because we must leave the source
     * registers unchanged on success, and zero-extend the writeback
     * on failure (Z=0).
     */
    if (TARGET_LONG_BITS == 32) {
        tcg_gen_extr_i64_tl(cpu_regs[R_EAX], cpu_regs[R_EDX], old);
    } else {
        TCGv zero = tcg_constant_tl(0);

        tcg_gen_extr_i64_tl(s->T0, s->T1, old);
        tcg_gen_movcond_tl(TCG_COND_EQ, cpu_regs[R_EAX], Z, zero,
                           s->T0, cpu_regs[R_EAX]);
        tcg_gen_movcond_tl(TCG_COND_EQ, cpu_regs[R_EDX], Z, zero,
                           s->T1, cpu_regs[R_EDX]);
    }

    /* Update Z. */
    gen_compute_eflags(s);
    tcg_gen_deposit_tl(cpu_cc_src, cpu_cc_src, Z, ctz32(CC_Z), 1);
}

static void gen_CPUID(DisasContext *s, X86DecodedInsn *decode)
{
    gen_update_cc_op(s);
    gen_update_eip_cur(s);
    gen_helper_cpuid(tcg_env);
}

static void gen_CRC32(DisasContext *s, X86DecodedInsn *decode)
{
    MemOp ot = decode->op[2].ot;

    tcg_gen_trunc_tl_i32(s->tmp2_i32, s->T0);
    gen_helper_crc32(s->T0, s->tmp2_i32, s->T1, tcg_constant_i32(8 << ot));
}

static void gen_CVTPI2Px(DisasContext *s, X86DecodedInsn *decode)
{
    gen_helper_enter_mmx(tcg_env);
    if (s->prefix & PREFIX_DATA) {
        gen_helper_cvtpi2pd(tcg_env, OP_PTR0, OP_PTR2);
    } else {
        gen_helper_cvtpi2ps(tcg_env, OP_PTR0, OP_PTR2);
    }
}

static void gen_CVTPx2PI(DisasContext *s, X86DecodedInsn *decode)
{
    gen_helper_enter_mmx(tcg_env);
    if (s->prefix & PREFIX_DATA) {
        gen_helper_cvtpd2pi(tcg_env, OP_PTR0, OP_PTR2);
    } else {
        gen_helper_cvtps2pi(tcg_env, OP_PTR0, OP_PTR2);
    }
}

static void gen_CVTTPx2PI(DisasContext *s, X86DecodedInsn *decode)
{
    gen_helper_enter_mmx(tcg_env);
    if (s->prefix & PREFIX_DATA) {
        gen_helper_cvttpd2pi(tcg_env, OP_PTR0, OP_PTR2);
    } else {
        gen_helper_cvttps2pi(tcg_env, OP_PTR0, OP_PTR2);
    }
}

static void gen_CWD(DisasContext *s, X86DecodedInsn *decode)
{
    int shift = 8 << decode->op[0].ot;

    tcg_gen_sextract_tl(s->T0, s->T0, shift - 1, 1);
}

static void gen_DAA(DisasContext *s, X86DecodedInsn *decode)
{
    gen_update_cc_op(s);
    gen_helper_daa(tcg_env);
    assume_cc_op(s, CC_OP_EFLAGS);
}

static void gen_DAS(DisasContext *s, X86DecodedInsn *decode)
{
    gen_update_cc_op(s);
    gen_helper_das(tcg_env);
    assume_cc_op(s, CC_OP_EFLAGS);
}

static void gen_DEC(DisasContext *s, X86DecodedInsn *decode)
{
    MemOp ot = decode->op[1].ot;

    tcg_gen_movi_tl(s->T1, -1);
    if (s->prefix & PREFIX_LOCK) {
        tcg_gen_atomic_add_fetch_tl(s->T0, s->A0, s->T1,
                                    s->mem_index, ot | MO_LE);
    } else {
        tcg_gen_add_tl(s->T0, s->T0, s->T1);
    }
    prepare_update_cc_incdec(decode, s, CC_OP_DECB + ot);
}

static void gen_DIV(DisasContext *s, X86DecodedInsn *decode)
{
    MemOp ot = decode->op[1].ot;

    switch(ot) {
    case MO_8:
        gen_helper_divb_AL(tcg_env, s->T0);
        break;
    case MO_16:
        gen_helper_divw_AX(tcg_env, s->T0);
        break;
    default:
    case MO_32:
        gen_helper_divl_EAX(tcg_env, s->T0);
        break;
#ifdef TARGET_X86_64
    case MO_64:
        gen_helper_divq_EAX(tcg_env, s->T0);
        break;
#endif
    }
}

static void gen_EMMS(DisasContext *s, X86DecodedInsn *decode)
{
    gen_helper_emms(tcg_env);
}

static void gen_ENTER(DisasContext *s, X86DecodedInsn *decode)
{
   gen_enter(s, decode->op[1].imm, decode->op[2].imm);
}

static void gen_EXTRQ_i(DisasContext *s, X86DecodedInsn *decode)
{
    TCGv_i32 length = tcg_constant_i32(decode->immediate & 63);
    TCGv_i32 index = tcg_constant_i32((decode->immediate >> 8) & 63);

    gen_helper_extrq_i(tcg_env, OP_PTR0, index, length);
}

static void gen_EXTRQ_r(DisasContext *s, X86DecodedInsn *decode)
{
    gen_helper_extrq_r(tcg_env, OP_PTR0, OP_PTR2);
}

static void gen_FXRSTOR(DisasContext *s, X86DecodedInsn *decode)
{
    if ((s->flags & HF_EM_MASK) || (s->flags & HF_TS_MASK)) {
        gen_NM_exception(s);
    } else {
        gen_helper_fxrstor(tcg_env, s->A0);
    }
}

static void gen_FXSAVE(DisasContext *s, X86DecodedInsn *decode)
{
    if ((s->flags & HF_EM_MASK) || (s->flags & HF_TS_MASK)) {
        gen_NM_exception(s);
    } else {
        gen_helper_fxsave(tcg_env, s->A0);
    }
}

static void gen_HLT(DisasContext *s, X86DecodedInsn *decode)
{
#ifdef CONFIG_SYSTEM_ONLY
    gen_update_cc_op(s);
    gen_update_eip_next(s);
    gen_helper_hlt(tcg_env);
    s->base.is_jmp = DISAS_NORETURN;
#endif
}

static void gen_IDIV(DisasContext *s, X86DecodedInsn *decode)
{
    MemOp ot = decode->op[1].ot;

    switch(ot) {
    case MO_8:
        gen_helper_idivb_AL(tcg_env, s->T0);
        break;
    case MO_16:
        gen_helper_idivw_AX(tcg_env, s->T0);
        break;
    default:
    case MO_32:
        gen_helper_idivl_EAX(tcg_env, s->T0);
        break;
#ifdef TARGET_X86_64
    case MO_64:
        gen_helper_idivq_EAX(tcg_env, s->T0);
        break;
#endif
    }
}

static void gen_IMUL3(DisasContext *s, X86DecodedInsn *decode)
{
    MemOp ot = decode->op[0].ot;
    TCGv cc_src_rhs;

    switch (ot) {
    case MO_16:
        /* s->T0 already sign-extended */
        tcg_gen_ext16s_tl(s->T1, s->T1);
        tcg_gen_mul_tl(s->T0, s->T0, s->T1);
        /* Compare the full result to the extension of the truncated result.  */
        tcg_gen_ext16s_tl(s->T1, s->T0);
        cc_src_rhs = s->T0;
        break;

    case MO_32:
#ifdef TARGET_X86_64
        if (TCG_TARGET_REG_BITS == 64) {
            /*
             * This produces fewer TCG ops, and better code if flags are needed,
             * but it requires a 64-bit multiply even if they are not.  Use it
             * only if the target has 64-bits registers.
             *
             * s->T0 is already sign-extended.
             */
            tcg_gen_ext32s_tl(s->T1, s->T1);
            tcg_gen_mul_tl(s->T0, s->T0, s->T1);
            /* Compare the full result to the extension of the truncated result.  */
            tcg_gen_ext32s_tl(s->T1, s->T0);
            cc_src_rhs = s->T0;
        } else {
            /* Variant that only needs a 32-bit widening multiply.  */
            TCGv_i32 hi = tcg_temp_new_i32();
            TCGv_i32 lo = tcg_temp_new_i32();
            tcg_gen_trunc_tl_i32(lo, s->T0);
            tcg_gen_trunc_tl_i32(hi, s->T1);
            tcg_gen_muls2_i32(lo, hi, lo, hi);
            tcg_gen_extu_i32_tl(s->T0, lo);

            cc_src_rhs = tcg_temp_new();
            tcg_gen_extu_i32_tl(cc_src_rhs, hi);
            /* Compare the high part to the sign bit of the truncated result */
            tcg_gen_sari_i32(lo, lo, 31);
            tcg_gen_extu_i32_tl(s->T1, lo);
        }
        break;

    case MO_64:
#endif
        cc_src_rhs = tcg_temp_new();
        tcg_gen_muls2_tl(s->T0, cc_src_rhs, s->T0, s->T1);
        /* Compare the high part to the sign bit of the truncated result */
        tcg_gen_sari_tl(s->T1, s->T0, TARGET_LONG_BITS - 1);
        break;

    default:
        g_assert_not_reached();
    }

    tcg_gen_sub_tl(s->T1, s->T1, cc_src_rhs);
    prepare_update2_cc(decode, s, CC_OP_MULB + ot);
}

static void gen_IMUL(DisasContext *s, X86DecodedInsn *decode)
{
    MemOp ot = decode->op[1].ot;
    TCGv cc_src_rhs;

    switch (ot) {
    case MO_8:
        /* s->T0 already sign-extended */
        tcg_gen_ext8s_tl(s->T1, s->T1);
        tcg_gen_mul_tl(s->T0, s->T0, s->T1);
        gen_op_mov_reg_v(s, MO_16, R_EAX, s->T0);
        /* Compare the full result to the extension of the truncated result.  */
        tcg_gen_ext8s_tl(s->T1, s->T0);
        cc_src_rhs = s->T0;
        break;

    case MO_16:
        /* s->T0 already sign-extended */
        tcg_gen_ext16s_tl(s->T1, s->T1);
        tcg_gen_mul_tl(s->T0, s->T0, s->T1);
        gen_op_mov_reg_v(s, MO_16, R_EAX, s->T0);
        tcg_gen_shri_tl(s->T1, s->T0, 16);
        gen_op_mov_reg_v(s, MO_16, R_EDX, s->T1);
        /* Compare the full result to the extension of the truncated result.  */
        tcg_gen_ext16s_tl(s->T1, s->T0);
        cc_src_rhs = s->T0;
        break;

    case MO_32:
#ifdef TARGET_X86_64
        /* s->T0 already sign-extended */
        tcg_gen_ext32s_tl(s->T1, s->T1);
        tcg_gen_mul_tl(s->T0, s->T0, s->T1);
        tcg_gen_ext32u_tl(cpu_regs[R_EAX], s->T0);
        tcg_gen_shri_tl(cpu_regs[R_EDX], s->T0, 32);
        /* Compare the full result to the extension of the truncated result.  */
        tcg_gen_ext32s_tl(s->T1, s->T0);
        cc_src_rhs = s->T0;
        break;

    case MO_64:
#endif
        tcg_gen_muls2_tl(s->T0, cpu_regs[R_EDX], s->T0, s->T1);
        tcg_gen_mov_tl(cpu_regs[R_EAX], s->T0);

        /* Compare the high part to the sign bit of the truncated result */
        tcg_gen_negsetcondi_tl(TCG_COND_LT, s->T1, s->T0, 0);
        cc_src_rhs = cpu_regs[R_EDX];
        break;

    default:
        g_assert_not_reached();
    }

    tcg_gen_sub_tl(s->T1, s->T1, cc_src_rhs);
    prepare_update2_cc(decode, s, CC_OP_MULB + ot);
}

static void gen_IN(DisasContext *s, X86DecodedInsn *decode)
{
    MemOp ot = decode->op[0].ot;
    TCGv_i32 port = tcg_temp_new_i32();

    tcg_gen_trunc_tl_i32(port, s->T0);
    tcg_gen_ext16u_i32(port, port);
    if (!gen_check_io(s, ot, port, SVM_IOIO_TYPE_MASK)) {
        return;
    }
    translator_io_start(&s->base);
    gen_helper_in_func(ot, s->T0, port);
    gen_writeback(s, decode, 0, s->T0);
    gen_bpt_io(s, port, ot);
}

static void gen_INC(DisasContext *s, X86DecodedInsn *decode)
{
    MemOp ot = decode->op[1].ot;

    tcg_gen_movi_tl(s->T1, 1);
    if (s->prefix & PREFIX_LOCK) {
        tcg_gen_atomic_add_fetch_tl(s->T0, s->A0, s->T1,
                                    s->mem_index, ot | MO_LE);
    } else {
        tcg_gen_add_tl(s->T0, s->T0, s->T1);
    }
    prepare_update_cc_incdec(decode, s, CC_OP_INCB + ot);
}

static void gen_INS(DisasContext *s, X86DecodedInsn *decode)
{
    MemOp ot = decode->op[1].ot;
    TCGv_i32 port = tcg_temp_new_i32();

    tcg_gen_trunc_tl_i32(port, s->T1);
    tcg_gen_ext16u_i32(port, port);
    if (!gen_check_io(s, ot, port,
                      SVM_IOIO_TYPE_MASK | SVM_IOIO_STR_MASK)) {
        return;
    }

    translator_io_start(&s->base);
    if (s->prefix & (PREFIX_REPZ | PREFIX_REPNZ)) {
        gen_repz(s, ot, gen_ins);
    } else {
        gen_ins(s, ot);
    }
}

static void gen_INSERTQ_i(DisasContext *s, X86DecodedInsn *decode)
{
    TCGv_i32 length = tcg_constant_i32(decode->immediate & 63);
    TCGv_i32 index = tcg_constant_i32((decode->immediate >> 8) & 63);

    gen_helper_insertq_i(tcg_env, OP_PTR0, OP_PTR1, index, length);
}

static void gen_INSERTQ_r(DisasContext *s, X86DecodedInsn *decode)
{
    gen_helper_insertq_r(tcg_env, OP_PTR0, OP_PTR2);
}

static void gen_INT(DisasContext *s, X86DecodedInsn *decode)
{
    gen_interrupt(s, decode->immediate);
}

static void gen_INT1(DisasContext *s, X86DecodedInsn *decode)
{
    gen_update_cc_op(s);
    gen_update_eip_next(s);
    gen_helper_icebp(tcg_env);
    s->base.is_jmp = DISAS_NORETURN;
}

static void gen_INT3(DisasContext *s, X86DecodedInsn *decode)
{
    gen_interrupt(s, EXCP03_INT3);
}

static void gen_INTO(DisasContext *s, X86DecodedInsn *decode)
{
    gen_update_cc_op(s);
    gen_update_eip_cur(s);
    gen_helper_into(tcg_env, cur_insn_len_i32(s));
}

static void gen_IRET(DisasContext *s, X86DecodedInsn *decode)
{
    if (!PE(s) || VM86(s)) {
        gen_helper_iret_real(tcg_env, tcg_constant_i32(s->dflag - 1));
    } else {
        gen_helper_iret_protected(tcg_env, tcg_constant_i32(s->dflag - 1),
                                  eip_next_i32(s));
    }
    assume_cc_op(s, CC_OP_EFLAGS);
    s->base.is_jmp = DISAS_EOB_ONLY;
}

static void gen_Jcc(DisasContext *s, X86DecodedInsn *decode)
{
    gen_bnd_jmp(s);
    gen_jcc(s, decode->b & 0xf, decode->immediate);
}

static void gen_JCXZ(DisasContext *s, X86DecodedInsn *decode)
{
    TCGLabel *taken = gen_new_label();

    gen_update_cc_op(s);
    gen_op_jz_ecx(s, taken);
    gen_conditional_jump_labels(s, decode->immediate, NULL, taken);
}

static void gen_JMP(DisasContext *s, X86DecodedInsn *decode)
{
    gen_update_cc_op(s);
    gen_jmp_rel(s, s->dflag, decode->immediate, 0);
}

static void gen_JMP_m(DisasContext *s, X86DecodedInsn *decode)
{
    gen_op_jmp_v(s, s->T0);
    gen_bnd_jmp(s);
    s->base.is_jmp = DISAS_JUMP;
}

static void gen_JMPF(DisasContext *s, X86DecodedInsn *decode)
{
    gen_far_jmp(s);
}

static void gen_JMPF_m(DisasContext *s, X86DecodedInsn *decode)
{
    MemOp ot = decode->op[1].ot;

    gen_op_ld_v(s, ot, s->T0, s->A0);
    gen_add_A0_im(s, 1 << ot);
    gen_op_ld_v(s, MO_16, s->T1, s->A0);
    gen_far_jmp(s);
}

static void gen_LAHF(DisasContext *s, X86DecodedInsn *decode)
{
    if (CODE64(s) && !(s->cpuid_ext3_features & CPUID_EXT3_LAHF_LM)) {
        return gen_illegal_opcode(s);
    }
    gen_compute_eflags(s);
    /* Note: gen_compute_eflags() only gives the condition codes */
    tcg_gen_ori_tl(s->T0, cpu_cc_src, 0x02);
    tcg_gen_deposit_tl(cpu_regs[R_EAX], cpu_regs[R_EAX], s->T0, 8, 8);
}

static void gen_LAR(DisasContext *s, X86DecodedInsn *decode)
{
    MemOp ot = decode->op[0].ot;
    TCGv result = tcg_temp_new();
    TCGv dest;

    gen_compute_eflags(s);
    gen_update_cc_op(s);
    gen_helper_lar(result, tcg_env, s->T0);

    /* Perform writeback here to skip it if ZF=0.  */
    decode->op[0].unit = X86_OP_SKIP;
    dest = gen_op_deposit_reg_v(s, ot, decode->op[0].n, result, result);
    tcg_gen_movcond_tl(TCG_COND_TSTNE, dest, cpu_cc_src, tcg_constant_tl(CC_Z),
                       result, dest);
}

static void gen_LDMXCSR(DisasContext *s, X86DecodedInsn *decode)
{
    tcg_gen_trunc_tl_i32(s->tmp2_i32, s->T0);
    gen_helper_ldmxcsr(tcg_env, s->tmp2_i32);
}

static void gen_lxx_seg(DisasContext *s, X86DecodedInsn *decode, int seg)
{
    MemOp ot = decode->op[0].ot;

    /* Offset already in s->T0.  */
    gen_add_A0_im(s, 1 << ot);
    gen_op_ld_v(s, MO_16, s->T1, s->A0);

    /* load the segment here to handle exceptions properly */
    gen_movl_seg(s, seg, s->T1);
}

static void gen_LDS(DisasContext *s, X86DecodedInsn *decode)
{
    gen_lxx_seg(s, decode, R_DS);
}

static void gen_LEA(DisasContext *s, X86DecodedInsn *decode)
{
    TCGv ea = gen_lea_modrm_1(s, decode->mem, false);
    gen_lea_v_seg_dest(s, s->aflag, s->T0, ea, -1, -1);
}

static void gen_LEAVE(DisasContext *s, X86DecodedInsn *decode)
{
    gen_leave(s);
}

static void gen_LES(DisasContext *s, X86DecodedInsn *decode)
{
    gen_lxx_seg(s, decode, R_ES);
}

static void gen_LFENCE(DisasContext *s, X86DecodedInsn *decode)
{
    tcg_gen_mb(TCG_MO_LD_LD | TCG_BAR_SC);
}

static void gen_LFS(DisasContext *s, X86DecodedInsn *decode)
{
    gen_lxx_seg(s, decode, R_FS);
}

static void gen_LGS(DisasContext *s, X86DecodedInsn *decode)
{
    gen_lxx_seg(s, decode, R_GS);
}

static void gen_LODS(DisasContext *s, X86DecodedInsn *decode)
{
    MemOp ot = decode->op[1].ot;
    if (s->prefix & (PREFIX_REPZ | PREFIX_REPNZ)) {
        gen_repz(s, ot, gen_lods);
    } else {
        gen_lods(s, ot);
    }
}

static void gen_LOOP(DisasContext *s, X86DecodedInsn *decode)
{
    TCGLabel *taken = gen_new_label();

    gen_update_cc_op(s);
    gen_op_add_reg_im(s, s->aflag, R_ECX, -1);
    gen_op_jnz_ecx(s, taken);
    gen_conditional_jump_labels(s, decode->immediate, NULL, taken);
}

static void gen_LOOPE(DisasContext *s, X86DecodedInsn *decode)
{
    TCGLabel *taken = gen_new_label();
    TCGLabel *not_taken = gen_new_label();

    gen_update_cc_op(s);
    gen_op_add_reg_im(s, s->aflag, R_ECX, -1);
    gen_op_jz_ecx(s, not_taken);
    gen_jcc1(s, (JCC_Z << 1), taken); /* jz taken */
    gen_conditional_jump_labels(s, decode->immediate, not_taken, taken);
}

static void gen_LOOPNE(DisasContext *s, X86DecodedInsn *decode)
{
    TCGLabel *taken = gen_new_label();
    TCGLabel *not_taken = gen_new_label();

    gen_update_cc_op(s);
    gen_op_add_reg_im(s, s->aflag, R_ECX, -1);
    gen_op_jz_ecx(s, not_taken);
    gen_jcc1(s, (JCC_Z << 1) | 1, taken); /* jnz taken */
    gen_conditional_jump_labels(s, decode->immediate, not_taken, taken);
}

static void gen_LSL(DisasContext *s, X86DecodedInsn *decode)
{
    MemOp ot = decode->op[0].ot;
    TCGv result = tcg_temp_new();
    TCGv dest;

    gen_compute_eflags(s);
    gen_update_cc_op(s);
    gen_helper_lsl(result, tcg_env, s->T0);

    /* Perform writeback here to skip it if ZF=0.  */
    decode->op[0].unit = X86_OP_SKIP;
    dest = gen_op_deposit_reg_v(s, ot, decode->op[0].n, result, result);
    tcg_gen_movcond_tl(TCG_COND_TSTNE, dest, cpu_cc_src, tcg_constant_tl(CC_Z),
                       result, dest);
}

static void gen_LSS(DisasContext *s, X86DecodedInsn *decode)
{
    gen_lxx_seg(s, decode, R_SS);
}

static void gen_LZCNT(DisasContext *s, X86DecodedInsn *decode)
{
    MemOp ot = decode->op[0].ot;

    /* C bit (cc_src) is defined related to the input.  */
    decode->cc_src = tcg_temp_new();
    decode->cc_dst = s->T0;
    decode->cc_op = CC_OP_BMILGB + ot;
    tcg_gen_mov_tl(decode->cc_src, s->T0);

    /*
     * Reduce the target_ulong result by the number of zeros that
     * we expect to find at the top.
     */
    tcg_gen_clzi_tl(s->T0, s->T0, TARGET_LONG_BITS);
    tcg_gen_subi_tl(s->T0, s->T0, TARGET_LONG_BITS - (8 << ot));
}

static void gen_MFENCE(DisasContext *s, X86DecodedInsn *decode)
{
    tcg_gen_mb(TCG_MO_ALL | TCG_BAR_SC);
}

static void gen_MOV(DisasContext *s, X86DecodedInsn *decode)
{
    /* nothing to do! */
}
#define gen_NOP gen_MOV

static void gen_MASKMOV(DisasContext *s, X86DecodedInsn *decode)
{
    gen_lea_v_seg(s, cpu_regs[R_EDI], R_DS, s->override);

    if (s->prefix & PREFIX_DATA) {
        gen_helper_maskmov_xmm(tcg_env, OP_PTR1, OP_PTR2, s->A0);
    } else {
        gen_helper_maskmov_mmx(tcg_env, OP_PTR1, OP_PTR2, s->A0);
    }
}

static void gen_MOVBE(DisasContext *s, X86DecodedInsn *decode)
{
    MemOp ot = decode->op[0].ot;

    /* M operand type does not load/store */
    if (decode->e.op0 == X86_TYPE_M) {
        tcg_gen_qemu_st_tl(s->T0, s->A0, s->mem_index, ot | MO_BE);
    } else {
        tcg_gen_qemu_ld_tl(s->T0, s->A0, s->mem_index, ot | MO_BE);
    }
}

static void gen_MOVD_from(DisasContext *s, X86DecodedInsn *decode)
{
    MemOp ot = decode->op[2].ot;

    switch (ot) {
    case MO_32:
#ifdef TARGET_X86_64
        tcg_gen_ld32u_tl(s->T0, tcg_env, decode->op[2].offset);
        break;
    case MO_64:
#endif
        tcg_gen_ld_tl(s->T0, tcg_env, decode->op[2].offset);
        break;
    default:
        abort();
    }
}

static void gen_MOVD_to(DisasContext *s, X86DecodedInsn *decode)
{
    MemOp ot = decode->op[2].ot;
    int vec_len = vector_len(s, decode);
    int lo_ofs = vector_elem_offset(&decode->op[0], ot, 0);

    tcg_gen_gvec_dup_imm(MO_64, decode->op[0].offset, vec_len, vec_len, 0);

    switch (ot) {
    case MO_32:
#ifdef TARGET_X86_64
        tcg_gen_st32_tl(s->T1, tcg_env, lo_ofs);
        break;
    case MO_64:
#endif
        tcg_gen_st_tl(s->T1, tcg_env, lo_ofs);
        break;
    default:
        g_assert_not_reached();
    }
}

static void gen_MOVDQ(DisasContext *s, X86DecodedInsn *decode)
{
    gen_store_sse(s, decode, decode->op[2].offset);
}

static void gen_MOVMSK(DisasContext *s, X86DecodedInsn *decode)
{
    typeof(gen_helper_movmskps_ymm) *ps, *pd, *fn;
    ps = s->vex_l ? gen_helper_movmskps_ymm : gen_helper_movmskps_xmm;
    pd = s->vex_l ? gen_helper_movmskpd_ymm : gen_helper_movmskpd_xmm;
    fn = s->prefix & PREFIX_DATA ? pd : ps;
    fn(s->tmp2_i32, tcg_env, OP_PTR2);
    tcg_gen_extu_i32_tl(s->T0, s->tmp2_i32);
}

static void gen_MOVQ(DisasContext *s, X86DecodedInsn *decode)
{
    int vec_len = vector_len(s, decode);
    int lo_ofs = vector_elem_offset(&decode->op[0], MO_64, 0);

    tcg_gen_ld_i64(s->tmp1_i64, tcg_env, decode->op[2].offset);
    if (decode->op[0].has_ea) {
        tcg_gen_qemu_st_i64(s->tmp1_i64, s->A0, s->mem_index, MO_LEUQ);
    } else {
        /*
         * tcg_gen_gvec_dup_i64(MO_64, op0.offset, 8, vec_len, s->tmp1_64) would
         * seem to work, but it does not on big-endian platforms; the cleared parts
         * are always at higher addresses, but cross-endian emulation inverts the
         * byte order so that the cleared parts need to be at *lower* addresses.
         * Because oprsz is 8, we see this here even for SSE; but more in general,
         * it disqualifies using oprsz < maxsz to emulate VEX128.
         */
        tcg_gen_gvec_dup_imm(MO_64, decode->op[0].offset, vec_len, vec_len, 0);
        tcg_gen_st_i64(s->tmp1_i64, tcg_env, lo_ofs);
    }
}

static void gen_MOVq_dq(DisasContext *s, X86DecodedInsn *decode)
{
    gen_helper_enter_mmx(tcg_env);
    /* Otherwise the same as any other movq.  */
    return gen_MOVQ(s, decode);
}

static void gen_MOVS(DisasContext *s, X86DecodedInsn *decode)
{
    MemOp ot = decode->op[2].ot;
    if (s->prefix & (PREFIX_REPZ | PREFIX_REPNZ)) {
        gen_repz(s, ot, gen_movs);
    } else {
        gen_movs(s, ot);
    }
}

static void gen_MUL(DisasContext *s, X86DecodedInsn *decode)
{
    MemOp ot = decode->op[1].ot;

    switch (ot) {
    case MO_8:
        /* s->T0 already zero-extended */
        tcg_gen_ext8u_tl(s->T1, s->T1);
        tcg_gen_mul_tl(s->T0, s->T0, s->T1);
        gen_op_mov_reg_v(s, MO_16, R_EAX, s->T0);
        tcg_gen_andi_tl(s->T1, s->T0, 0xff00);
        decode->cc_dst = s->T0;
        decode->cc_src = s->T1;
        break;

    case MO_16:
        /* s->T0 already zero-extended */
        tcg_gen_ext16u_tl(s->T1, s->T1);
        tcg_gen_mul_tl(s->T0, s->T0, s->T1);
        gen_op_mov_reg_v(s, MO_16, R_EAX, s->T0);
        tcg_gen_shri_tl(s->T1, s->T0, 16);
        gen_op_mov_reg_v(s, MO_16, R_EDX, s->T1);
        decode->cc_dst = s->T0;
        decode->cc_src = s->T1;
        break;

    case MO_32:
#ifdef TARGET_X86_64
        /* s->T0 already zero-extended */
        tcg_gen_ext32u_tl(s->T1, s->T1);
        tcg_gen_mul_tl(s->T0, s->T0, s->T1);
        tcg_gen_ext32u_tl(cpu_regs[R_EAX], s->T0);
        tcg_gen_shri_tl(cpu_regs[R_EDX], s->T0, 32);
        decode->cc_dst = cpu_regs[R_EAX];
        decode->cc_src = cpu_regs[R_EDX];
        break;

    case MO_64:
#endif
        tcg_gen_mulu2_tl(cpu_regs[R_EAX], cpu_regs[R_EDX], s->T0, s->T1);
        decode->cc_dst = cpu_regs[R_EAX];
        decode->cc_src = cpu_regs[R_EDX];
        break;

    default:
        g_assert_not_reached();
    }

    decode->cc_op = CC_OP_MULB + ot;
}

static void gen_MULX(DisasContext *s, X86DecodedInsn *decode)
{
    MemOp ot = decode->op[0].ot;

    /* low part of result in VEX.vvvv, high in MODRM */
    switch (ot) {
    case MO_32:
#ifdef TARGET_X86_64
        tcg_gen_trunc_tl_i32(s->tmp2_i32, s->T0);
        tcg_gen_trunc_tl_i32(s->tmp3_i32, s->T1);
        tcg_gen_mulu2_i32(s->tmp2_i32, s->tmp3_i32,
                          s->tmp2_i32, s->tmp3_i32);
        tcg_gen_extu_i32_tl(cpu_regs[s->vex_v], s->tmp2_i32);
        tcg_gen_extu_i32_tl(s->T0, s->tmp3_i32);
        break;

    case MO_64:
#endif
        tcg_gen_mulu2_tl(cpu_regs[s->vex_v], s->T0, s->T0, s->T1);
        break;

    default:
        g_assert_not_reached();
    }
}

static void gen_NEG(DisasContext *s, X86DecodedInsn *decode)
{
    MemOp ot = decode->op[0].ot;
    TCGv oldv = tcg_temp_new();

    if (s->prefix & PREFIX_LOCK) {
        TCGv newv = tcg_temp_new();
        TCGv cmpv = tcg_temp_new();
        TCGLabel *label1 = gen_new_label();

        gen_set_label(label1);
        gen_op_ld_v(s, ot, oldv, s->A0);
        tcg_gen_neg_tl(newv, oldv);
        tcg_gen_atomic_cmpxchg_tl(cmpv, s->A0, oldv, newv,
                                  s->mem_index, ot | MO_LE);
        tcg_gen_brcond_tl(TCG_COND_NE, oldv, cmpv, label1);
    } else {
        tcg_gen_mov_tl(oldv, s->T0);
    }
    tcg_gen_neg_tl(s->T0, oldv);

    decode->cc_dst = s->T0;
    decode->cc_src = oldv;
    tcg_gen_movi_tl(s->cc_srcT, 0);
    decode->cc_op = CC_OP_SUBB + ot;
}

static void gen_NOT(DisasContext *s, X86DecodedInsn *decode)
{
    MemOp ot = decode->op[0].ot;

    if (s->prefix & PREFIX_LOCK) {
        tcg_gen_movi_tl(s->T0, ~0);
        tcg_gen_atomic_xor_fetch_tl(s->T0, s->A0, s->T0,
                                    s->mem_index, ot | MO_LE);
    } else {
        tcg_gen_not_tl(s->T0, s->T0);
    }
}

static void gen_OR(DisasContext *s, X86DecodedInsn *decode)
{
    MemOp ot = decode->op[1].ot;

    if (s->prefix & PREFIX_LOCK) {
        tcg_gen_atomic_or_fetch_tl(s->T0, s->A0, s->T1,
                                   s->mem_index, ot | MO_LE);
    } else {
        tcg_gen_or_tl(s->T0, s->T0, s->T1);
    }
    prepare_update1_cc(decode, s, CC_OP_LOGICB + ot);
}

static void gen_OUT(DisasContext *s, X86DecodedInsn *decode)
{
    MemOp ot = decode->op[1].ot;
    TCGv_i32 port = tcg_temp_new_i32();
    TCGv_i32 value = tcg_temp_new_i32();

    tcg_gen_trunc_tl_i32(port, s->T1);
    tcg_gen_ext16u_i32(port, port);
    if (!gen_check_io(s, ot, port, 0)) {
        return;
    }
    tcg_gen_trunc_tl_i32(value, s->T0);
    translator_io_start(&s->base);
    gen_helper_out_func(ot, port, value);
    gen_bpt_io(s, port, ot);
}

static void gen_OUTS(DisasContext *s, X86DecodedInsn *decode)
{
    MemOp ot = decode->op[1].ot;
    TCGv_i32 port = tcg_temp_new_i32();

    tcg_gen_trunc_tl_i32(port, s->T1);
    tcg_gen_ext16u_i32(port, port);
    if (!gen_check_io(s, ot, port, SVM_IOIO_STR_MASK)) {
        return;
    }

    translator_io_start(&s->base);
    if (s->prefix & (PREFIX_REPZ | PREFIX_REPNZ)) {
        gen_repz(s, ot, gen_outs);
    } else {
        gen_outs(s, ot);
    }
}

static void gen_PALIGNR(DisasContext *s, X86DecodedInsn *decode)
{
    TCGv_i32 imm = tcg_constant8u_i32(decode->immediate);
    if (!(s->prefix & PREFIX_DATA)) {
        gen_helper_palignr_mmx(tcg_env, OP_PTR0, OP_PTR1, OP_PTR2, imm);
    } else if (!s->vex_l) {
        gen_helper_palignr_xmm(tcg_env, OP_PTR0, OP_PTR1, OP_PTR2, imm);
    } else {
        gen_helper_palignr_ymm(tcg_env, OP_PTR0, OP_PTR1, OP_PTR2, imm);
    }
}

static void gen_PANDN(DisasContext *s, X86DecodedInsn *decode)
{
    int vec_len = vector_len(s, decode);

    /* Careful, operand order is reversed!  */
    tcg_gen_gvec_andc(MO_64,
                      decode->op[0].offset, decode->op[2].offset,
                      decode->op[1].offset, vec_len, vec_len);
}

static void gen_PAUSE(DisasContext *s, X86DecodedInsn *decode)
{
    gen_update_cc_op(s);
    gen_update_eip_next(s);
    gen_helper_pause(tcg_env);
    s->base.is_jmp = DISAS_NORETURN;
}

static void gen_PCMPESTRI(DisasContext *s, X86DecodedInsn *decode)
{
    TCGv_i32 imm = tcg_constant8u_i32(decode->immediate);
    gen_helper_pcmpestri_xmm(tcg_env, OP_PTR1, OP_PTR2, imm);
    assume_cc_op(s, CC_OP_EFLAGS);
}

static void gen_PCMPESTRM(DisasContext *s, X86DecodedInsn *decode)
{
    TCGv_i32 imm = tcg_constant8u_i32(decode->immediate);
    gen_helper_pcmpestrm_xmm(tcg_env, OP_PTR1, OP_PTR2, imm);
    assume_cc_op(s, CC_OP_EFLAGS);
    if ((s->prefix & PREFIX_VEX) && !s->vex_l) {
        tcg_gen_gvec_dup_imm(MO_64, offsetof(CPUX86State, xmm_regs[0].ZMM_X(1)),
                             16, 16, 0);
    }
}

static void gen_PCMPISTRI(DisasContext *s, X86DecodedInsn *decode)
{
    TCGv_i32 imm = tcg_constant8u_i32(decode->immediate);
    gen_helper_pcmpistri_xmm(tcg_env, OP_PTR1, OP_PTR2, imm);
    assume_cc_op(s, CC_OP_EFLAGS);
}

static void gen_PCMPISTRM(DisasContext *s, X86DecodedInsn *decode)
{
    TCGv_i32 imm = tcg_constant8u_i32(decode->immediate);
    gen_helper_pcmpistrm_xmm(tcg_env, OP_PTR1, OP_PTR2, imm);
    assume_cc_op(s, CC_OP_EFLAGS);
    if ((s->prefix & PREFIX_VEX) && !s->vex_l) {
        tcg_gen_gvec_dup_imm(MO_64, offsetof(CPUX86State, xmm_regs[0].ZMM_X(1)),
                             16, 16, 0);
    }
}

static void gen_PDEP(DisasContext *s, X86DecodedInsn *decode)
{
    gen_helper_pdep(s->T0, s->T0, s->T1);
}

static void gen_PEXT(DisasContext *s, X86DecodedInsn *decode)
{
    gen_helper_pext(s->T0, s->T0, s->T1);
}

static inline void gen_pextr(DisasContext *s, X86DecodedInsn *decode, MemOp ot)
{
    int vec_len = vector_len(s, decode);
    int mask = (vec_len >> ot) - 1;
    int val = decode->immediate & mask;

    switch (ot) {
    case MO_8:
        tcg_gen_ld8u_tl(s->T0, tcg_env, vector_elem_offset(&decode->op[1], ot, val));
        break;
    case MO_16:
        tcg_gen_ld16u_tl(s->T0, tcg_env, vector_elem_offset(&decode->op[1], ot, val));
        break;
    case MO_32:
#ifdef TARGET_X86_64
        tcg_gen_ld32u_tl(s->T0, tcg_env, vector_elem_offset(&decode->op[1], ot, val));
        break;
    case MO_64:
#endif
        tcg_gen_ld_tl(s->T0, tcg_env, vector_elem_offset(&decode->op[1], ot, val));
        break;
    default:
        abort();
    }
}

static void gen_PEXTRB(DisasContext *s, X86DecodedInsn *decode)
{
    gen_pextr(s, decode, MO_8);
}

static void gen_PEXTRW(DisasContext *s, X86DecodedInsn *decode)
{
    gen_pextr(s, decode, MO_16);
}

static void gen_PEXTR(DisasContext *s, X86DecodedInsn *decode)
{
    MemOp ot = decode->op[0].ot;
    gen_pextr(s, decode, ot);
}

static inline void gen_pinsr(DisasContext *s, X86DecodedInsn *decode, MemOp ot)
{
    int vec_len = vector_len(s, decode);
    int mask = (vec_len >> ot) - 1;
    int val = decode->immediate & mask;

    if (decode->op[1].offset != decode->op[0].offset) {
        assert(vec_len == 16);
        gen_store_sse(s, decode, decode->op[1].offset);
    }

    switch (ot) {
    case MO_8:
        tcg_gen_st8_tl(s->T1, tcg_env, vector_elem_offset(&decode->op[0], ot, val));
        break;
    case MO_16:
        tcg_gen_st16_tl(s->T1, tcg_env, vector_elem_offset(&decode->op[0], ot, val));
        break;
    case MO_32:
#ifdef TARGET_X86_64
        tcg_gen_st32_tl(s->T1, tcg_env, vector_elem_offset(&decode->op[0], ot, val));
        break;
    case MO_64:
#endif
        tcg_gen_st_tl(s->T1, tcg_env, vector_elem_offset(&decode->op[0], ot, val));
        break;
    default:
        abort();
    }
}

static void gen_PINSRB(DisasContext *s, X86DecodedInsn *decode)
{
    gen_pinsr(s, decode, MO_8);
}

static void gen_PINSRW(DisasContext *s, X86DecodedInsn *decode)
{
    gen_pinsr(s, decode, MO_16);
}

static void gen_PINSR(DisasContext *s, X86DecodedInsn *decode)
{
    gen_pinsr(s, decode, decode->op[2].ot);
}

static void gen_pmovmskb_i64(TCGv_i64 d, TCGv_i64 s)
{
    TCGv_i64 t = tcg_temp_new_i64();

    tcg_gen_andi_i64(d, s, 0x8080808080808080ull);

    /*
     * After each shift+or pair:
     * 0:  a.......b.......c.......d.......e.......f.......g.......h.......
     * 7:  ab......bc......cd......de......ef......fg......gh......h.......
     * 14: abcd....bcde....cdef....defg....efgh....fgh.....gh......h.......
     * 28: abcdefghbcdefgh.cdefgh..defgh...efgh....fgh.....gh......h.......
     * The result is left in the high bits of the word.
     */
    tcg_gen_shli_i64(t, d, 7);
    tcg_gen_or_i64(d, d, t);
    tcg_gen_shli_i64(t, d, 14);
    tcg_gen_or_i64(d, d, t);
    tcg_gen_shli_i64(t, d, 28);
    tcg_gen_or_i64(d, d, t);
}

static void gen_pmovmskb_vec(unsigned vece, TCGv_vec d, TCGv_vec s)
{
    TCGv_vec t = tcg_temp_new_vec_matching(d);
    TCGv_vec m = tcg_constant_vec_matching(d, MO_8, 0x80);

    /* See above */
    tcg_gen_and_vec(vece, d, s, m);
    tcg_gen_shli_vec(vece, t, d, 7);
    tcg_gen_or_vec(vece, d, d, t);
    tcg_gen_shli_vec(vece, t, d, 14);
    tcg_gen_or_vec(vece, d, d, t);
    tcg_gen_shli_vec(vece, t, d, 28);
    tcg_gen_or_vec(vece, d, d, t);
}

static void gen_PMOVMSKB(DisasContext *s, X86DecodedInsn *decode)
{
    static const TCGOpcode vecop_list[] = { INDEX_op_shli_vec, 0 };
    static const GVecGen2 g = {
        .fni8 = gen_pmovmskb_i64,
        .fniv = gen_pmovmskb_vec,
        .opt_opc = vecop_list,
        .vece = MO_64,
        .prefer_i64 = TCG_TARGET_REG_BITS == 64
    };
    MemOp ot = decode->op[2].ot;
    int vec_len = vector_len(s, decode);
    TCGv t = tcg_temp_new();

    tcg_gen_gvec_2(offsetof(CPUX86State, xmm_t0) + xmm_offset(ot), decode->op[2].offset,
                   vec_len, vec_len, &g);
    tcg_gen_ld8u_tl(s->T0, tcg_env, offsetof(CPUX86State, xmm_t0.ZMM_B(vec_len - 1)));
    while (vec_len > 8) {
        vec_len -= 8;
        if (TCG_TARGET_HAS_extract2_tl) {
            /*
             * Load the next byte of the result into the high byte of T.
             * TCG does a similar expansion of deposit to shl+extract2; by
             * loading the whole word, the shift left is avoided.
             */
#ifdef TARGET_X86_64
            tcg_gen_ld_tl(t, tcg_env, offsetof(CPUX86State, xmm_t0.ZMM_Q((vec_len - 1) / 8)));
#else
            tcg_gen_ld_tl(t, tcg_env, offsetof(CPUX86State, xmm_t0.ZMM_L((vec_len - 1) / 4)));
#endif

            tcg_gen_extract2_tl(s->T0, t, s->T0, TARGET_LONG_BITS - 8);
        } else {
            /*
             * The _previous_ value is deposited into bits 8 and higher of t.  Because
             * those bits are known to be zero after ld8u, this becomes a shift+or
             * if deposit is not available.
             */
            tcg_gen_ld8u_tl(t, tcg_env, offsetof(CPUX86State, xmm_t0.ZMM_B(vec_len - 1)));
            tcg_gen_deposit_tl(s->T0, t, s->T0, 8, TARGET_LONG_BITS - 8);
        }
    }
}

static void gen_POP(DisasContext *s, X86DecodedInsn *decode)
{
    X86DecodedOp *op = &decode->op[0];
    MemOp ot = gen_pop_T0(s);

    assert(ot >= op->ot);
    if (op->has_ea || op->unit == X86_OP_SEG) {
        /* NOTE: order is important for MMU exceptions */
        gen_writeback(s, decode, 0, s->T0);
    }

    /* NOTE: writing back registers after update is important for pop %sp */
    gen_pop_update(s, ot);
}

static void gen_POPA(DisasContext *s, X86DecodedInsn *decode)
{
    gen_popa(s);
}

static void gen_POPCNT(DisasContext *s, X86DecodedInsn *decode)
{
    decode->cc_dst = tcg_temp_new();
    decode->cc_op = CC_OP_POPCNT;

    tcg_gen_mov_tl(decode->cc_dst, s->T0);
    tcg_gen_ctpop_tl(s->T0, s->T0);
}

static void gen_POPF(DisasContext *s, X86DecodedInsn *decode)
{
    MemOp ot;
    int mask = TF_MASK | AC_MASK | ID_MASK | NT_MASK;

    if (CPL(s) == 0) {
        mask |= IF_MASK | IOPL_MASK;
    } else if (CPL(s) <= IOPL(s)) {
        mask |= IF_MASK;
    }
    if (s->dflag == MO_16) {
        mask &= 0xffff;
    }

    ot = gen_pop_T0(s);
    gen_helper_write_eflags(tcg_env, s->T0, tcg_constant_i32(mask));
    gen_pop_update(s, ot);
    set_cc_op(s, CC_OP_EFLAGS);
    /* abort translation because TF/AC flag may change */
    s->base.is_jmp = DISAS_EOB_NEXT;
}

static void gen_PSHUFW(DisasContext *s, X86DecodedInsn *decode)
{
    TCGv_i32 imm = tcg_constant8u_i32(decode->immediate);
    gen_helper_pshufw_mmx(OP_PTR0, OP_PTR1, imm);
}

static void gen_PSRLW_i(DisasContext *s, X86DecodedInsn *decode)
{
    int vec_len = vector_len(s, decode);

    if (decode->immediate >= 16) {
        tcg_gen_gvec_dup_imm(MO_64, decode->op[0].offset, vec_len, vec_len, 0);
    } else {
        tcg_gen_gvec_shri(MO_16,
                          decode->op[0].offset, decode->op[1].offset,
                          decode->immediate, vec_len, vec_len);
    }
}

static void gen_PSLLW_i(DisasContext *s, X86DecodedInsn *decode)
{
    int vec_len = vector_len(s, decode);

    if (decode->immediate >= 16) {
        tcg_gen_gvec_dup_imm(MO_64, decode->op[0].offset, vec_len, vec_len, 0);
    } else {
        tcg_gen_gvec_shli(MO_16,
                          decode->op[0].offset, decode->op[1].offset,
                          decode->immediate, vec_len, vec_len);
    }
}

static void gen_PSRAW_i(DisasContext *s, X86DecodedInsn *decode)
{
    int vec_len = vector_len(s, decode);

    if (decode->immediate >= 16) {
        decode->immediate = 15;
    }
    tcg_gen_gvec_sari(MO_16,
                      decode->op[0].offset, decode->op[1].offset,
                      decode->immediate, vec_len, vec_len);
}

static void gen_PSRLD_i(DisasContext *s, X86DecodedInsn *decode)
{
    int vec_len = vector_len(s, decode);

    if (decode->immediate >= 32) {
        tcg_gen_gvec_dup_imm(MO_64, decode->op[0].offset, vec_len, vec_len, 0);
    } else {
        tcg_gen_gvec_shri(MO_32,
                          decode->op[0].offset, decode->op[1].offset,
                          decode->immediate, vec_len, vec_len);
    }
}

static void gen_PSLLD_i(DisasContext *s, X86DecodedInsn *decode)
{
    int vec_len = vector_len(s, decode);

    if (decode->immediate >= 32) {
        tcg_gen_gvec_dup_imm(MO_64, decode->op[0].offset, vec_len, vec_len, 0);
    } else {
        tcg_gen_gvec_shli(MO_32,
                          decode->op[0].offset, decode->op[1].offset,
                          decode->immediate, vec_len, vec_len);
    }
}

static void gen_PSRAD_i(DisasContext *s, X86DecodedInsn *decode)
{
    int vec_len = vector_len(s, decode);

    if (decode->immediate >= 32) {
        decode->immediate = 31;
    }
    tcg_gen_gvec_sari(MO_32,
                      decode->op[0].offset, decode->op[1].offset,
                      decode->immediate, vec_len, vec_len);
}

static void gen_PSRLQ_i(DisasContext *s, X86DecodedInsn *decode)
{
    int vec_len = vector_len(s, decode);

    if (decode->immediate >= 64) {
        tcg_gen_gvec_dup_imm(MO_64, decode->op[0].offset, vec_len, vec_len, 0);
    } else {
        tcg_gen_gvec_shri(MO_64,
                          decode->op[0].offset, decode->op[1].offset,
                          decode->immediate, vec_len, vec_len);
    }
}

static void gen_PSLLQ_i(DisasContext *s, X86DecodedInsn *decode)
{
    int vec_len = vector_len(s, decode);

    if (decode->immediate >= 64) {
        tcg_gen_gvec_dup_imm(MO_64, decode->op[0].offset, vec_len, vec_len, 0);
    } else {
        tcg_gen_gvec_shli(MO_64,
                          decode->op[0].offset, decode->op[1].offset,
                          decode->immediate, vec_len, vec_len);
    }
}

static TCGv_ptr make_imm8u_xmm_vec(uint8_t imm, int vec_len)
{
    MemOp ot = vec_len == 16 ? MO_128 : MO_256;
    TCGv_i32 imm_v = tcg_constant8u_i32(imm);
    TCGv_ptr ptr = tcg_temp_new_ptr();

    tcg_gen_gvec_dup_imm(MO_64, offsetof(CPUX86State, xmm_t0) + xmm_offset(ot),
                         vec_len, vec_len, 0);

    tcg_gen_addi_ptr(ptr, tcg_env, offsetof(CPUX86State, xmm_t0));
    tcg_gen_st_i32(imm_v, tcg_env, offsetof(CPUX86State, xmm_t0.ZMM_L(0)));
    return ptr;
}

static void gen_PSRLDQ_i(DisasContext *s, X86DecodedInsn *decode)
{
    int vec_len = vector_len(s, decode);
    TCGv_ptr imm_vec = make_imm8u_xmm_vec(decode->immediate, vec_len);

    if (s->vex_l) {
        gen_helper_psrldq_ymm(tcg_env, OP_PTR0, OP_PTR1, imm_vec);
    } else {
        gen_helper_psrldq_xmm(tcg_env, OP_PTR0, OP_PTR1, imm_vec);
    }
}

static void gen_PSLLDQ_i(DisasContext *s, X86DecodedInsn *decode)
{
    int vec_len = vector_len(s, decode);
    TCGv_ptr imm_vec = make_imm8u_xmm_vec(decode->immediate, vec_len);

    if (s->vex_l) {
        gen_helper_pslldq_ymm(tcg_env, OP_PTR0, OP_PTR1, imm_vec);
    } else {
        gen_helper_pslldq_xmm(tcg_env, OP_PTR0, OP_PTR1, imm_vec);
    }
}

static void gen_PUSH(DisasContext *s, X86DecodedInsn *decode)
{
    gen_push_v(s, s->T0);
}

static void gen_PUSHA(DisasContext *s, X86DecodedInsn *decode)
{
    gen_pusha(s);
}

static void gen_PUSHF(DisasContext *s, X86DecodedInsn *decode)
{
    gen_update_cc_op(s);
    gen_helper_read_eflags(s->T0, tcg_env);
    gen_push_v(s, s->T0);
}

static MemOp gen_shift_count(DisasContext *s, X86DecodedInsn *decode,
                             bool *can_be_zero, TCGv *count, int unit)
{
    MemOp ot = decode->op[0].ot;
    int mask = (ot <= MO_32 ? 0x1f : 0x3f);

    *can_be_zero = false;
    switch (unit) {
    case X86_OP_INT:
        *count = tcg_temp_new();
        tcg_gen_andi_tl(*count, cpu_regs[R_ECX], mask);
        *can_be_zero = true;
        break;

    case X86_OP_IMM:
        if ((decode->immediate & mask) == 0) {
            *count = NULL;
            break;
        }
        *count = tcg_temp_new();
        tcg_gen_movi_tl(*count, decode->immediate & mask);
        break;

    case X86_OP_SKIP:
        *count = tcg_temp_new();
        tcg_gen_movi_tl(*count, 1);
        break;

    default:
        g_assert_not_reached();
    }

    return ot;
}

/*
 * Compute existing flags in decode->cc_src, for gen_* functions that wants
 * to set the cc_op set to CC_OP_ADCOX.  In particular, this allows rotate
 * operations to compute the carry in decode->cc_dst and the overflow in
 * decode->cc_src2.
 *
 * If need_flags is true, decode->cc_dst and decode->cc_src2 are preloaded
 * with the value of CF and OF before the instruction, so that it is possible
 * to keep the flags unmodified.
 *
 * Return true if carry could be made available cheaply as a 1-bit value in
 * decode->cc_dst (trying a bit harder if want_carry is true).  If false is
 * returned, decode->cc_dst is uninitialized and the carry is only available
 * as bit 0 of decode->cc_src.
 */
static bool gen_eflags_adcox(DisasContext *s, X86DecodedInsn *decode, bool want_carry, bool need_flags)
{
    bool got_cf = false;
    bool got_of = false;

    decode->cc_dst = tcg_temp_new();
    decode->cc_src = tcg_temp_new();
    decode->cc_src2 = tcg_temp_new();
    decode->cc_op = CC_OP_ADCOX;

    /* A lot more cc_ops could be "optimized" to avoid the extracts at
     * the end (INC/DEC, BMILG, MUL), but they are all really unlikely
     * to be followed by rotations within the same basic block.
     */
    switch (s->cc_op) {
    case CC_OP_ADCOX:
        /* No need to compute the full EFLAGS, CF/OF are already isolated.  */
        tcg_gen_mov_tl(decode->cc_src, cpu_cc_src);
        if (need_flags) {
            tcg_gen_mov_tl(decode->cc_src2, cpu_cc_src2);
            got_of = true;
        }
        if (want_carry || need_flags) {
            tcg_gen_mov_tl(decode->cc_dst, cpu_cc_dst);
            got_cf = true;
        }
        break;

    case CC_OP_LOGICB ... CC_OP_LOGICQ:
        /* CF and OF are zero, do it just because it's easy.  */
        gen_mov_eflags(s, decode->cc_src);
        if (need_flags) {
            tcg_gen_movi_tl(decode->cc_src2, 0);
            got_of = true;
        }
        if (want_carry || need_flags) {
            tcg_gen_movi_tl(decode->cc_dst, 0);
            got_cf = true;
        }
        break;

    case CC_OP_SARB ... CC_OP_SARQ:
        /*
         * SHR/RCR/SHR/RCR/... is a relatively common occurrence of RCR.
         * By computing CF without using eflags, the calls to cc_compute_all
         * can be eliminated as dead code (except for the last RCR).
         */
        if (want_carry || need_flags) {
            tcg_gen_andi_tl(decode->cc_dst, cpu_cc_src, 1);
            got_cf = true;
        }
        gen_mov_eflags(s, decode->cc_src);
        break;

    case CC_OP_SHLB ... CC_OP_SHLQ:
        /*
         * Likewise for SHL/RCL/SHL/RCL/... but, if CF is not in the sign
         * bit, we might as well fish CF out of EFLAGS and save a shift.
         */
        if (want_carry && (!need_flags || s->cc_op == CC_OP_SHLB + MO_TL)) {
            MemOp size = cc_op_size(s->cc_op);
            tcg_gen_shri_tl(decode->cc_dst, cpu_cc_src, (8 << size) - 1);
            got_cf = true;
        }
        gen_mov_eflags(s, decode->cc_src);
        break;

    default:
        gen_mov_eflags(s, decode->cc_src);
        break;
    }

    if (need_flags) {
        /* If the flags could be left unmodified, always load them.  */
        if (!got_of) {
            tcg_gen_extract_tl(decode->cc_src2, decode->cc_src, ctz32(CC_O), 1);
            got_of = true;
        }
        if (!got_cf) {
            tcg_gen_extract_tl(decode->cc_dst, decode->cc_src, ctz32(CC_C), 1);
            got_cf = true;
        }
    }
    return got_cf;
}

static void gen_rot_overflow(X86DecodedInsn *decode, TCGv result, TCGv old,
                             bool can_be_zero, TCGv count)
{
    MemOp ot = decode->op[0].ot;
    TCGv temp = can_be_zero ? tcg_temp_new() : decode->cc_src2;

    tcg_gen_xor_tl(temp, old, result);
    tcg_gen_extract_tl(temp, temp, (8 << ot) - 1, 1);
    if (can_be_zero) {
        tcg_gen_movcond_tl(TCG_COND_EQ, decode->cc_src2, count, tcg_constant_tl(0),
                           decode->cc_src2, temp);
    }
}

/*
 * RCx operations are invariant modulo 8*operand_size+1.  For 8 and 16-bit operands,
 * this is less than 0x1f (the mask applied by gen_shift_count) so reduce further.
 */
static void gen_rotc_mod(MemOp ot, TCGv count)
{
    TCGv temp;

    switch (ot) {
    case MO_8:
        temp = tcg_temp_new();
        tcg_gen_subi_tl(temp, count, 18);
        tcg_gen_movcond_tl(TCG_COND_GE, count, temp, tcg_constant_tl(0), temp, count);
        tcg_gen_subi_tl(temp, count, 9);
        tcg_gen_movcond_tl(TCG_COND_GE, count, temp, tcg_constant_tl(0), temp, count);
        break;

    case MO_16:
        temp = tcg_temp_new();
        tcg_gen_subi_tl(temp, count, 17);
        tcg_gen_movcond_tl(TCG_COND_GE, count, temp, tcg_constant_tl(0), temp, count);
        break;

    default:
        break;
    }
}

/*
 * The idea here is that the bit to the right of the new bit 0 is the
 * new carry, and the bit to the right of the old bit 0 is the old carry.
 * Just like a regular rotation, the result of the rotation is composed
 * from a right shifted part and a left shifted part of s->T0.  The new carry
 * is extracted from the right-shifted portion, and the old carry is
 * inserted at the end of the left-shifted portion.
 *
 * Because of the separate shifts involving the carry, gen_RCL and gen_RCR
 * mostly operate on count-1.  This also comes in handy when computing
 * length - count, because (length-1) - (count-1) can be computed with
 * a XOR, and that is commutative unlike subtraction.
 */
static void gen_RCL(DisasContext *s, X86DecodedInsn *decode)
{
    bool have_1bit_cin, can_be_zero;
    TCGv count;
    TCGLabel *zero_label = NULL;
    MemOp ot = gen_shift_count(s, decode, &can_be_zero, &count, decode->op[2].unit);
    TCGv low, high, low_count;

    if (!count) {
        return;
    }

    low = tcg_temp_new();
    high = tcg_temp_new();
    low_count = tcg_temp_new();

    gen_rotc_mod(ot, count);
    have_1bit_cin = gen_eflags_adcox(s, decode, true, can_be_zero);
    if (can_be_zero) {
        zero_label = gen_new_label();
        tcg_gen_brcondi_tl(TCG_COND_EQ, count, 0, zero_label);
    }

    /* Compute high part, including incoming carry.  */
    if (!have_1bit_cin || TCG_TARGET_deposit_tl_valid(1, TARGET_LONG_BITS - 1)) {
        /* high = (T0 << 1) | cin */
        TCGv cin = have_1bit_cin ? decode->cc_dst : decode->cc_src;
        tcg_gen_deposit_tl(high, cin, s->T0, 1, TARGET_LONG_BITS - 1);
    } else {
        /* Same as above but without deposit; cin in cc_dst.  */
        tcg_gen_add_tl(high, s->T0, decode->cc_dst);
        tcg_gen_add_tl(high, high, s->T0);
    }
    tcg_gen_subi_tl(count, count, 1);
    tcg_gen_shl_tl(high, high, count);

    /* Compute low part and outgoing carry, incoming s->T0 is zero extended */
    tcg_gen_xori_tl(low_count, count, (8 << ot) - 1); /* LENGTH - 1 - (count - 1) */
    tcg_gen_shr_tl(low, s->T0, low_count);
    tcg_gen_andi_tl(decode->cc_dst, low, 1);
    tcg_gen_shri_tl(low, low, 1);

    /* Compute result and outgoing overflow */
    tcg_gen_mov_tl(decode->cc_src2, s->T0);
    tcg_gen_or_tl(s->T0, low, high);
    gen_rot_overflow(decode, s->T0, decode->cc_src2, false, NULL);

    if (zero_label) {
        gen_set_label(zero_label);
    }
}

static void gen_RCR(DisasContext *s, X86DecodedInsn *decode)
{
    bool have_1bit_cin, can_be_zero;
    TCGv count;
    TCGLabel *zero_label = NULL;
    MemOp ot = gen_shift_count(s, decode, &can_be_zero, &count, decode->op[2].unit);
    TCGv low, high, high_count;

    if (!count) {
        return;
    }

    low = tcg_temp_new();
    high = tcg_temp_new();
    high_count = tcg_temp_new();

    gen_rotc_mod(ot, count);
    have_1bit_cin = gen_eflags_adcox(s, decode, true, can_be_zero);
    if (can_be_zero) {
        zero_label = gen_new_label();
        tcg_gen_brcondi_tl(TCG_COND_EQ, count, 0, zero_label);
    }

    /* Save incoming carry into high, it will be shifted later.  */
    if (!have_1bit_cin || TCG_TARGET_deposit_tl_valid(1, TARGET_LONG_BITS - 1)) {
        TCGv cin = have_1bit_cin ? decode->cc_dst : decode->cc_src;
        tcg_gen_deposit_tl(high, cin, s->T0, 1, TARGET_LONG_BITS - 1);
    } else {
        /* Same as above but without deposit; cin in cc_dst.  */
        tcg_gen_add_tl(high, s->T0, decode->cc_dst);
        tcg_gen_add_tl(high, high, s->T0);
    }

    /* Compute low part and outgoing carry, incoming s->T0 is zero extended */
    tcg_gen_subi_tl(count, count, 1);
    tcg_gen_shr_tl(low, s->T0, count);
    tcg_gen_andi_tl(decode->cc_dst, low, 1);
    tcg_gen_shri_tl(low, low, 1);

    /* Move high part to the right position */
    tcg_gen_xori_tl(high_count, count, (8 << ot) - 1); /* LENGTH - 1 - (count - 1) */
    tcg_gen_shl_tl(high, high, high_count);

    /* Compute result and outgoing overflow */
    tcg_gen_mov_tl(decode->cc_src2, s->T0);
    tcg_gen_or_tl(s->T0, low, high);
    gen_rot_overflow(decode, s->T0, decode->cc_src2, false, NULL);

    if (zero_label) {
        gen_set_label(zero_label);
    }
}

#ifdef CONFIG_USER_ONLY
static void gen_unreachable(DisasContext *s, X86DecodedInsn *decode)
{
    g_assert_not_reached();
}
#endif

#ifndef CONFIG_USER_ONLY
static void gen_RDMSR(DisasContext *s, X86DecodedInsn *decode)
{
    gen_update_cc_op(s);
    gen_update_eip_cur(s);
    gen_helper_rdmsr(tcg_env);
}
#else
#define gen_RDMSR gen_unreachable
#endif

static void gen_RDPMC(DisasContext *s, X86DecodedInsn *decode)
{
    gen_update_cc_op(s);
    gen_update_eip_cur(s);
    translator_io_start(&s->base);
    gen_helper_rdpmc(tcg_env);
    s->base.is_jmp = DISAS_NORETURN;
}

static void gen_RDTSC(DisasContext *s, X86DecodedInsn *decode)
{
    gen_update_cc_op(s);
    gen_update_eip_cur(s);
    translator_io_start(&s->base);
    gen_helper_rdtsc(tcg_env);
}

static void gen_RDxxBASE(DisasContext *s, X86DecodedInsn *decode)
{
    TCGv base = cpu_seg_base[s->modrm & 8 ? R_GS : R_FS];

    /* Preserve hflags bits by testing CR4 at runtime.  */
    gen_helper_cr4_testbit(tcg_env, tcg_constant_i32(CR4_FSGSBASE_MASK));
    tcg_gen_mov_tl(s->T0, base);
}

static void gen_RET(DisasContext *s, X86DecodedInsn *decode)
{
    int16_t adjust = decode->e.op1 == X86_TYPE_I ? decode->immediate : 0;

    MemOp ot = gen_pop_T0(s);
    gen_stack_update(s, adjust + (1 << ot));
    gen_op_jmp_v(s, s->T0);
    gen_bnd_jmp(s);
    s->base.is_jmp = DISAS_JUMP;
}

static void gen_RETF(DisasContext *s, X86DecodedInsn *decode)
{
    int16_t adjust = decode->e.op1 == X86_TYPE_I ? decode->immediate : 0;

    if (!PE(s) || VM86(s)) {
        gen_lea_ss_ofs(s, s->A0, cpu_regs[R_ESP], 0);
        /* pop offset */
        gen_op_ld_v(s, s->dflag, s->T0, s->A0);
        /* NOTE: keeping EIP updated is not a problem in case of
           exception */
        gen_op_jmp_v(s, s->T0);
        /* pop selector */
        gen_add_A0_im(s, 1 << s->dflag);
        gen_op_ld_v(s, s->dflag, s->T0, s->A0);
        gen_op_movl_seg_real(s, R_CS, s->T0);
        /* add stack offset */
        gen_stack_update(s, adjust + (2 << s->dflag));
    } else {
        gen_update_cc_op(s);
        gen_update_eip_cur(s);
        gen_helper_lret_protected(tcg_env, tcg_constant_i32(s->dflag - 1),
                                  tcg_constant_i32(adjust));
    }
    s->base.is_jmp = DISAS_EOB_ONLY;
}

/*
 * Return non-NULL if a 32-bit rotate works, after possibly replicating the input.
 * The input has already been zero-extended upon operand decode.
 */
static TCGv_i32 gen_rot_replicate(MemOp ot, TCGv in)
{
    TCGv_i32 temp;
    switch (ot) {
    case MO_8:
        temp = tcg_temp_new_i32();
        tcg_gen_trunc_tl_i32(temp, in);
        tcg_gen_muli_i32(temp, temp, 0x01010101);
        return temp;

    case MO_16:
        temp = tcg_temp_new_i32();
        tcg_gen_trunc_tl_i32(temp, in);
        tcg_gen_deposit_i32(temp, temp, temp, 16, 16);
        return temp;

#ifdef TARGET_X86_64
    case MO_32:
        temp = tcg_temp_new_i32();
        tcg_gen_trunc_tl_i32(temp, in);
        return temp;
#endif

    default:
        return NULL;
    }
}

static void gen_rot_carry(X86DecodedInsn *decode, TCGv result,
                          bool can_be_zero, TCGv count, int bit)
{
    if (!can_be_zero) {
        tcg_gen_extract_tl(decode->cc_dst, result, bit, 1);
    } else {
        TCGv temp = tcg_temp_new();
        tcg_gen_extract_tl(temp, result, bit, 1);
        tcg_gen_movcond_tl(TCG_COND_EQ, decode->cc_dst, count, tcg_constant_tl(0),
                           decode->cc_dst, temp);
    }
}

static void gen_ROL(DisasContext *s, X86DecodedInsn *decode)
{
    bool can_be_zero;
    TCGv count;
    MemOp ot = gen_shift_count(s, decode, &can_be_zero, &count, decode->op[2].unit);
    TCGv_i32 temp32, count32;
    TCGv old = tcg_temp_new();

    if (!count) {
        return;
    }

    gen_eflags_adcox(s, decode, false, can_be_zero);
    tcg_gen_mov_tl(old, s->T0);
    temp32 = gen_rot_replicate(ot, s->T0);
    if (temp32) {
        count32 = tcg_temp_new_i32();
        tcg_gen_trunc_tl_i32(count32, count);
        tcg_gen_rotl_i32(temp32, temp32, count32);
        /* Zero extend to facilitate later optimization.  */
        tcg_gen_extu_i32_tl(s->T0, temp32);
    } else {
        tcg_gen_rotl_tl(s->T0, s->T0, count);
    }
    gen_rot_carry(decode, s->T0, can_be_zero, count, 0);
    gen_rot_overflow(decode, s->T0, old, can_be_zero, count);
}

static void gen_ROR(DisasContext *s, X86DecodedInsn *decode)
{
    bool can_be_zero;
    TCGv count;
    MemOp ot = gen_shift_count(s, decode, &can_be_zero, &count, decode->op[2].unit);
    TCGv_i32 temp32, count32;
    TCGv old = tcg_temp_new();

    if (!count) {
        return;
    }

    gen_eflags_adcox(s, decode, false, can_be_zero);
    tcg_gen_mov_tl(old, s->T0);
    temp32 = gen_rot_replicate(ot, s->T0);
    if (temp32) {
        count32 = tcg_temp_new_i32();
        tcg_gen_trunc_tl_i32(count32, count);
        tcg_gen_rotr_i32(temp32, temp32, count32);
        /* Zero extend to facilitate later optimization.  */
        tcg_gen_extu_i32_tl(s->T0, temp32);
        gen_rot_carry(decode, s->T0, can_be_zero, count, 31);
    } else {
        tcg_gen_rotr_tl(s->T0, s->T0, count);
        gen_rot_carry(decode, s->T0, can_be_zero, count, TARGET_LONG_BITS - 1);
    }
    gen_rot_overflow(decode, s->T0, old, can_be_zero, count);
}

static void gen_RORX(DisasContext *s, X86DecodedInsn *decode)
{
    MemOp ot = decode->op[0].ot;
    int mask = ot == MO_64 ? 63 : 31;
    int b = decode->immediate & mask;

    switch (ot) {
    case MO_32:
#ifdef TARGET_X86_64
        tcg_gen_trunc_tl_i32(s->tmp2_i32, s->T0);
        tcg_gen_rotri_i32(s->tmp2_i32, s->tmp2_i32, b);
        tcg_gen_extu_i32_tl(s->T0, s->tmp2_i32);
        break;

    case MO_64:
#endif
        tcg_gen_rotri_tl(s->T0, s->T0, b);
        break;

    default:
        g_assert_not_reached();
    }
}

#ifndef CONFIG_USER_ONLY
static void gen_RSM(DisasContext *s, X86DecodedInsn *decode)
{
    gen_helper_rsm(tcg_env);
    assume_cc_op(s, CC_OP_EFLAGS);
    s->base.is_jmp = DISAS_EOB_ONLY;
}
#else
#define gen_RSM gen_UD
#endif

static void gen_SAHF(DisasContext *s, X86DecodedInsn *decode)
{
    if (CODE64(s) && !(s->cpuid_ext3_features & CPUID_EXT3_LAHF_LM)) {
        return gen_illegal_opcode(s);
    }
    tcg_gen_shri_tl(s->T0, cpu_regs[R_EAX], 8);
    gen_compute_eflags(s);
    tcg_gen_andi_tl(cpu_cc_src, cpu_cc_src, CC_O);
    tcg_gen_andi_tl(s->T0, s->T0, CC_S | CC_Z | CC_A | CC_P | CC_C);
    tcg_gen_or_tl(cpu_cc_src, cpu_cc_src, s->T0);
}

static void gen_SALC(DisasContext *s, X86DecodedInsn *decode)
{
    gen_compute_eflags_c(s, s->T0);
    tcg_gen_neg_tl(s->T0, s->T0);
}

static void gen_shift_dynamic_flags(DisasContext *s, X86DecodedInsn *decode, TCGv count, CCOp cc_op)
{
    TCGv_i32 count32 = tcg_temp_new_i32();
    TCGv_i32 old_cc_op;

    decode->cc_op = CC_OP_DYNAMIC;
    decode->cc_op_dynamic = tcg_temp_new_i32();

    assert(decode->cc_dst == s->T0);
    if (cc_op_live(s->cc_op) & USES_CC_DST) {
        decode->cc_dst = tcg_temp_new();
        tcg_gen_movcond_tl(TCG_COND_EQ, decode->cc_dst, count, tcg_constant_tl(0),
                           cpu_cc_dst, s->T0);
    }

    if (cc_op_live(s->cc_op) & USES_CC_SRC) {
        tcg_gen_movcond_tl(TCG_COND_EQ, decode->cc_src, count, tcg_constant_tl(0),
                           cpu_cc_src, decode->cc_src);
    }

    tcg_gen_trunc_tl_i32(count32, count);
    if (s->cc_op == CC_OP_DYNAMIC) {
        old_cc_op = cpu_cc_op;
    } else {
        old_cc_op = tcg_constant_i32(s->cc_op);
    }
    tcg_gen_movcond_i32(TCG_COND_EQ, decode->cc_op_dynamic, count32, tcg_constant_i32(0),
                        old_cc_op, tcg_constant_i32(cc_op));
}

static void gen_SAR(DisasContext *s, X86DecodedInsn *decode)
{
    bool can_be_zero;
    TCGv count;
    MemOp ot = gen_shift_count(s, decode, &can_be_zero, &count, decode->op[2].unit);

    if (!count) {
        return;
    }

    decode->cc_dst = s->T0;
    decode->cc_src = tcg_temp_new();
    tcg_gen_subi_tl(decode->cc_src, count, 1);
    tcg_gen_sar_tl(decode->cc_src, s->T0, decode->cc_src);
    tcg_gen_sar_tl(s->T0, s->T0, count);
    if (can_be_zero) {
        gen_shift_dynamic_flags(s, decode, count, CC_OP_SARB + ot);
    } else {
        decode->cc_op = CC_OP_SARB + ot;
    }
}

static void gen_SARX(DisasContext *s, X86DecodedInsn *decode)
{
    MemOp ot = decode->op[0].ot;
    int mask;

    mask = ot == MO_64 ? 63 : 31;
    tcg_gen_andi_tl(s->T1, s->T1, mask);
    tcg_gen_sar_tl(s->T0, s->T0, s->T1);
}

static void gen_SBB(DisasContext *s, X86DecodedInsn *decode)
{
    MemOp ot = decode->op[0].ot;
    TCGv c_in = tcg_temp_new();

    gen_compute_eflags_c(s, c_in);
    if (s->prefix & PREFIX_LOCK) {
        tcg_gen_add_tl(s->T0, s->T1, c_in);
        tcg_gen_neg_tl(s->T0, s->T0);
        tcg_gen_atomic_add_fetch_tl(s->T0, s->A0, s->T0,
                                    s->mem_index, ot | MO_LE);
    } else {
        /*
         * TODO: SBB reg, reg could use gen_prepare_eflags_c followed by
         * negsetcond, and CC_OP_SUBB as the cc_op.
         */
        tcg_gen_sub_tl(s->T0, s->T0, s->T1);
        tcg_gen_sub_tl(s->T0, s->T0, c_in);
    }
    prepare_update3_cc(decode, s, CC_OP_SBBB + ot, c_in);
}

static void gen_SCAS(DisasContext *s, X86DecodedInsn *decode)
{
    MemOp ot = decode->op[2].ot;
    if (s->prefix & (PREFIX_REPZ | PREFIX_REPNZ)) {
        gen_repz_nz(s, ot, gen_scas);
    } else {
        gen_scas(s, ot);
    }
}

static void gen_SETcc(DisasContext *s, X86DecodedInsn *decode)
{
    gen_setcc1(s, decode->b & 0xf, s->T0);
}

static void gen_SFENCE(DisasContext *s, X86DecodedInsn *decode)
{
    tcg_gen_mb(TCG_MO_ST_ST | TCG_BAR_SC);
}

static void gen_SHA1NEXTE(DisasContext *s, X86DecodedInsn *decode)
{
    gen_helper_sha1nexte(OP_PTR0, OP_PTR1, OP_PTR2);
}

static void gen_SHA1MSG1(DisasContext *s, X86DecodedInsn *decode)
{
    gen_helper_sha1msg1(OP_PTR0, OP_PTR1, OP_PTR2);
}

static void gen_SHA1MSG2(DisasContext *s, X86DecodedInsn *decode)
{
    gen_helper_sha1msg2(OP_PTR0, OP_PTR1, OP_PTR2);
}

static void gen_SHA1RNDS4(DisasContext *s, X86DecodedInsn *decode)
{
    switch(decode->immediate & 3) {
    case 0:
        gen_helper_sha1rnds4_f0(OP_PTR0, OP_PTR0, OP_PTR1);
        break;
    case 1:
        gen_helper_sha1rnds4_f1(OP_PTR0, OP_PTR0, OP_PTR1);
        break;
    case 2:
        gen_helper_sha1rnds4_f2(OP_PTR0, OP_PTR0, OP_PTR1);
        break;
    case 3:
        gen_helper_sha1rnds4_f3(OP_PTR0, OP_PTR0, OP_PTR1);
        break;
    }
}

static void gen_SHA256MSG1(DisasContext *s, X86DecodedInsn *decode)
{
    gen_helper_sha256msg1(OP_PTR0, OP_PTR1, OP_PTR2);
}

static void gen_SHA256MSG2(DisasContext *s, X86DecodedInsn *decode)
{
    gen_helper_sha256msg2(OP_PTR0, OP_PTR1, OP_PTR2);
}

static void gen_SHA256RNDS2(DisasContext *s, X86DecodedInsn *decode)
{
    TCGv_i32 wk0 = tcg_temp_new_i32();
    TCGv_i32 wk1 = tcg_temp_new_i32();

    tcg_gen_ld_i32(wk0, tcg_env, ZMM_OFFSET(0) + offsetof(ZMMReg, ZMM_L(0)));
    tcg_gen_ld_i32(wk1, tcg_env, ZMM_OFFSET(0) + offsetof(ZMMReg, ZMM_L(1)));

    gen_helper_sha256rnds2(OP_PTR0, OP_PTR1, OP_PTR2, wk0, wk1);
}

static void gen_SHL(DisasContext *s, X86DecodedInsn *decode)
{
    bool can_be_zero;
    TCGv count;
    MemOp ot = gen_shift_count(s, decode, &can_be_zero, &count, decode->op[2].unit);

    if (!count) {
        return;
    }

    decode->cc_dst = s->T0;
    decode->cc_src = tcg_temp_new();
    tcg_gen_subi_tl(decode->cc_src, count, 1);
    tcg_gen_shl_tl(decode->cc_src, s->T0, decode->cc_src);
    tcg_gen_shl_tl(s->T0, s->T0, count);
    if (can_be_zero) {
        gen_shift_dynamic_flags(s, decode, count, CC_OP_SHLB + ot);
    } else {
        decode->cc_op = CC_OP_SHLB + ot;
    }
}

static void gen_SHLD(DisasContext *s, X86DecodedInsn *decode)
{
    bool can_be_zero;
    TCGv count;
    int unit = decode->e.op3 == X86_TYPE_I ? X86_OP_IMM : X86_OP_INT;
    MemOp ot = gen_shift_count(s, decode, &can_be_zero, &count, unit);

    if (!count) {
        return;
    }

    decode->cc_dst = s->T0;
    decode->cc_src = s->tmp0;
    gen_shiftd_rm_T1(s, ot, false, count);
    if (can_be_zero) {
        gen_shift_dynamic_flags(s, decode, count, CC_OP_SHLB + ot);
    } else {
        decode->cc_op = CC_OP_SHLB + ot;
    }
}

static void gen_SHLX(DisasContext *s, X86DecodedInsn *decode)
{
    MemOp ot = decode->op[0].ot;
    int mask;

    mask = ot == MO_64 ? 63 : 31;
    tcg_gen_andi_tl(s->T1, s->T1, mask);
    tcg_gen_shl_tl(s->T0, s->T0, s->T1);
}

static void gen_SHR(DisasContext *s, X86DecodedInsn *decode)
{
    bool can_be_zero;
    TCGv count;
    MemOp ot = gen_shift_count(s, decode, &can_be_zero, &count, decode->op[2].unit);

    if (!count) {
        return;
    }

    decode->cc_dst = s->T0;
    decode->cc_src = tcg_temp_new();
    tcg_gen_subi_tl(decode->cc_src, count, 1);
    tcg_gen_shr_tl(decode->cc_src, s->T0, decode->cc_src);
    tcg_gen_shr_tl(s->T0, s->T0, count);
    if (can_be_zero) {
        gen_shift_dynamic_flags(s, decode, count, CC_OP_SARB + ot);
    } else {
        decode->cc_op = CC_OP_SARB + ot;
    }
}

static void gen_SHRD(DisasContext *s, X86DecodedInsn *decode)
{
    bool can_be_zero;
    TCGv count;
    int unit = decode->e.op3 == X86_TYPE_I ? X86_OP_IMM : X86_OP_INT;
    MemOp ot = gen_shift_count(s, decode, &can_be_zero, &count, unit);

    if (!count) {
        return;
    }

    decode->cc_dst = s->T0;
    decode->cc_src = s->tmp0;
    gen_shiftd_rm_T1(s, ot, true, count);
    if (can_be_zero) {
        gen_shift_dynamic_flags(s, decode, count, CC_OP_SARB + ot);
    } else {
        decode->cc_op = CC_OP_SARB + ot;
    }
}

static void gen_SHRX(DisasContext *s, X86DecodedInsn *decode)
{
    MemOp ot = decode->op[0].ot;
    int mask;

    mask = ot == MO_64 ? 63 : 31;
    tcg_gen_andi_tl(s->T1, s->T1, mask);
    tcg_gen_shr_tl(s->T0, s->T0, s->T1);
}

static void gen_STC(DisasContext *s, X86DecodedInsn *decode)
{
    gen_compute_eflags(s);
    tcg_gen_ori_tl(cpu_cc_src, cpu_cc_src, CC_C);
}

static void gen_STD(DisasContext *s, X86DecodedInsn *decode)
{
    tcg_gen_st_i32(tcg_constant_i32(-1), tcg_env, offsetof(CPUX86State, df));
}

static void gen_STI(DisasContext *s, X86DecodedInsn *decode)
{
    gen_set_eflags(s, IF_MASK);
    s->base.is_jmp = DISAS_EOB_INHIBIT_IRQ;
}

static void gen_VAESKEYGEN(DisasContext *s, X86DecodedInsn *decode)
{
    TCGv_i32 imm = tcg_constant8u_i32(decode->immediate);
    assert(!s->vex_l);
    gen_helper_aeskeygenassist_xmm(tcg_env, OP_PTR0, OP_PTR1, imm);
}

static void gen_STMXCSR(DisasContext *s, X86DecodedInsn *decode)
{
    gen_helper_update_mxcsr(tcg_env);
    tcg_gen_ld32u_tl(s->T0, tcg_env, offsetof(CPUX86State, mxcsr));
}

static void gen_STOS(DisasContext *s, X86DecodedInsn *decode)
{
    MemOp ot = decode->op[1].ot;
    if (s->prefix & (PREFIX_REPZ | PREFIX_REPNZ)) {
        gen_repz(s, ot, gen_stos);
    } else {
        gen_stos(s, ot);
    }
}

static void gen_SUB(DisasContext *s, X86DecodedInsn *decode)
{
    MemOp ot = decode->op[1].ot;

    if (s->prefix & PREFIX_LOCK) {
        tcg_gen_neg_tl(s->T0, s->T1);
        tcg_gen_atomic_fetch_add_tl(s->cc_srcT, s->A0, s->T0,
                                    s->mem_index, ot | MO_LE);
        tcg_gen_sub_tl(s->T0, s->cc_srcT, s->T1);
    } else {
        tcg_gen_mov_tl(s->cc_srcT, s->T0);
        tcg_gen_sub_tl(s->T0, s->T0, s->T1);
    }
    prepare_update2_cc(decode, s, CC_OP_SUBB + ot);
}

static void gen_SYSCALL(DisasContext *s, X86DecodedInsn *decode)
{
    gen_update_cc_op(s);
    gen_update_eip_cur(s);
    gen_helper_syscall(tcg_env, cur_insn_len_i32(s));
    if (LMA(s)) {
        assume_cc_op(s, CC_OP_EFLAGS);
    }

    /*
     * TF handling for the syscall insn is different. The TF bit is checked
     * after the syscall insn completes. This allows #DB to not be
     * generated after one has entered CPL0 if TF is set in FMASK.
     */
    s->base.is_jmp = DISAS_EOB_RECHECK_TF;
}

static void gen_SYSENTER(DisasContext *s, X86DecodedInsn *decode)
{
    gen_helper_sysenter(tcg_env);
    s->base.is_jmp = DISAS_EOB_ONLY;
}

static void gen_SYSEXIT(DisasContext *s, X86DecodedInsn *decode)
{
    gen_helper_sysexit(tcg_env, tcg_constant_i32(s->dflag - 1));
    s->base.is_jmp = DISAS_EOB_ONLY;
}

static void gen_SYSRET(DisasContext *s, X86DecodedInsn *decode)
{
    gen_helper_sysret(tcg_env, tcg_constant_i32(s->dflag - 1));
    if (LMA(s)) {
        assume_cc_op(s, CC_OP_EFLAGS);
    }

    /*
     * TF handling for the sysret insn is different. The TF bit is checked
     * after the sysret insn completes. This allows #DB to be
     * generated "as if" the syscall insn in userspace has just
     * completed.
     */
    s->base.is_jmp = DISAS_EOB_RECHECK_TF;
}

static void gen_TZCNT(DisasContext *s, X86DecodedInsn *decode)
{
    MemOp ot = decode->op[0].ot;

    /* C bit (cc_src) is defined related to the input.  */
    decode->cc_src = tcg_temp_new();
    decode->cc_dst = s->T0;
    decode->cc_op = CC_OP_BMILGB + ot;
    tcg_gen_mov_tl(decode->cc_src, s->T0);

    /* A zero input returns the operand size.  */
    tcg_gen_ctzi_tl(s->T0, s->T0, 8 << ot);
}

static void gen_UD(DisasContext *s, X86DecodedInsn *decode)
{
    gen_illegal_opcode(s);
}

static void gen_VAESIMC(DisasContext *s, X86DecodedInsn *decode)
{
    assert(!s->vex_l);
    gen_helper_aesimc_xmm(tcg_env, OP_PTR0, OP_PTR2);
}

/*
 * 00 = v*ps Vps, Hps, Wpd
 * 66 = v*pd Vpd, Hpd, Wps
 * f3 = v*ss Vss, Hss, Wps
 * f2 = v*sd Vsd, Hsd, Wps
 */
#define SSE_CMP(x) { \
    gen_helper_ ## x ## ps ## _xmm, gen_helper_ ## x ## pd ## _xmm, \
    gen_helper_ ## x ## ss, gen_helper_ ## x ## sd, \
    gen_helper_ ## x ## ps ## _ymm, gen_helper_ ## x ## pd ## _ymm}
static const SSEFunc_0_eppp gen_helper_cmp_funcs[32][6] = {
    SSE_CMP(cmpeq),
    SSE_CMP(cmplt),
    SSE_CMP(cmple),
    SSE_CMP(cmpunord),
    SSE_CMP(cmpneq),
    SSE_CMP(cmpnlt),
    SSE_CMP(cmpnle),
    SSE_CMP(cmpord),

    SSE_CMP(cmpequ),
    SSE_CMP(cmpnge),
    SSE_CMP(cmpngt),
    SSE_CMP(cmpfalse),
    SSE_CMP(cmpnequ),
    SSE_CMP(cmpge),
    SSE_CMP(cmpgt),
    SSE_CMP(cmptrue),

    SSE_CMP(cmpeqs),
    SSE_CMP(cmpltq),
    SSE_CMP(cmpleq),
    SSE_CMP(cmpunords),
    SSE_CMP(cmpneqq),
    SSE_CMP(cmpnltq),
    SSE_CMP(cmpnleq),
    SSE_CMP(cmpords),

    SSE_CMP(cmpequs),
    SSE_CMP(cmpngeq),
    SSE_CMP(cmpngtq),
    SSE_CMP(cmpfalses),
    SSE_CMP(cmpnequs),
    SSE_CMP(cmpgeq),
    SSE_CMP(cmpgtq),
    SSE_CMP(cmptrues),
};
#undef SSE_CMP

static void gen_VCMP(DisasContext *s, X86DecodedInsn *decode)
{
    int index = decode->immediate & (s->prefix & PREFIX_VEX ? 31 : 7);
    int b =
        s->prefix & PREFIX_REPZ  ? 2 /* ss */ :
        s->prefix & PREFIX_REPNZ ? 3 /* sd */ :
        !!(s->prefix & PREFIX_DATA) /* pd */ + (s->vex_l << 2);

    gen_helper_cmp_funcs[index][b](tcg_env, OP_PTR0, OP_PTR1, OP_PTR2);
}

static void gen_VCOMI(DisasContext *s, X86DecodedInsn *decode)
{
    SSEFunc_0_epp fn;
    fn = s->prefix & PREFIX_DATA ? gen_helper_comisd : gen_helper_comiss;
    fn(tcg_env, OP_PTR1, OP_PTR2);
    assume_cc_op(s, CC_OP_EFLAGS);
}

static void gen_VCVTPD2PS(DisasContext *s, X86DecodedInsn *decode)
{
    if (s->vex_l) {
        gen_helper_cvtpd2ps_ymm(tcg_env, OP_PTR0, OP_PTR2);
    } else {
        gen_helper_cvtpd2ps_xmm(tcg_env, OP_PTR0, OP_PTR2);
    }
}

static void gen_VCVTPS2PD(DisasContext *s, X86DecodedInsn *decode)
{
    if (s->vex_l) {
        gen_helper_cvtps2pd_ymm(tcg_env, OP_PTR0, OP_PTR2);
    } else {
        gen_helper_cvtps2pd_xmm(tcg_env, OP_PTR0, OP_PTR2);
    }
}

static void gen_VCVTPS2PH(DisasContext *s, X86DecodedInsn *decode)
{
    gen_unary_imm_fp_sse(s, decode,
                      gen_helper_cvtps2ph_xmm,
                      gen_helper_cvtps2ph_ymm);
    /*
     * VCVTPS2PH is the only instruction that performs an operation on a
     * register source and then *stores* into memory.
     */
    if (decode->op[0].has_ea) {
        gen_store_sse(s, decode, decode->op[0].offset);
    }
}

static void gen_VCVTSD2SS(DisasContext *s, X86DecodedInsn *decode)
{
    gen_helper_cvtsd2ss(tcg_env, OP_PTR0, OP_PTR1, OP_PTR2);
}

static void gen_VCVTSS2SD(DisasContext *s, X86DecodedInsn *decode)
{
    gen_helper_cvtss2sd(tcg_env, OP_PTR0, OP_PTR1, OP_PTR2);
}

static void gen_VCVTSI2Sx(DisasContext *s, X86DecodedInsn *decode)
{
    int vec_len = vector_len(s, decode);
    TCGv_i32 in;

    tcg_gen_gvec_mov(MO_64, decode->op[0].offset, decode->op[1].offset, vec_len, vec_len);

#ifdef TARGET_X86_64
    MemOp ot = decode->op[2].ot;
    if (ot == MO_64) {
        if (s->prefix & PREFIX_REPNZ) {
            gen_helper_cvtsq2sd(tcg_env, OP_PTR0, s->T1);
        } else {
            gen_helper_cvtsq2ss(tcg_env, OP_PTR0, s->T1);
        }
        return;
    }
    in = s->tmp2_i32;
    tcg_gen_trunc_tl_i32(in, s->T1);
#else
    in = s->T1;
#endif

    if (s->prefix & PREFIX_REPNZ) {
        gen_helper_cvtsi2sd(tcg_env, OP_PTR0, in);
    } else {
        gen_helper_cvtsi2ss(tcg_env, OP_PTR0, in);
    }
}

static inline void gen_VCVTtSx2SI(DisasContext *s, X86DecodedInsn *decode,
                                  SSEFunc_i_ep ss2si, SSEFunc_l_ep ss2sq,
                                  SSEFunc_i_ep sd2si, SSEFunc_l_ep sd2sq)
{
    TCGv_i32 out;

#ifdef TARGET_X86_64
    MemOp ot = decode->op[0].ot;
    if (ot == MO_64) {
        if (s->prefix & PREFIX_REPNZ) {
            sd2sq(s->T0, tcg_env, OP_PTR2);
        } else {
            ss2sq(s->T0, tcg_env, OP_PTR2);
        }
        return;
    }

    out = s->tmp2_i32;
#else
    out = s->T0;
#endif
    if (s->prefix & PREFIX_REPNZ) {
        sd2si(out, tcg_env, OP_PTR2);
    } else {
        ss2si(out, tcg_env, OP_PTR2);
    }
#ifdef TARGET_X86_64
    tcg_gen_extu_i32_tl(s->T0, out);
#endif
}

#ifndef TARGET_X86_64
#define gen_helper_cvtss2sq NULL
#define gen_helper_cvtsd2sq NULL
#define gen_helper_cvttss2sq NULL
#define gen_helper_cvttsd2sq NULL
#endif

static void gen_VCVTSx2SI(DisasContext *s, X86DecodedInsn *decode)
{
    gen_VCVTtSx2SI(s, decode,
                   gen_helper_cvtss2si, gen_helper_cvtss2sq,
                   gen_helper_cvtsd2si, gen_helper_cvtsd2sq);
}

static void gen_VCVTTSx2SI(DisasContext *s, X86DecodedInsn *decode)
{
    gen_VCVTtSx2SI(s, decode,
                   gen_helper_cvttss2si, gen_helper_cvttss2sq,
                   gen_helper_cvttsd2si, gen_helper_cvttsd2sq);
}

static void gen_VEXTRACTx128(DisasContext *s, X86DecodedInsn *decode)
{
    int mask = decode->immediate & 1;
    int src_ofs = vector_elem_offset(&decode->op[1], MO_128, mask);
    if (decode->op[0].has_ea) {
        /* VEX-only instruction, no alignment requirements.  */
        gen_sto_env_A0(s, src_ofs, false);
    } else {
        tcg_gen_gvec_mov(MO_64, decode->op[0].offset, src_ofs, 16, 16);
    }
}

static void gen_VEXTRACTPS(DisasContext *s, X86DecodedInsn *decode)
{
    gen_pextr(s, decode, MO_32);
}

static void gen_vinsertps(DisasContext *s, X86DecodedInsn *decode)
{
    int val = decode->immediate;
    int dest_word = (val >> 4) & 3;
    int new_mask = (val & 15) | (1 << dest_word);
    int vec_len = 16;

    assert(!s->vex_l);

    if (new_mask == 15) {
        /* All zeroes except possibly for the inserted element */
        tcg_gen_gvec_dup_imm(MO_64, decode->op[0].offset, vec_len, vec_len, 0);
    } else if (decode->op[1].offset != decode->op[0].offset) {
        gen_store_sse(s, decode, decode->op[1].offset);
    }

    if (new_mask != (val & 15)) {
        tcg_gen_st_i32(s->tmp2_i32, tcg_env,
                       vector_elem_offset(&decode->op[0], MO_32, dest_word));
    }

    if (new_mask != 15) {
        TCGv_i32 zero = tcg_constant_i32(0); /* float32_zero */
        int i;
        for (i = 0; i < 4; i++) {
            if ((val >> i) & 1) {
                tcg_gen_st_i32(zero, tcg_env,
                               vector_elem_offset(&decode->op[0], MO_32, i));
            }
        }
    }
}

static void gen_VINSERTPS_r(DisasContext *s, X86DecodedInsn *decode)
{
    int val = decode->immediate;
    tcg_gen_ld_i32(s->tmp2_i32, tcg_env,
                   vector_elem_offset(&decode->op[2], MO_32, (val >> 6) & 3));
    gen_vinsertps(s, decode);
}

static void gen_VINSERTPS_m(DisasContext *s, X86DecodedInsn *decode)
{
    tcg_gen_qemu_ld_i32(s->tmp2_i32, s->A0, s->mem_index, MO_LEUL);
    gen_vinsertps(s, decode);
}

static void gen_VINSERTx128(DisasContext *s, X86DecodedInsn *decode)
{
    int mask = decode->immediate & 1;
    tcg_gen_gvec_mov(MO_64,
                     decode->op[0].offset + offsetof(YMMReg, YMM_X(mask)),
                     decode->op[2].offset + offsetof(YMMReg, YMM_X(0)), 16, 16);
    tcg_gen_gvec_mov(MO_64,
                     decode->op[0].offset + offsetof(YMMReg, YMM_X(!mask)),
                     decode->op[1].offset + offsetof(YMMReg, YMM_X(!mask)), 16, 16);
}

static inline void gen_maskmov(DisasContext *s, X86DecodedInsn *decode,
                               SSEFunc_0_eppt xmm, SSEFunc_0_eppt ymm)
{
    if (!s->vex_l) {
        xmm(tcg_env, OP_PTR2, OP_PTR1, s->A0);
    } else {
        ymm(tcg_env, OP_PTR2, OP_PTR1, s->A0);
    }
}

static void gen_VMASKMOVPD_st(DisasContext *s, X86DecodedInsn *decode)
{
    gen_maskmov(s, decode, gen_helper_vpmaskmovq_st_xmm, gen_helper_vpmaskmovq_st_ymm);
}

static void gen_VMASKMOVPS_st(DisasContext *s, X86DecodedInsn *decode)
{
    gen_maskmov(s, decode, gen_helper_vpmaskmovd_st_xmm, gen_helper_vpmaskmovd_st_ymm);
}

static void gen_VMOVHPx_ld(DisasContext *s, X86DecodedInsn *decode)
{
    gen_ldq_env_A0(s, decode->op[0].offset + offsetof(XMMReg, XMM_Q(1)));
    if (decode->op[0].offset != decode->op[1].offset) {
        tcg_gen_ld_i64(s->tmp1_i64, tcg_env, decode->op[1].offset + offsetof(XMMReg, XMM_Q(0)));
        tcg_gen_st_i64(s->tmp1_i64, tcg_env, decode->op[0].offset + offsetof(XMMReg, XMM_Q(0)));
    }
}

static void gen_VMOVHPx_st(DisasContext *s, X86DecodedInsn *decode)
{
    gen_stq_env_A0(s, decode->op[2].offset + offsetof(XMMReg, XMM_Q(1)));
}

static void gen_VMOVHPx(DisasContext *s, X86DecodedInsn *decode)
{
    if (decode->op[0].offset != decode->op[2].offset) {
        tcg_gen_ld_i64(s->tmp1_i64, tcg_env, decode->op[2].offset + offsetof(XMMReg, XMM_Q(1)));
        tcg_gen_st_i64(s->tmp1_i64, tcg_env, decode->op[0].offset + offsetof(XMMReg, XMM_Q(1)));
    }
    if (decode->op[0].offset != decode->op[1].offset) {
        tcg_gen_ld_i64(s->tmp1_i64, tcg_env, decode->op[1].offset + offsetof(XMMReg, XMM_Q(0)));
        tcg_gen_st_i64(s->tmp1_i64, tcg_env, decode->op[0].offset + offsetof(XMMReg, XMM_Q(0)));
    }
}

static void gen_VMOVHLPS(DisasContext *s, X86DecodedInsn *decode)
{
    tcg_gen_ld_i64(s->tmp1_i64, tcg_env, decode->op[2].offset + offsetof(XMMReg, XMM_Q(1)));
    tcg_gen_st_i64(s->tmp1_i64, tcg_env, decode->op[0].offset + offsetof(XMMReg, XMM_Q(0)));
    if (decode->op[0].offset != decode->op[1].offset) {
        tcg_gen_ld_i64(s->tmp1_i64, tcg_env, decode->op[1].offset + offsetof(XMMReg, XMM_Q(1)));
        tcg_gen_st_i64(s->tmp1_i64, tcg_env, decode->op[0].offset + offsetof(XMMReg, XMM_Q(1)));
    }
}

static void gen_VMOVLHPS(DisasContext *s, X86DecodedInsn *decode)
{
    tcg_gen_ld_i64(s->tmp1_i64, tcg_env, decode->op[2].offset);
    tcg_gen_st_i64(s->tmp1_i64, tcg_env, decode->op[0].offset + offsetof(XMMReg, XMM_Q(1)));
    if (decode->op[0].offset != decode->op[1].offset) {
        tcg_gen_ld_i64(s->tmp1_i64, tcg_env, decode->op[1].offset + offsetof(XMMReg, XMM_Q(0)));
        tcg_gen_st_i64(s->tmp1_i64, tcg_env, decode->op[0].offset + offsetof(XMMReg, XMM_Q(0)));
    }
}

/*
 * Note that MOVLPx supports 256-bit operation unlike MOVHLPx, MOVLHPx, MOXHPx.
 * Use a gvec move to move everything above the bottom 64 bits.
 */

static void gen_VMOVLPx(DisasContext *s, X86DecodedInsn *decode)
{
    int vec_len = vector_len(s, decode);

    tcg_gen_ld_i64(s->tmp1_i64, tcg_env, decode->op[2].offset + offsetof(XMMReg, XMM_Q(0)));
    tcg_gen_gvec_mov(MO_64, decode->op[0].offset, decode->op[1].offset, vec_len, vec_len);
    tcg_gen_st_i64(s->tmp1_i64, tcg_env, decode->op[0].offset + offsetof(XMMReg, XMM_Q(0)));
}

static void gen_VMOVLPx_ld(DisasContext *s, X86DecodedInsn *decode)
{
    int vec_len = vector_len(s, decode);

    tcg_gen_qemu_ld_i64(s->tmp1_i64, s->A0, s->mem_index, MO_LEUQ);
    tcg_gen_gvec_mov(MO_64, decode->op[0].offset, decode->op[1].offset, vec_len, vec_len);
    tcg_gen_st_i64(s->tmp1_i64, OP_PTR0, offsetof(ZMMReg, ZMM_Q(0)));
}

static void gen_VMOVLPx_st(DisasContext *s, X86DecodedInsn *decode)
{
    tcg_gen_ld_i64(s->tmp1_i64, OP_PTR2, offsetof(ZMMReg, ZMM_Q(0)));
    tcg_gen_qemu_st_i64(s->tmp1_i64, s->A0, s->mem_index, MO_LEUQ);
}

static void gen_VMOVSD_ld(DisasContext *s, X86DecodedInsn *decode)
{
    TCGv_i64 zero = tcg_constant_i64(0);

    tcg_gen_qemu_ld_i64(s->tmp1_i64, s->A0, s->mem_index, MO_LEUQ);
    tcg_gen_st_i64(zero, OP_PTR0, offsetof(ZMMReg, ZMM_Q(1)));
    tcg_gen_st_i64(s->tmp1_i64, OP_PTR0, offsetof(ZMMReg, ZMM_Q(0)));
}

static void gen_VMOVSS(DisasContext *s, X86DecodedInsn *decode)
{
    int vec_len = vector_len(s, decode);

    tcg_gen_ld_i32(s->tmp2_i32, OP_PTR2, offsetof(ZMMReg, ZMM_L(0)));
    tcg_gen_gvec_mov(MO_64, decode->op[0].offset, decode->op[1].offset, vec_len, vec_len);
    tcg_gen_st_i32(s->tmp2_i32, OP_PTR0, offsetof(ZMMReg, ZMM_L(0)));
}

static void gen_VMOVSS_ld(DisasContext *s, X86DecodedInsn *decode)
{
    int vec_len = vector_len(s, decode);

    tcg_gen_qemu_ld_i32(s->tmp2_i32, s->A0, s->mem_index, MO_LEUL);
    tcg_gen_gvec_dup_imm(MO_64, decode->op[0].offset, vec_len, vec_len, 0);
    tcg_gen_st_i32(s->tmp2_i32, OP_PTR0, offsetof(ZMMReg, ZMM_L(0)));
}

static void gen_VMOVSS_st(DisasContext *s, X86DecodedInsn *decode)
{
    tcg_gen_ld_i32(s->tmp2_i32, OP_PTR2, offsetof(ZMMReg, ZMM_L(0)));
    tcg_gen_qemu_st_i32(s->tmp2_i32, s->A0, s->mem_index, MO_LEUL);
}

static void gen_VPMASKMOV_st(DisasContext *s, X86DecodedInsn *decode)
{
    if (s->vex_w) {
        gen_VMASKMOVPD_st(s, decode);
    } else {
        gen_VMASKMOVPS_st(s, decode);
    }
}

static void gen_VPERMD(DisasContext *s, X86DecodedInsn *decode)
{
    assert(s->vex_l);
    gen_helper_vpermd_ymm(OP_PTR0, OP_PTR1, OP_PTR2);
}

static void gen_VPERM2x128(DisasContext *s, X86DecodedInsn *decode)
{
    TCGv_i32 imm = tcg_constant8u_i32(decode->immediate);
    assert(s->vex_l);
    gen_helper_vpermdq_ymm(OP_PTR0, OP_PTR1, OP_PTR2, imm);
}

static void gen_VPHMINPOSUW(DisasContext *s, X86DecodedInsn *decode)
{
    assert(!s->vex_l);
    gen_helper_phminposuw_xmm(tcg_env, OP_PTR0, OP_PTR2);
}

static void gen_VROUNDSD(DisasContext *s, X86DecodedInsn *decode)
{
    TCGv_i32 imm = tcg_constant8u_i32(decode->immediate);
    assert(!s->vex_l);
    gen_helper_roundsd_xmm(tcg_env, OP_PTR0, OP_PTR1, OP_PTR2, imm);
}

static void gen_VROUNDSS(DisasContext *s, X86DecodedInsn *decode)
{
    TCGv_i32 imm = tcg_constant8u_i32(decode->immediate);
    assert(!s->vex_l);
    gen_helper_roundss_xmm(tcg_env, OP_PTR0, OP_PTR1, OP_PTR2, imm);
}

static void gen_VSHUF(DisasContext *s, X86DecodedInsn *decode)
{
    TCGv_i32 imm = tcg_constant_i32(decode->immediate);
    SSEFunc_0_pppi ps, pd, fn;
    ps = s->vex_l ? gen_helper_shufps_ymm : gen_helper_shufps_xmm;
    pd = s->vex_l ? gen_helper_shufpd_ymm : gen_helper_shufpd_xmm;
    fn = s->prefix & PREFIX_DATA ? pd : ps;
    fn(OP_PTR0, OP_PTR1, OP_PTR2, imm);
}

static void gen_VUCOMI(DisasContext *s, X86DecodedInsn *decode)
{
    SSEFunc_0_epp fn;
    fn = s->prefix & PREFIX_DATA ? gen_helper_ucomisd : gen_helper_ucomiss;
    fn(tcg_env, OP_PTR1, OP_PTR2);
    assume_cc_op(s, CC_OP_EFLAGS);
}

static void gen_VZEROALL(DisasContext *s, X86DecodedInsn *decode)
{
    TCGv_ptr ptr = tcg_temp_new_ptr();

<<<<<<< HEAD
    tcg_gen_addi_ptr(ptr, cpu_env, offsetof(CPUX86State, xmm_regs));
=======
    tcg_gen_addi_ptr(ptr, tcg_env, offsetof(CPUX86State, xmm_regs));
>>>>>>> ae35f033
    gen_helper_memset(ptr, ptr, tcg_constant_i32(0),
                      tcg_constant_ptr(CPU_NB_REGS * sizeof(ZMMReg)));
}

static void gen_VZEROUPPER(DisasContext *s, X86DecodedInsn *decode)
{
    int i;

    for (i = 0; i < CPU_NB_REGS; i++) {
        int offset = offsetof(CPUX86State, xmm_regs[i].ZMM_X(1));
        tcg_gen_gvec_dup_imm(MO_64, offset, 16, 16, 0);
    }
}

static void gen_WAIT(DisasContext *s, X86DecodedInsn *decode)
{
    if ((s->flags & (HF_MP_MASK | HF_TS_MASK)) == (HF_MP_MASK | HF_TS_MASK)) {
        gen_NM_exception(s);
    } else {
        /* needs to be treated as I/O because of ferr_irq */
        translator_io_start(&s->base);
        gen_helper_fwait(tcg_env);
    }
}

#ifndef CONFIG_USER_ONLY
static void gen_WRMSR(DisasContext *s, X86DecodedInsn *decode)
{
    gen_update_cc_op(s);
    gen_update_eip_cur(s);
    gen_helper_wrmsr(tcg_env);
    s->base.is_jmp = DISAS_EOB_NEXT;
}
#else
#define gen_WRMSR gen_unreachable
#endif

static void gen_WRxxBASE(DisasContext *s, X86DecodedInsn *decode)
{
    TCGv base = cpu_seg_base[s->modrm & 8 ? R_GS : R_FS];

    /* Preserve hflags bits by testing CR4 at runtime.  */
    gen_helper_cr4_testbit(tcg_env, tcg_constant_i32(CR4_FSGSBASE_MASK));
    tcg_gen_mov_tl(base, s->T0);
}

static void gen_XADD(DisasContext *s, X86DecodedInsn *decode)
{
    MemOp ot = decode->op[1].ot;

    decode->cc_dst = tcg_temp_new();
    decode->cc_src = s->T1;
    decode->cc_op = CC_OP_ADDB + ot;

    if (s->prefix & PREFIX_LOCK) {
        tcg_gen_atomic_fetch_add_tl(s->T0, s->A0, s->T1, s->mem_index, ot | MO_LE);
        tcg_gen_add_tl(decode->cc_dst, s->T0, s->T1);
    } else {
        tcg_gen_add_tl(decode->cc_dst, s->T0, s->T1);
        /*
         * NOTE: writing memory first is important for MMU exceptions,
         * but "new result" wins for XADD AX, AX.
         */
        gen_writeback(s, decode, 0, decode->cc_dst);
    }
    if (decode->op[0].has_ea || decode->op[2].n != decode->op[0].n) {
        gen_writeback(s, decode, 2, s->T0);
    }
}

static void gen_XCHG(DisasContext *s, X86DecodedInsn *decode)
{
    if (s->prefix & PREFIX_LOCK) {
        tcg_gen_atomic_xchg_tl(s->T0, s->A0, s->T1,
                               s->mem_index, decode->op[0].ot | MO_LE);
        /* now store old value into register operand */
        gen_op_mov_reg_v(s, decode->op[2].ot, decode->op[2].n, s->T0);
    } else {
        /* move destination value into source operand, source preserved in T1 */
        gen_op_mov_reg_v(s, decode->op[2].ot, decode->op[2].n, s->T0);
        tcg_gen_mov_tl(s->T0, s->T1);
    }
}

static void gen_XLAT(DisasContext *s, X86DecodedInsn *decode)
{
    /* AL is already zero-extended into s->T0.  */
    tcg_gen_add_tl(s->A0, cpu_regs[R_EBX], s->T0);
    gen_lea_v_seg(s, s->A0, R_DS, s->override);
    gen_op_ld_v(s, MO_8, s->T0, s->A0);
}

static void gen_XOR(DisasContext *s, X86DecodedInsn *decode)
{
    /* special case XOR reg, reg */
    if (decode->op[1].unit == X86_OP_INT &&
        decode->op[2].unit == X86_OP_INT &&
        decode->op[1].n == decode->op[2].n) {
        tcg_gen_movi_tl(s->T0, 0);
        decode->cc_op = CC_OP_EFLAGS;
        decode->cc_src = tcg_constant_tl(CC_Z | CC_P);
    } else {
        MemOp ot = decode->op[1].ot;

        if (s->prefix & PREFIX_LOCK) {
            tcg_gen_atomic_xor_fetch_tl(s->T0, s->A0, s->T1,
                                        s->mem_index, ot | MO_LE);
        } else {
            tcg_gen_xor_tl(s->T0, s->T0, s->T1);
        }
        prepare_update1_cc(decode, s, CC_OP_LOGICB + ot);
    }
}

static void gen_XRSTOR(DisasContext *s, X86DecodedInsn *decode)
{
    TCGv_i64 features = tcg_temp_new_i64();

    tcg_gen_concat_tl_i64(features, cpu_regs[R_EAX], cpu_regs[R_EDX]);
    gen_helper_xrstor(tcg_env, s->A0, features);
    if (s->cpuid_7_0_ebx_features & CPUID_7_0_EBX_MPX) {
        /*
         * XRSTOR is how MPX is enabled, which changes how
         * we translate.  Thus we need to end the TB.
         */
        s->base.is_jmp = DISAS_EOB_NEXT;
    }
}

static void gen_XSAVE(DisasContext *s, X86DecodedInsn *decode)
{
    TCGv_i64 features = tcg_temp_new_i64();

    tcg_gen_concat_tl_i64(features, cpu_regs[R_EAX], cpu_regs[R_EDX]);
    gen_helper_xsave(tcg_env, s->A0, features);
}

static void gen_XSAVEOPT(DisasContext *s, X86DecodedInsn *decode)
{
    TCGv_i64 features = tcg_temp_new_i64();

    tcg_gen_concat_tl_i64(features, cpu_regs[R_EAX], cpu_regs[R_EDX]);
    gen_helper_xsave(tcg_env, s->A0, features);
}<|MERGE_RESOLUTION|>--- conflicted
+++ resolved
@@ -532,11 +532,7 @@
         return;
     }
 
-<<<<<<< HEAD
     gen_enter_mmx(s);
-=======
-    gen_helper_enter_mmx(tcg_env);
->>>>>>> ae35f033
     if (fn == FN_3DNOW_MOVE) {
        tcg_gen_ld_i64(s->tmp1_i64, tcg_env, decode->op[1].offset);
        tcg_gen_st_i64(s->tmp1_i64, tcg_env, decode->op[0].offset);
@@ -1196,27 +1192,11 @@
 
 static void gen_ADCOX(DisasContext *s, X86DecodedInsn *decode, int cc_op)
 {
-<<<<<<< HEAD
-    int opposite_cc_op;
-=======
     MemOp ot = decode->op[0].ot;
->>>>>>> ae35f033
     TCGv carry_in = NULL;
     TCGv *carry_out = (cc_op == CC_OP_ADCX ? &decode->cc_dst : &decode->cc_src2);
     TCGv zero;
 
-<<<<<<< HEAD
-    if (cc_op == s->cc_op || s->cc_op == CC_OP_ADCOX) {
-        /* Re-use the carry-out from a previous round.  */
-        carry_in = carry_out;
-    } else {
-        /* We don't have a carry-in, get it out of EFLAGS.  */
-        if (s->cc_op != CC_OP_ADCX && s->cc_op != CC_OP_ADOX) {
-            gen_compute_eflags(s);
-        }
-        carry_in = s->tmp0;
-        tcg_gen_extract_tl(carry_in, cpu_cc_src,
-=======
     decode->cc_op = cc_op;
     *carry_out = tcg_temp_new();
     if (CC_OP_HAS_EFLAGS(s->cc_op)) {
@@ -1245,7 +1225,6 @@
         /* Get carry_in out of EFLAGS.  */
         carry_in = tcg_temp_new();
         tcg_gen_extract_tl(carry_in, decode->cc_src,
->>>>>>> ae35f033
             ctz32(cc_op == CC_OP_ADCX ? CC_C : CC_O), 1);
     }
 
@@ -1266,17 +1245,6 @@
         tcg_gen_add2_tl(s->T0, *carry_out, s->T0, *carry_out, s->T1, zero);
         break;
     }
-<<<<<<< HEAD
-
-    opposite_cc_op = cc_op == CC_OP_ADCX ? CC_OP_ADOX : CC_OP_ADCX;
-    if (s->cc_op == CC_OP_ADCOX || s->cc_op == opposite_cc_op) {
-        /* Merge with the carry-out from the opposite instruction.  */
-        set_cc_op(s, CC_OP_ADCOX);
-    } else {
-        set_cc_op(s, cc_op);
-    }
-=======
->>>>>>> ae35f033
 }
 
 static void gen_ADCX(DisasContext *s, X86DecodedInsn *decode)
@@ -1379,13 +1347,8 @@
 {
     MemOp ot = decode->op[0].ot;
 
-<<<<<<< HEAD
-    tcg_gen_mov_tl(cpu_cc_src, s->T0);
-    tcg_gen_neg_tl(s->T1, s->T0);
-=======
     /* input in T1, which is ready for prepare_update2_cc  */
     tcg_gen_neg_tl(s->T0, s->T1);
->>>>>>> ae35f033
     tcg_gen_and_tl(s->T0, s->T0, s->T1);
     prepare_update2_cc(decode, s, CC_OP_BLSIB + ot);
 }
@@ -1394,13 +1357,8 @@
 {
     MemOp ot = decode->op[0].ot;
 
-<<<<<<< HEAD
-    tcg_gen_mov_tl(cpu_cc_src, s->T0);
-    tcg_gen_subi_tl(s->T1, s->T0, 1);
-=======
     /* input in T1, which is ready for prepare_update2_cc  */
     tcg_gen_subi_tl(s->T0, s->T1, 1);
->>>>>>> ae35f033
     tcg_gen_xor_tl(s->T0, s->T0, s->T1);
     prepare_update2_cc(decode, s, CC_OP_BMILGB + ot);
 }
@@ -1409,13 +1367,8 @@
 {
     MemOp ot = decode->op[0].ot;
 
-<<<<<<< HEAD
-    tcg_gen_mov_tl(cpu_cc_src, s->T0);
-    tcg_gen_subi_tl(s->T1, s->T0, 1);
-=======
     /* input in T1, which is ready for prepare_update2_cc  */
     tcg_gen_subi_tl(s->T0, s->T1, 1);
->>>>>>> ae35f033
     tcg_gen_and_tl(s->T0, s->T0, s->T1);
     prepare_update2_cc(decode, s, CC_OP_BMILGB + ot);
 }
@@ -1435,19 +1388,11 @@
 static void gen_BSF(DisasContext *s, X86DecodedInsn *decode)
 {
     MemOp ot = decode->op[0].ot;
-<<<<<<< HEAD
-    TCGv bound = tcg_constant_tl(ot == MO_64 ? 63 : 31);
-    TCGv zero = tcg_constant_tl(0);
-    TCGv mone = tcg_constant_tl(-1);
-
-    tcg_gen_ext8u_tl(s->T1, s->T1);
-=======
 
     /* Only the Z bit is defined and it is related to the input.  */
     decode->cc_dst = tcg_temp_new();
     decode->cc_op = CC_OP_LOGICB + ot;
     tcg_gen_mov_tl(decode->cc_dst, s->T0);
->>>>>>> ae35f033
 
     /*
      * The manual says that the output is undefined when the
@@ -1455,18 +1400,7 @@
      * real programs appear to depend on that.  Accomplish this
      * by passing the output as the value to return upon zero.
      */
-<<<<<<< HEAD
-    tcg_gen_setcond_tl(TCG_COND_LEU, cpu_cc_src, s->T1, bound);
-
-    tcg_gen_shl_tl(s->A0, mone, s->T1);
-    tcg_gen_movcond_tl(TCG_COND_LEU, s->A0, s->T1, bound, s->A0, zero);
-    tcg_gen_andc_tl(s->T0, s->T0, s->A0);
-
-    gen_op_update1_cc(s);
-    set_cc_op(s, CC_OP_BMILGB + ot);
-=======
     tcg_gen_ctz_tl(s->T0, s->T0, s->T1);
->>>>>>> ae35f033
 }
 
 /* Non-standard convention - on entry T0 is zero-extended input, T1 is the output.  */
@@ -1479,16 +1413,6 @@
     decode->cc_op = CC_OP_LOGICB + ot;
     tcg_gen_mov_tl(decode->cc_dst, s->T0);
 
-<<<<<<< HEAD
-static void gen_CVTPI2Px(DisasContext *s, CPUX86State *env, X86DecodedInsn *decode)
-{
-    gen_enter_mmx(s);
-    if (s->prefix & PREFIX_DATA) {
-        gen_helper_cvtpi2pd(cpu_env, OP_PTR0, OP_PTR2);
-    } else {
-        gen_helper_cvtpi2ps(cpu_env, OP_PTR0, OP_PTR2);
-    }
-=======
     /*
      * The manual says that the output is undefined when the
      * input is zero, but real hardware leaves it unchanged, and
@@ -1499,23 +1423,14 @@
     tcg_gen_xori_tl(s->T1, s->T1, TARGET_LONG_BITS - 1);
     tcg_gen_clz_tl(s->T0, s->T0, s->T1);
     tcg_gen_xori_tl(s->T0, s->T0, TARGET_LONG_BITS - 1);
->>>>>>> ae35f033
 }
 
 static void gen_BSWAP(DisasContext *s, X86DecodedInsn *decode)
 {
-<<<<<<< HEAD
-    gen_enter_mmx(s);
-    if (s->prefix & PREFIX_DATA) {
-        gen_helper_cvtpd2pi(cpu_env, OP_PTR0, OP_PTR2);
-    } else {
-        gen_helper_cvtps2pi(cpu_env, OP_PTR0, OP_PTR2);
-=======
 #ifdef TARGET_X86_64
     if (s->dflag == MO_64) {
         tcg_gen_bswap64_i64(s->T0, s->T0);
         return;
->>>>>>> ae35f033
     }
 #endif
     tcg_gen_bswap32_tl(s->T0, s->T0, TCG_BSWAP_OZ);
@@ -1523,18 +1438,8 @@
 
 static TCGv gen_bt_mask(DisasContext *s, X86DecodedInsn *decode)
 {
-<<<<<<< HEAD
-    gen_enter_mmx(s);
-    if (s->prefix & PREFIX_DATA) {
-        gen_helper_cvttpd2pi(cpu_env, OP_PTR0, OP_PTR2);
-    } else {
-        gen_helper_cvttps2pi(cpu_env, OP_PTR0, OP_PTR2);
-    }
-}
-=======
     MemOp ot = decode->op[1].ot;
     TCGv mask = tcg_temp_new();
->>>>>>> ae35f033
 
     tcg_gen_andi_tl(s->T1, s->T1, (8 << ot) - 1);
     tcg_gen_shl_tl(mask, tcg_constant_tl(1), s->T1);
@@ -1665,18 +1570,12 @@
 
 static void gen_CALLF_m(DisasContext *s, X86DecodedInsn *decode)
 {
-<<<<<<< HEAD
-    gen_enter_mmx(s);
-    /* Otherwise the same as any other movq.  */
-    return gen_MOVQ(s, env, decode);
-=======
     MemOp ot = decode->op[1].ot;
 
     gen_op_ld_v(s, ot, s->T0, s->A0);
     gen_add_A0_im(s, 1 << ot);
     gen_op_ld_v(s, MO_16, s->T1, s->A0);
     gen_far_call(s);
->>>>>>> ae35f033
 }
 
 static void gen_CBW(DisasContext *s, X86DecodedInsn *decode)
@@ -1997,7 +1896,7 @@
 
 static void gen_CVTPI2Px(DisasContext *s, X86DecodedInsn *decode)
 {
-    gen_helper_enter_mmx(tcg_env);
+    gen_enter_mmx(s);
     if (s->prefix & PREFIX_DATA) {
         gen_helper_cvtpi2pd(tcg_env, OP_PTR0, OP_PTR2);
     } else {
@@ -2007,7 +1906,7 @@
 
 static void gen_CVTPx2PI(DisasContext *s, X86DecodedInsn *decode)
 {
-    gen_helper_enter_mmx(tcg_env);
+    gen_enter_mmx(s);
     if (s->prefix & PREFIX_DATA) {
         gen_helper_cvtpd2pi(tcg_env, OP_PTR0, OP_PTR2);
     } else {
@@ -2017,7 +1916,7 @@
 
 static void gen_CVTTPx2PI(DisasContext *s, X86DecodedInsn *decode)
 {
-    gen_helper_enter_mmx(tcg_env);
+    gen_enter_mmx(s);
     if (s->prefix & PREFIX_DATA) {
         gen_helper_cvttpd2pi(tcg_env, OP_PTR0, OP_PTR2);
     } else {
@@ -2700,7 +2599,7 @@
 
 static void gen_MOVq_dq(DisasContext *s, X86DecodedInsn *decode)
 {
-    gen_helper_enter_mmx(tcg_env);
+    gen_enter_mmx(s);
     /* Otherwise the same as any other movq.  */
     return gen_MOVQ(s, decode);
 }
@@ -4721,11 +4620,7 @@
 {
     TCGv_ptr ptr = tcg_temp_new_ptr();
 
-<<<<<<< HEAD
-    tcg_gen_addi_ptr(ptr, cpu_env, offsetof(CPUX86State, xmm_regs));
-=======
     tcg_gen_addi_ptr(ptr, tcg_env, offsetof(CPUX86State, xmm_regs));
->>>>>>> ae35f033
     gen_helper_memset(ptr, ptr, tcg_constant_i32(0),
                       tcg_constant_ptr(CPU_NB_REGS * sizeof(ZMMReg)));
 }
