/*
 *  S/390 translation
 *
 *  Copyright (c) 2009 Ulrich Hecht
 *  Copyright (c) 2010 Alexander Graf
 *
 * This library is free software; you can redistribute it and/or
 * modify it under the terms of the GNU Lesser General Public
 * License as published by the Free Software Foundation; either
 * version 2.1 of the License, or (at your option) any later version.
 *
 * This library is distributed in the hope that it will be useful,
 * but WITHOUT ANY WARRANTY; without even the implied warranty of
 * MERCHANTABILITY or FITNESS FOR A PARTICULAR PURPOSE.  See the GNU
 * Lesser General Public License for more details.
 *
 * You should have received a copy of the GNU Lesser General Public
 * License along with this library; if not, see <http://www.gnu.org/licenses/>.
 */

/* #define DEBUG_INLINE_BRANCHES */
#define S390X_DEBUG_DISAS
/* #define S390X_DEBUG_DISAS_VERBOSE */

#ifdef S390X_DEBUG_DISAS_VERBOSE
#  define LOG_DISAS(...) qemu_log(__VA_ARGS__)
#else
#  define LOG_DISAS(...) do { } while (0)
#endif

#include "qemu/osdep.h"
#include "cpu.h"
#include "s390x-internal.h"
#include "exec/exec-all.h"
#include "tcg/tcg-op.h"
#include "tcg/tcg-op-gvec.h"
#include "qemu/log.h"
#include "qemu/host-utils.h"
#include "exec/helper-proto.h"
#include "exec/helper-gen.h"

#include "exec/translator.h"
#include "exec/log.h"
#include "qemu/atomic128.h"

#define HELPER_H "helper.h"
#include "exec/helper-info.c.inc"
#undef  HELPER_H


/* Information that (most) every instruction needs to manipulate.  */
typedef struct DisasContext DisasContext;
typedef struct DisasInsn DisasInsn;
typedef struct DisasFields DisasFields;

/*
 * Define a structure to hold the decoded fields.  We'll store each inside
 * an array indexed by an enum.  In order to conserve memory, we'll arrange
 * for fields that do not exist at the same time to overlap, thus the "C"
 * for compact.  For checking purposes there is an "O" for original index
 * as well that will be applied to availability bitmaps.
 */

enum DisasFieldIndexO {
    FLD_O_r1,
    FLD_O_r2,
    FLD_O_r3,
    FLD_O_m1,
    FLD_O_m3,
    FLD_O_m4,
    FLD_O_m5,
    FLD_O_m6,
    FLD_O_b1,
    FLD_O_b2,
    FLD_O_b4,
    FLD_O_d1,
    FLD_O_d2,
    FLD_O_d4,
    FLD_O_x2,
    FLD_O_l1,
    FLD_O_l2,
    FLD_O_i1,
    FLD_O_i2,
    FLD_O_i3,
    FLD_O_i4,
    FLD_O_i5,
    FLD_O_v1,
    FLD_O_v2,
    FLD_O_v3,
    FLD_O_v4,
};

enum DisasFieldIndexC {
    FLD_C_r1 = 0,
    FLD_C_m1 = 0,
    FLD_C_b1 = 0,
    FLD_C_i1 = 0,
    FLD_C_v1 = 0,

    FLD_C_r2 = 1,
    FLD_C_b2 = 1,
    FLD_C_i2 = 1,

    FLD_C_r3 = 2,
    FLD_C_m3 = 2,
    FLD_C_i3 = 2,
    FLD_C_v3 = 2,

    FLD_C_m4 = 3,
    FLD_C_b4 = 3,
    FLD_C_i4 = 3,
    FLD_C_l1 = 3,
    FLD_C_v4 = 3,

    FLD_C_i5 = 4,
    FLD_C_d1 = 4,
    FLD_C_m5 = 4,

    FLD_C_d2 = 5,
    FLD_C_m6 = 5,

    FLD_C_d4 = 6,
    FLD_C_x2 = 6,
    FLD_C_l2 = 6,
    FLD_C_v2 = 6,

    NUM_C_FIELD = 7
};

struct DisasFields {
    uint64_t raw_insn;
    unsigned op:8;
    unsigned op2:8;
    unsigned presentC:16;
    unsigned int presentO;
    int c[NUM_C_FIELD];
};

struct DisasContext {
    DisasContextBase base;
    const DisasInsn *insn;
    DisasFields fields;
    uint64_t ex_value;
    /*
     * During translate_one(), pc_tmp is used to determine the instruction
     * to be executed after base.pc_next - e.g. next sequential instruction
     * or a branch target.
     */
    uint64_t pc_tmp;
    uint32_t ilen;
    enum cc_op cc_op;
    bool exit_to_mainloop;
};

/* Information carried about a condition to be evaluated.  */
typedef struct {
    TCGCond cond:8;
    bool is_64;
    union {
        struct { TCGv_i64 a, b; } s64;
        struct { TCGv_i32 a, b; } s32;
    } u;
} DisasCompare;

#ifdef DEBUG_INLINE_BRANCHES
static uint64_t inline_branch_hit[CC_OP_MAX];
static uint64_t inline_branch_miss[CC_OP_MAX];
#endif

static void pc_to_link_info(TCGv_i64 out, DisasContext *s, uint64_t pc)
{
    if (s->base.tb->flags & FLAG_MASK_32) {
        if (s->base.tb->flags & FLAG_MASK_64) {
            tcg_gen_movi_i64(out, pc);
            return;
        }
        pc |= 0x80000000;
    }
    assert(!(s->base.tb->flags & FLAG_MASK_64));
    tcg_gen_deposit_i64(out, out, tcg_constant_i64(pc), 0, 32);
}

static TCGv_i64 psw_addr;
static TCGv_i64 psw_mask;
static TCGv_i64 gbea;

static TCGv_i32 cc_op;
static TCGv_i64 cc_src;
static TCGv_i64 cc_dst;
static TCGv_i64 cc_vr;

static char cpu_reg_names[16][4];
static TCGv_i64 regs[16];

void s390x_translate_init(void)
{
    int i;

    psw_addr = tcg_global_mem_new_i64(tcg_env,
                                      offsetof(CPUS390XState, psw.addr),
                                      "psw_addr");
    psw_mask = tcg_global_mem_new_i64(tcg_env,
                                      offsetof(CPUS390XState, psw.mask),
                                      "psw_mask");
    gbea = tcg_global_mem_new_i64(tcg_env,
                                  offsetof(CPUS390XState, gbea),
                                  "gbea");

    cc_op = tcg_global_mem_new_i32(tcg_env, offsetof(CPUS390XState, cc_op),
                                   "cc_op");
    cc_src = tcg_global_mem_new_i64(tcg_env, offsetof(CPUS390XState, cc_src),
                                    "cc_src");
    cc_dst = tcg_global_mem_new_i64(tcg_env, offsetof(CPUS390XState, cc_dst),
                                    "cc_dst");
    cc_vr = tcg_global_mem_new_i64(tcg_env, offsetof(CPUS390XState, cc_vr),
                                   "cc_vr");

    for (i = 0; i < 16; i++) {
        snprintf(cpu_reg_names[i], sizeof(cpu_reg_names[0]), "r%d", i);
        regs[i] = tcg_global_mem_new(tcg_env,
                                     offsetof(CPUS390XState, regs[i]),
                                     cpu_reg_names[i]);
    }
}

static inline int vec_full_reg_offset(uint8_t reg)
{
    g_assert(reg < 32);
    return offsetof(CPUS390XState, vregs[reg][0]);
}

static inline int vec_reg_offset(uint8_t reg, uint8_t enr, MemOp es)
{
    /* Convert element size (es) - e.g. MO_8 - to bytes */
    const uint8_t bytes = 1 << es;
    int offs = enr * bytes;

    /*
     * vregs[n][0] is the lowest 8 byte and vregs[n][1] the highest 8 byte
     * of the 16 byte vector, on both, little and big endian systems.
     *
     * Big Endian (target/possible host)
     * B:  [ 0][ 1][ 2][ 3][ 4][ 5][ 6][ 7] - [ 8][ 9][10][11][12][13][14][15]
     * HW: [     0][     1][     2][     3] - [     4][     5][     6][     7]
     * W:  [             0][             1] - [             2][             3]
     * DW: [                             0] - [                             1]
     *
     * Little Endian (possible host)
     * B:  [ 7][ 6][ 5][ 4][ 3][ 2][ 1][ 0] - [15][14][13][12][11][10][ 9][ 8]
     * HW: [     3][     2][     1][     0] - [     7][     6][     5][     4]
     * W:  [             1][             0] - [             3][             2]
     * DW: [                             0] - [                             1]
     *
     * For 16 byte elements, the two 8 byte halves will not form a host
     * int128 if the host is little endian, since they're in the wrong order.
     * Some operations (e.g. xor) do not care. For operations like addition,
     * the two 8 byte elements have to be loaded separately. Let's force all
     * 16 byte operations to handle it in a special way.
     */
    g_assert(es <= MO_64);
#if !HOST_BIG_ENDIAN
    offs ^= (8 - bytes);
#endif
    return offs + vec_full_reg_offset(reg);
}

static inline int freg64_offset(uint8_t reg)
{
    g_assert(reg < 16);
    return vec_reg_offset(reg, 0, MO_64);
}

static inline int freg32_offset(uint8_t reg)
{
    g_assert(reg < 16);
    return vec_reg_offset(reg, 0, MO_32);
}

static TCGv_i64 load_reg(int reg)
{
    TCGv_i64 r = tcg_temp_new_i64();
    tcg_gen_mov_i64(r, regs[reg]);
    return r;
}

static TCGv_i64 load_freg(int reg)
{
    TCGv_i64 r = tcg_temp_new_i64();

    tcg_gen_ld_i64(r, tcg_env, freg64_offset(reg));
    return r;
}

static TCGv_i64 load_freg32_i64(int reg)
{
    TCGv_i64 r = tcg_temp_new_i64();

    tcg_gen_ld32u_i64(r, tcg_env, freg32_offset(reg));
    return r;
}

static TCGv_i128 load_freg_128(int reg)
{
    TCGv_i64 h = load_freg(reg);
    TCGv_i64 l = load_freg(reg + 2);
    TCGv_i128 r = tcg_temp_new_i128();

    tcg_gen_concat_i64_i128(r, l, h);
    return r;
}

static void store_reg(int reg, TCGv_i64 v)
{
    tcg_gen_mov_i64(regs[reg], v);
}

static void store_freg(int reg, TCGv_i64 v)
{
    tcg_gen_st_i64(v, tcg_env, freg64_offset(reg));
}

static void store_reg32_i64(int reg, TCGv_i64 v)
{
    /* 32 bit register writes keep the upper half */
    tcg_gen_deposit_i64(regs[reg], regs[reg], v, 0, 32);
}

static void store_reg32h_i64(int reg, TCGv_i64 v)
{
    tcg_gen_deposit_i64(regs[reg], regs[reg], v, 32, 32);
}

static void store_freg32_i64(int reg, TCGv_i64 v)
{
    tcg_gen_st32_i64(v, tcg_env, freg32_offset(reg));
}

static void update_psw_addr(DisasContext *s)
{
    /* psw.addr */
    tcg_gen_movi_i64(psw_addr, s->base.pc_next);
}

static void per_branch(DisasContext *s, TCGv_i64 dest)
{
#ifndef CONFIG_USER_ONLY
    if (s->base.tb->flags & FLAG_MASK_PER_BRANCH) {
        gen_helper_per_branch(tcg_env, dest, tcg_constant_i32(s->ilen));
    }
#endif
}

static void per_breaking_event(DisasContext *s)
{
    tcg_gen_movi_i64(gbea, s->base.pc_next);
}

static void update_cc_op(DisasContext *s)
{
    if (s->cc_op != CC_OP_DYNAMIC && s->cc_op != CC_OP_STATIC) {
        tcg_gen_movi_i32(cc_op, s->cc_op);
    }
}

static inline uint64_t ld_code2(CPUS390XState *env, DisasContext *s,
                                uint64_t pc)
{
    return (uint64_t)translator_lduw(env, &s->base, pc);
}

static inline uint64_t ld_code4(CPUS390XState *env, DisasContext *s,
                                uint64_t pc)
{
    return (uint64_t)(uint32_t)translator_ldl(env, &s->base, pc);
}

static int get_mem_index(DisasContext *s)
{
#ifdef CONFIG_USER_ONLY
    return MMU_USER_IDX;
#else
    if (!(s->base.tb->flags & FLAG_MASK_DAT)) {
        return MMU_REAL_IDX;
    }

    switch (s->base.tb->flags & FLAG_MASK_ASC) {
    case PSW_ASC_PRIMARY >> FLAG_MASK_PSW_SHIFT:
        return MMU_PRIMARY_IDX;
    case PSW_ASC_SECONDARY >> FLAG_MASK_PSW_SHIFT:
        return MMU_SECONDARY_IDX;
    case PSW_ASC_HOME >> FLAG_MASK_PSW_SHIFT:
        return MMU_HOME_IDX;
    default:
        g_assert_not_reached();
    }
#endif
}

static void gen_exception(int excp)
{
    gen_helper_exception(tcg_env, tcg_constant_i32(excp));
}

static void gen_program_exception(DisasContext *s, int code)
{
    /* Remember what pgm exception this was.  */
    tcg_gen_st_i32(tcg_constant_i32(code), tcg_env,
                   offsetof(CPUS390XState, int_pgm_code));

    tcg_gen_st_i32(tcg_constant_i32(s->ilen), tcg_env,
                   offsetof(CPUS390XState, int_pgm_ilen));

    /* update the psw */
    update_psw_addr(s);

    /* Save off cc.  */
    update_cc_op(s);

    /* Trigger exception.  */
    gen_exception(EXCP_PGM);
}

static inline void gen_illegal_opcode(DisasContext *s)
{
    gen_program_exception(s, PGM_OPERATION);
}

static inline void gen_data_exception(uint8_t dxc)
{
    gen_helper_data_exception(tcg_env, tcg_constant_i32(dxc));
}

static inline void gen_trap(DisasContext *s)
{
    /* Set DXC to 0xff */
    gen_data_exception(0xff);
}

static void gen_addi_and_wrap_i64(DisasContext *s, TCGv_i64 dst, TCGv_i64 src,
                                  int64_t imm)
{
    tcg_gen_addi_i64(dst, src, imm);
    if (!(s->base.tb->flags & FLAG_MASK_64)) {
        if (s->base.tb->flags & FLAG_MASK_32) {
            tcg_gen_andi_i64(dst, dst, 0x7fffffff);
        } else {
            tcg_gen_andi_i64(dst, dst, 0x00ffffff);
        }
    }
}

static TCGv_i64 get_address(DisasContext *s, int x2, int b2, int d2)
{
    TCGv_i64 tmp = tcg_temp_new_i64();

    /*
     * Note that d2 is limited to 20 bits, signed.  If we crop negative
     * displacements early we create larger immediate addends.
     */
    if (b2 && x2) {
        tcg_gen_add_i64(tmp, regs[b2], regs[x2]);
        gen_addi_and_wrap_i64(s, tmp, tmp, d2);
    } else if (b2) {
        gen_addi_and_wrap_i64(s, tmp, regs[b2], d2);
    } else if (x2) {
        gen_addi_and_wrap_i64(s, tmp, regs[x2], d2);
    } else if (!(s->base.tb->flags & FLAG_MASK_64)) {
        if (s->base.tb->flags & FLAG_MASK_32) {
            tcg_gen_movi_i64(tmp, d2 & 0x7fffffff);
        } else {
            tcg_gen_movi_i64(tmp, d2 & 0x00ffffff);
        }
    } else {
        tcg_gen_movi_i64(tmp, d2);
    }

    return tmp;
}

static inline bool live_cc_data(DisasContext *s)
{
    return (s->cc_op != CC_OP_DYNAMIC
            && s->cc_op != CC_OP_STATIC
            && s->cc_op > 3);
}

static inline void gen_op_movi_cc(DisasContext *s, uint32_t val)
{
    if (live_cc_data(s)) {
        tcg_gen_discard_i64(cc_src);
        tcg_gen_discard_i64(cc_dst);
        tcg_gen_discard_i64(cc_vr);
    }
    s->cc_op = CC_OP_CONST0 + val;
}

static void gen_op_update1_cc_i64(DisasContext *s, enum cc_op op, TCGv_i64 dst)
{
    if (live_cc_data(s)) {
        tcg_gen_discard_i64(cc_src);
        tcg_gen_discard_i64(cc_vr);
    }
    tcg_gen_mov_i64(cc_dst, dst);
    s->cc_op = op;
}

static void gen_op_update2_cc_i64(DisasContext *s, enum cc_op op, TCGv_i64 src,
                                  TCGv_i64 dst)
{
    if (live_cc_data(s)) {
        tcg_gen_discard_i64(cc_vr);
    }
    tcg_gen_mov_i64(cc_src, src);
    tcg_gen_mov_i64(cc_dst, dst);
    s->cc_op = op;
}

static void gen_op_update3_cc_i64(DisasContext *s, enum cc_op op, TCGv_i64 src,
                                  TCGv_i64 dst, TCGv_i64 vr)
{
    tcg_gen_mov_i64(cc_src, src);
    tcg_gen_mov_i64(cc_dst, dst);
    tcg_gen_mov_i64(cc_vr, vr);
    s->cc_op = op;
}

static void set_cc_nz_u64(DisasContext *s, TCGv_i64 val)
{
    gen_op_update1_cc_i64(s, CC_OP_NZ, val);
}

/* CC value is in env->cc_op */
static void set_cc_static(DisasContext *s)
{
    if (live_cc_data(s)) {
        tcg_gen_discard_i64(cc_src);
        tcg_gen_discard_i64(cc_dst);
        tcg_gen_discard_i64(cc_vr);
    }
    s->cc_op = CC_OP_STATIC;
}

/* calculates cc into cc_op */
static void gen_op_calc_cc(DisasContext *s)
{
    TCGv_i32 local_cc_op = NULL;
    TCGv_i64 dummy = NULL;

    switch (s->cc_op) {
    default:
        dummy = tcg_constant_i64(0);
        /* FALLTHRU */
    case CC_OP_ADD_64:
    case CC_OP_SUB_64:
    case CC_OP_ADD_32:
    case CC_OP_SUB_32:
        local_cc_op = tcg_constant_i32(s->cc_op);
        break;
    case CC_OP_CONST0:
    case CC_OP_CONST1:
    case CC_OP_CONST2:
    case CC_OP_CONST3:
    case CC_OP_STATIC:
    case CC_OP_DYNAMIC:
        break;
    }

    switch (s->cc_op) {
    case CC_OP_CONST0:
    case CC_OP_CONST1:
    case CC_OP_CONST2:
    case CC_OP_CONST3:
        /* s->cc_op is the cc value */
        tcg_gen_movi_i32(cc_op, s->cc_op - CC_OP_CONST0);
        break;
    case CC_OP_STATIC:
        /* env->cc_op already is the cc value */
        break;
    case CC_OP_NZ:
        tcg_gen_setcondi_i64(TCG_COND_NE, cc_dst, cc_dst, 0);
        tcg_gen_extrl_i64_i32(cc_op, cc_dst);
        break;
    case CC_OP_ABS_64:
    case CC_OP_NABS_64:
    case CC_OP_ABS_32:
    case CC_OP_NABS_32:
    case CC_OP_LTGT0_32:
    case CC_OP_LTGT0_64:
    case CC_OP_COMP_32:
    case CC_OP_COMP_64:
    case CC_OP_NZ_F32:
    case CC_OP_NZ_F64:
    case CC_OP_FLOGR:
    case CC_OP_LCBB:
    case CC_OP_MULS_32:
        /* 1 argument */
        gen_helper_calc_cc(cc_op, tcg_env, local_cc_op, dummy, cc_dst, dummy);
        break;
    case CC_OP_ADDU:
    case CC_OP_ICM:
    case CC_OP_LTGT_32:
    case CC_OP_LTGT_64:
    case CC_OP_LTUGTU_32:
    case CC_OP_LTUGTU_64:
    case CC_OP_TM_32:
    case CC_OP_TM_64:
    case CC_OP_SLA:
    case CC_OP_SUBU:
    case CC_OP_NZ_F128:
    case CC_OP_VC:
    case CC_OP_MULS_64:
        /* 2 arguments */
        gen_helper_calc_cc(cc_op, tcg_env, local_cc_op, cc_src, cc_dst, dummy);
        break;
    case CC_OP_ADD_64:
    case CC_OP_SUB_64:
    case CC_OP_ADD_32:
    case CC_OP_SUB_32:
        /* 3 arguments */
        gen_helper_calc_cc(cc_op, tcg_env, local_cc_op, cc_src, cc_dst, cc_vr);
        break;
    case CC_OP_DYNAMIC:
        /* unknown operation - assume 3 arguments and cc_op in env */
        gen_helper_calc_cc(cc_op, tcg_env, cc_op, cc_src, cc_dst, cc_vr);
        break;
    default:
        g_assert_not_reached();
    }

    /* We now have cc in cc_op as constant */
    set_cc_static(s);
}

static bool use_goto_tb(DisasContext *s, uint64_t dest)
{
    return translator_use_goto_tb(&s->base, dest);
}

static void account_noninline_branch(DisasContext *s, int cc_op)
{
#ifdef DEBUG_INLINE_BRANCHES
    inline_branch_miss[cc_op]++;
#endif
}

static void account_inline_branch(DisasContext *s, int cc_op)
{
#ifdef DEBUG_INLINE_BRANCHES
    inline_branch_hit[cc_op]++;
#endif
}

/* Table of mask values to comparison codes, given a comparison as input.
   For such, CC=3 should not be possible.  */
static const TCGCond ltgt_cond[16] = {
    TCG_COND_NEVER,  TCG_COND_NEVER,     /*    |    |    | x */
    TCG_COND_GT,     TCG_COND_GT,        /*    |    | GT | x */
    TCG_COND_LT,     TCG_COND_LT,        /*    | LT |    | x */
    TCG_COND_NE,     TCG_COND_NE,        /*    | LT | GT | x */
    TCG_COND_EQ,     TCG_COND_EQ,        /* EQ |    |    | x */
    TCG_COND_GE,     TCG_COND_GE,        /* EQ |    | GT | x */
    TCG_COND_LE,     TCG_COND_LE,        /* EQ | LT |    | x */
    TCG_COND_ALWAYS, TCG_COND_ALWAYS,    /* EQ | LT | GT | x */
};

/* Table of mask values to comparison codes, given a logic op as input.
   For such, only CC=0 and CC=1 should be possible.  */
static const TCGCond nz_cond[16] = {
    TCG_COND_NEVER, TCG_COND_NEVER,      /*    |    | x | x */
    TCG_COND_NEVER, TCG_COND_NEVER,
    TCG_COND_NE, TCG_COND_NE,            /*    | NE | x | x */
    TCG_COND_NE, TCG_COND_NE,
    TCG_COND_EQ, TCG_COND_EQ,            /* EQ |    | x | x */
    TCG_COND_EQ, TCG_COND_EQ,
    TCG_COND_ALWAYS, TCG_COND_ALWAYS,    /* EQ | NE | x | x */
    TCG_COND_ALWAYS, TCG_COND_ALWAYS,
};

/* Interpret MASK in terms of S->CC_OP, and fill in C with all the
   details required to generate a TCG comparison.  */
static void disas_jcc(DisasContext *s, DisasCompare *c, uint32_t mask)
{
    TCGCond cond;
    enum cc_op old_cc_op = s->cc_op;

    if (mask == 15 || mask == 0) {
        c->cond = (mask ? TCG_COND_ALWAYS : TCG_COND_NEVER);
        c->u.s32.a = cc_op;
        c->u.s32.b = cc_op;
        c->is_64 = false;
        return;
    }

    /* Find the TCG condition for the mask + cc op.  */
    switch (old_cc_op) {
    case CC_OP_LTGT0_32:
    case CC_OP_LTGT0_64:
    case CC_OP_LTGT_32:
    case CC_OP_LTGT_64:
        cond = ltgt_cond[mask];
        if (cond == TCG_COND_NEVER) {
            goto do_dynamic;
        }
        account_inline_branch(s, old_cc_op);
        break;

    case CC_OP_LTUGTU_32:
    case CC_OP_LTUGTU_64:
        cond = tcg_unsigned_cond(ltgt_cond[mask]);
        if (cond == TCG_COND_NEVER) {
            goto do_dynamic;
        }
        account_inline_branch(s, old_cc_op);
        break;

    case CC_OP_NZ:
        cond = nz_cond[mask];
        if (cond == TCG_COND_NEVER) {
            goto do_dynamic;
        }
        account_inline_branch(s, old_cc_op);
        break;

    case CC_OP_TM_32:
    case CC_OP_TM_64:
        switch (mask) {
        case 8:
            cond = TCG_COND_TSTEQ;
            break;
        case 4 | 2 | 1:
            cond = TCG_COND_TSTNE;
            break;
        default:
            goto do_dynamic;
        }
        account_inline_branch(s, old_cc_op);
        break;

    case CC_OP_ICM:
        switch (mask) {
        case 8:
            cond = TCG_COND_TSTEQ;
            break;
        case 4 | 2 | 1:
        case 4 | 2:
            cond = TCG_COND_TSTNE;
            break;
        default:
            goto do_dynamic;
        }
        account_inline_branch(s, old_cc_op);
        break;

    case CC_OP_FLOGR:
        switch (mask & 0xa) {
        case 8: /* src == 0 -> no one bit found */
            cond = TCG_COND_EQ;
            break;
        case 2: /* src != 0 -> one bit found */
            cond = TCG_COND_NE;
            break;
        default:
            goto do_dynamic;
        }
        account_inline_branch(s, old_cc_op);
        break;

    case CC_OP_ADDU:
    case CC_OP_SUBU:
        switch (mask) {
        case 8 | 2: /* result == 0 */
            cond = TCG_COND_EQ;
            break;
        case 4 | 1: /* result != 0 */
            cond = TCG_COND_NE;
            break;
        case 8 | 4: /* !carry (borrow) */
            cond = old_cc_op == CC_OP_ADDU ? TCG_COND_EQ : TCG_COND_NE;
            break;
        case 2 | 1: /* carry (!borrow) */
            cond = old_cc_op == CC_OP_ADDU ? TCG_COND_NE : TCG_COND_EQ;
            break;
        default:
            goto do_dynamic;
        }
        account_inline_branch(s, old_cc_op);
        break;

    default:
    do_dynamic:
        /* Calculate cc value.  */
        gen_op_calc_cc(s);
        /* FALLTHRU */

    case CC_OP_STATIC:
        /* Jump based on CC.  We'll load up the real cond below;
           the assignment here merely avoids a compiler warning.  */
        account_noninline_branch(s, old_cc_op);
        old_cc_op = CC_OP_STATIC;
        cond = TCG_COND_NEVER;
        break;
    }

    /* Load up the arguments of the comparison.  */
    c->is_64 = true;
    switch (old_cc_op) {
    case CC_OP_LTGT0_32:
        c->is_64 = false;
        c->u.s32.a = tcg_temp_new_i32();
        tcg_gen_extrl_i64_i32(c->u.s32.a, cc_dst);
        c->u.s32.b = tcg_constant_i32(0);
        break;
    case CC_OP_LTGT_32:
    case CC_OP_LTUGTU_32:
        c->is_64 = false;
        c->u.s32.a = tcg_temp_new_i32();
        tcg_gen_extrl_i64_i32(c->u.s32.a, cc_src);
        c->u.s32.b = tcg_temp_new_i32();
        tcg_gen_extrl_i64_i32(c->u.s32.b, cc_dst);
        break;

    case CC_OP_LTGT0_64:
    case CC_OP_NZ:
    case CC_OP_FLOGR:
        c->u.s64.a = cc_dst;
        c->u.s64.b = tcg_constant_i64(0);
        break;

    case CC_OP_LTGT_64:
    case CC_OP_LTUGTU_64:
    case CC_OP_TM_32:
    case CC_OP_TM_64:
    case CC_OP_ICM:
        c->u.s64.a = cc_src;
        c->u.s64.b = cc_dst;
        break;

    case CC_OP_ADDU:
    case CC_OP_SUBU:
        c->is_64 = true;
        c->u.s64.b = tcg_constant_i64(0);
        switch (mask) {
        case 8 | 2:
        case 4 | 1: /* result */
            c->u.s64.a = cc_dst;
            break;
        case 8 | 4:
        case 2 | 1: /* carry */
            c->u.s64.a = cc_src;
            break;
        default:
            g_assert_not_reached();
        }
        break;

    case CC_OP_STATIC:
        c->is_64 = false;
        c->u.s32.a = cc_op;

        /* Fold half of the cases using bit 3 to invert. */
        switch (mask & 8 ? mask ^ 0xf : mask) {
        case 0x1: /* cc == 3 */
            cond = TCG_COND_EQ;
            c->u.s32.b = tcg_constant_i32(3);
            break;
        case 0x2: /* cc == 2 */
            cond = TCG_COND_EQ;
            c->u.s32.b = tcg_constant_i32(2);
            break;
        case 0x4: /* cc == 1 */
            cond = TCG_COND_EQ;
            c->u.s32.b = tcg_constant_i32(1);
            break;
        case 0x2 | 0x1: /* cc == 2 || cc == 3 => cc > 1 */
            cond = TCG_COND_GTU;
            c->u.s32.b = tcg_constant_i32(1);
            break;
        case 0x4 | 0x1: /* cc == 1 || cc == 3 => (cc & 1) != 0 */
            cond = TCG_COND_TSTNE;
            c->u.s32.b = tcg_constant_i32(1);
            break;
        case 0x4 | 0x2: /* cc == 1 || cc == 2 => (cc - 1) <= 1 */
            cond = TCG_COND_LEU;
            c->u.s32.a = tcg_temp_new_i32();
            c->u.s32.b = tcg_constant_i32(1);
            tcg_gen_addi_i32(c->u.s32.a, cc_op, -1);
            break;
        case 0x4 | 0x2 | 0x1: /* cc != 0 */
            cond = TCG_COND_NE;
            c->u.s32.b = tcg_constant_i32(0);
            break;
        default:
            /* case 0: never, handled above. */
            g_assert_not_reached();
        }
        if (mask & 8) {
            cond = tcg_invert_cond(cond);
        }
        break;

    default:
        abort();
    }
    c->cond = cond;
}

/* ====================================================================== */
/* Define the insn format enumeration.  */
#define F0(N)                         FMT_##N,
#define F1(N, X1)                     F0(N)
#define F2(N, X1, X2)                 F0(N)
#define F3(N, X1, X2, X3)             F0(N)
#define F4(N, X1, X2, X3, X4)         F0(N)
#define F5(N, X1, X2, X3, X4, X5)     F0(N)
#define F6(N, X1, X2, X3, X4, X5, X6) F0(N)

typedef enum {
#include "insn-format.h.inc"
} DisasFormat;

#undef F0
#undef F1
#undef F2
#undef F3
#undef F4
#undef F5
#undef F6

/* This is the way fields are to be accessed out of DisasFields.  */
#define have_field(S, F)  have_field1((S), FLD_O_##F)
#define get_field(S, F)   get_field1((S), FLD_O_##F, FLD_C_##F)

static bool have_field1(const DisasContext *s, enum DisasFieldIndexO c)
{
    return (s->fields.presentO >> c) & 1;
}

static int get_field1(const DisasContext *s, enum DisasFieldIndexO o,
                      enum DisasFieldIndexC c)
{
    assert(have_field1(s, o));
    return s->fields.c[c];
}

/* Describe the layout of each field in each format.  */
typedef struct DisasField {
    unsigned int beg:8;
    unsigned int size:8;
    unsigned int type:2;
    unsigned int indexC:6;
    enum DisasFieldIndexO indexO:8;
} DisasField;

typedef struct DisasFormatInfo {
    DisasField op[NUM_C_FIELD];
} DisasFormatInfo;

#define R(N, B)       {  B,  4, 0, FLD_C_r##N, FLD_O_r##N }
#define M(N, B)       {  B,  4, 0, FLD_C_m##N, FLD_O_m##N }
#define V(N, B)       {  B,  4, 3, FLD_C_v##N, FLD_O_v##N }
#define BD(N, BB, BD) { BB,  4, 0, FLD_C_b##N, FLD_O_b##N }, \
                      { BD, 12, 0, FLD_C_d##N, FLD_O_d##N }
#define BXD(N)        { 16,  4, 0, FLD_C_b##N, FLD_O_b##N }, \
                      { 12,  4, 0, FLD_C_x##N, FLD_O_x##N }, \
                      { 20, 12, 0, FLD_C_d##N, FLD_O_d##N }
#define BDL(N)        { 16,  4, 0, FLD_C_b##N, FLD_O_b##N }, \
                      { 20, 20, 2, FLD_C_d##N, FLD_O_d##N }
#define BXDL(N)       { 16,  4, 0, FLD_C_b##N, FLD_O_b##N }, \
                      { 12,  4, 0, FLD_C_x##N, FLD_O_x##N }, \
                      { 20, 20, 2, FLD_C_d##N, FLD_O_d##N }
#define I(N, B, S)    {  B,  S, 1, FLD_C_i##N, FLD_O_i##N }
#define L(N, B, S)    {  B,  S, 0, FLD_C_l##N, FLD_O_l##N }

#define F0(N)                     { { } },
#define F1(N, X1)                 { { X1 } },
#define F2(N, X1, X2)             { { X1, X2 } },
#define F3(N, X1, X2, X3)         { { X1, X2, X3 } },
#define F4(N, X1, X2, X3, X4)     { { X1, X2, X3, X4 } },
#define F5(N, X1, X2, X3, X4, X5) { { X1, X2, X3, X4, X5 } },
#define F6(N, X1, X2, X3, X4, X5, X6)       { { X1, X2, X3, X4, X5, X6 } },

static const DisasFormatInfo format_info[] = {
#include "insn-format.h.inc"
};

#undef F0
#undef F1
#undef F2
#undef F3
#undef F4
#undef F5
#undef F6
#undef R
#undef M
#undef V
#undef BD
#undef BXD
#undef BDL
#undef BXDL
#undef I
#undef L

/* Generally, we'll extract operands into this structures, operate upon
   them, and store them back.  See the "in1", "in2", "prep", "wout" sets
   of routines below for more details.  */
typedef struct {
    TCGv_i64 out, out2, in1, in2;
    TCGv_i64 addr1;
    TCGv_i128 out_128, in1_128, in2_128;
} DisasOps;

/* Instructions can place constraints on their operands, raising specification
   exceptions if they are violated.  To make this easy to automate, each "in1",
   "in2", "prep", "wout" helper will have a SPEC_<name> define that equals one
   of the following, or 0.  To make this easy to document, we'll put the
   SPEC_<name> defines next to <name>.  */

#define SPEC_r1_even    1
#define SPEC_r2_even    2
#define SPEC_r3_even    4
#define SPEC_r1_f128    8
#define SPEC_r2_f128    16

/* Return values from translate_one, indicating the state of the TB.  */

/* We are not using a goto_tb (for whatever reason), but have updated
   the PC (for whatever reason), so there's no need to do it again on
   exiting the TB.  */
#define DISAS_PC_UPDATED        DISAS_TARGET_0

/* We have updated the PC and CC values.  */
#define DISAS_PC_CC_UPDATED     DISAS_TARGET_2


/* Instruction flags */
#define IF_AFP1     0x0001      /* r1 is a fp reg for HFP/FPS instructions */
#define IF_AFP2     0x0002      /* r2 is a fp reg for HFP/FPS instructions */
#define IF_AFP3     0x0004      /* r3 is a fp reg for HFP/FPS instructions */
#define IF_BFP      0x0008      /* binary floating point instruction */
#define IF_DFP      0x0010      /* decimal floating point instruction */
#define IF_PRIV     0x0020      /* privileged instruction */
#define IF_VEC      0x0040      /* vector instruction */
#define IF_IO       0x0080      /* input/output instruction */

struct DisasInsn {
    unsigned opc:16;
    unsigned flags:16;
    DisasFormat fmt:8;
    unsigned fac:8;
    unsigned spec:8;

    const char *name;

    /* Pre-process arguments before HELP_OP.  */
    void (*help_in1)(DisasContext *, DisasOps *);
    void (*help_in2)(DisasContext *, DisasOps *);
    void (*help_prep)(DisasContext *, DisasOps *);

    /*
     * Post-process output after HELP_OP.
     * Note that these are not called if HELP_OP returns DISAS_NORETURN.
     */
    void (*help_wout)(DisasContext *, DisasOps *);
    void (*help_cout)(DisasContext *, DisasOps *);

    /* Implement the operation itself.  */
    DisasJumpType (*help_op)(DisasContext *, DisasOps *);

    uint64_t data;
};

/* ====================================================================== */
/* Miscellaneous helpers, used by several operations.  */

static DisasJumpType help_goto_direct(DisasContext *s, uint64_t dest)
{
    update_cc_op(s);
    per_breaking_event(s);
    per_branch(s, tcg_constant_i64(dest));

    if (dest == s->pc_tmp) {
        return DISAS_NEXT;
    }
    if (use_goto_tb(s, dest)) {
        tcg_gen_goto_tb(0);
        tcg_gen_movi_i64(psw_addr, dest);
        tcg_gen_exit_tb(s->base.tb, 0);
        return DISAS_NORETURN;
    } else {
        tcg_gen_movi_i64(psw_addr, dest);
        return DISAS_PC_CC_UPDATED;
    }
}

static DisasJumpType help_goto_indirect(DisasContext *s, TCGv_i64 dest)
{
    update_cc_op(s);
    per_breaking_event(s);
    tcg_gen_mov_i64(psw_addr, dest);
    per_branch(s, psw_addr);
    return DISAS_PC_CC_UPDATED;
}

static DisasJumpType help_branch(DisasContext *s, DisasCompare *c,
                                 bool is_imm, int imm, TCGv_i64 cdest)
{
    uint64_t dest = s->base.pc_next + (int64_t)imm * 2;
    TCGLabel *lab;

    /* Take care of the special cases first.  */
    if (c->cond == TCG_COND_NEVER) {
        return DISAS_NEXT;
    }
    if (is_imm) {
        /*
         * Do not optimize a conditional branch if PER enabled, because we
         * still need a conditional call to helper_per_branch.
         */
        if (c->cond == TCG_COND_ALWAYS
            || (dest == s->pc_tmp &&
                !(s->base.tb->flags & FLAG_MASK_PER_BRANCH))) {
            return help_goto_direct(s, dest);
        }
    } else {
        if (!cdest) {
            /* E.g. bcr %r0 -> no branch.  */
            return DISAS_NEXT;
        }
        if (c->cond == TCG_COND_ALWAYS) {
            return help_goto_indirect(s, cdest);
        }
    }

    update_cc_op(s);

    /*
     * Ensure the taken branch is fall-through of the tcg branch.
     * This keeps @cdest usage within the extended basic block,
     * which avoids an otherwise unnecessary spill to the stack.
     */
    lab = gen_new_label();
    if (c->is_64) {
        tcg_gen_brcond_i64(tcg_invert_cond(c->cond),
                           c->u.s64.a, c->u.s64.b, lab);
    } else {
        tcg_gen_brcond_i32(tcg_invert_cond(c->cond),
                           c->u.s32.a, c->u.s32.b, lab);
    }

    /* Branch taken.  */
    per_breaking_event(s);
    if (is_imm) {
        tcg_gen_movi_i64(psw_addr, dest);
    } else {
        tcg_gen_mov_i64(psw_addr, cdest);
    }
    per_branch(s, psw_addr);

    if (is_imm && use_goto_tb(s, dest)) {
        tcg_gen_goto_tb(0);
        tcg_gen_exit_tb(s->base.tb, 0);
    } else {
        tcg_gen_lookup_and_goto_ptr();
    }

    gen_set_label(lab);

    /* Branch not taken.  */
    tcg_gen_movi_i64(psw_addr, s->pc_tmp);
    if (use_goto_tb(s, s->pc_tmp)) {
        tcg_gen_goto_tb(1);
        tcg_gen_exit_tb(s->base.tb, 1);
        return DISAS_NORETURN;
    }
    return DISAS_PC_CC_UPDATED;
}

/* ====================================================================== */
/* The operations.  These perform the bulk of the work for any insn,
   usually after the operands have been loaded and output initialized.  */

static DisasJumpType op_abs(DisasContext *s, DisasOps *o)
{
    tcg_gen_abs_i64(o->out, o->in2);
    return DISAS_NEXT;
}

static DisasJumpType op_absf32(DisasContext *s, DisasOps *o)
{
    tcg_gen_andi_i64(o->out, o->in2, 0x7fffffffull);
    return DISAS_NEXT;
}

static DisasJumpType op_absf64(DisasContext *s, DisasOps *o)
{
    tcg_gen_andi_i64(o->out, o->in2, 0x7fffffffffffffffull);
    return DISAS_NEXT;
}

static DisasJumpType op_absf128(DisasContext *s, DisasOps *o)
{
    tcg_gen_andi_i64(o->out, o->in1, 0x7fffffffffffffffull);
    tcg_gen_mov_i64(o->out2, o->in2);
    return DISAS_NEXT;
}

static DisasJumpType op_add(DisasContext *s, DisasOps *o)
{
    tcg_gen_add_i64(o->out, o->in1, o->in2);
    return DISAS_NEXT;
}

static DisasJumpType op_addu64(DisasContext *s, DisasOps *o)
{
    tcg_gen_movi_i64(cc_src, 0);
    tcg_gen_add2_i64(o->out, cc_src, o->in1, cc_src, o->in2, cc_src);
    return DISAS_NEXT;
}

/* Compute carry into cc_src. */
static void compute_carry(DisasContext *s)
{
    switch (s->cc_op) {
    case CC_OP_ADDU:
        /* The carry value is already in cc_src (1,0). */
        break;
    case CC_OP_SUBU:
        tcg_gen_addi_i64(cc_src, cc_src, 1);
        break;
    default:
        gen_op_calc_cc(s);
        /* fall through */
    case CC_OP_STATIC:
        /* The carry flag is the msb of CC; compute into cc_src. */
        tcg_gen_extu_i32_i64(cc_src, cc_op);
        tcg_gen_shri_i64(cc_src, cc_src, 1);
        break;
    }
}

static DisasJumpType op_addc32(DisasContext *s, DisasOps *o)
{
    compute_carry(s);
    tcg_gen_add_i64(o->out, o->in1, o->in2);
    tcg_gen_add_i64(o->out, o->out, cc_src);
    return DISAS_NEXT;
}

static DisasJumpType op_addc64(DisasContext *s, DisasOps *o)
{
    compute_carry(s);

    TCGv_i64 zero = tcg_constant_i64(0);
    tcg_gen_add2_i64(o->out, cc_src, o->in1, zero, cc_src, zero);
    tcg_gen_add2_i64(o->out, cc_src, o->out, cc_src, o->in2, zero);

    return DISAS_NEXT;
}

static DisasJumpType op_asi(DisasContext *s, DisasOps *o)
{
    bool non_atomic = !s390_has_feat(S390_FEAT_STFLE_45);

    o->in1 = tcg_temp_new_i64();
    if (non_atomic) {
        tcg_gen_qemu_ld_tl(o->in1, o->addr1, get_mem_index(s), s->insn->data);
    } else {
        /* Perform the atomic addition in memory. */
        tcg_gen_atomic_fetch_add_i64(o->in1, o->addr1, o->in2, get_mem_index(s),
                                     s->insn->data);
    }

    /* Recompute also for atomic case: needed for setting CC. */
    tcg_gen_add_i64(o->out, o->in1, o->in2);

    if (non_atomic) {
        tcg_gen_qemu_st_tl(o->out, o->addr1, get_mem_index(s), s->insn->data);
    }
    return DISAS_NEXT;
}

static DisasJumpType op_asiu64(DisasContext *s, DisasOps *o)
{
    bool non_atomic = !s390_has_feat(S390_FEAT_STFLE_45);

    o->in1 = tcg_temp_new_i64();
    if (non_atomic) {
        tcg_gen_qemu_ld_tl(o->in1, o->addr1, get_mem_index(s), s->insn->data);
    } else {
        /* Perform the atomic addition in memory. */
        tcg_gen_atomic_fetch_add_i64(o->in1, o->addr1, o->in2, get_mem_index(s),
                                     s->insn->data);
    }

    /* Recompute also for atomic case: needed for setting CC. */
    tcg_gen_movi_i64(cc_src, 0);
    tcg_gen_add2_i64(o->out, cc_src, o->in1, cc_src, o->in2, cc_src);

    if (non_atomic) {
        tcg_gen_qemu_st_tl(o->out, o->addr1, get_mem_index(s), s->insn->data);
    }
    return DISAS_NEXT;
}

static DisasJumpType op_aeb(DisasContext *s, DisasOps *o)
{
    gen_helper_aeb(o->out, tcg_env, o->in1, o->in2);
    return DISAS_NEXT;
}

static DisasJumpType op_adb(DisasContext *s, DisasOps *o)
{
    gen_helper_adb(o->out, tcg_env, o->in1, o->in2);
    return DISAS_NEXT;
}

static DisasJumpType op_axb(DisasContext *s, DisasOps *o)
{
    gen_helper_axb(o->out_128, tcg_env, o->in1_128, o->in2_128);
    return DISAS_NEXT;
}

static DisasJumpType op_and(DisasContext *s, DisasOps *o)
{
    tcg_gen_and_i64(o->out, o->in1, o->in2);
    return DISAS_NEXT;
}

static DisasJumpType op_andi(DisasContext *s, DisasOps *o)
{
    int shift = s->insn->data & 0xff;
    int size = s->insn->data >> 8;
    uint64_t mask = ((1ull << size) - 1) << shift;
    TCGv_i64 t = tcg_temp_new_i64();

    tcg_gen_shli_i64(t, o->in2, shift);
    tcg_gen_ori_i64(t, t, ~mask);
    tcg_gen_and_i64(o->out, o->in1, t);

    /* Produce the CC from only the bits manipulated.  */
    tcg_gen_andi_i64(cc_dst, o->out, mask);
    set_cc_nz_u64(s, cc_dst);
    return DISAS_NEXT;
}

static DisasJumpType op_andc(DisasContext *s, DisasOps *o)
{
    tcg_gen_andc_i64(o->out, o->in1, o->in2);
    return DISAS_NEXT;
}

static DisasJumpType op_orc(DisasContext *s, DisasOps *o)
{
    tcg_gen_orc_i64(o->out, o->in1, o->in2);
    return DISAS_NEXT;
}

static DisasJumpType op_nand(DisasContext *s, DisasOps *o)
{
    tcg_gen_nand_i64(o->out, o->in1, o->in2);
    return DISAS_NEXT;
}

static DisasJumpType op_nor(DisasContext *s, DisasOps *o)
{
    tcg_gen_nor_i64(o->out, o->in1, o->in2);
    return DISAS_NEXT;
}

static DisasJumpType op_nxor(DisasContext *s, DisasOps *o)
{
    tcg_gen_eqv_i64(o->out, o->in1, o->in2);
    return DISAS_NEXT;
}

static DisasJumpType op_ni(DisasContext *s, DisasOps *o)
{
    o->in1 = tcg_temp_new_i64();

    if (!s390_has_feat(S390_FEAT_INTERLOCKED_ACCESS_2)) {
        tcg_gen_qemu_ld_tl(o->in1, o->addr1, get_mem_index(s), s->insn->data);
    } else {
        /* Perform the atomic operation in memory. */
        tcg_gen_atomic_fetch_and_i64(o->in1, o->addr1, o->in2, get_mem_index(s),
                                     s->insn->data);
    }

    /* Recompute also for atomic case: needed for setting CC. */
    tcg_gen_and_i64(o->out, o->in1, o->in2);

    if (!s390_has_feat(S390_FEAT_INTERLOCKED_ACCESS_2)) {
        tcg_gen_qemu_st_tl(o->out, o->addr1, get_mem_index(s), s->insn->data);
    }
    return DISAS_NEXT;
}

static DisasJumpType op_bas(DisasContext *s, DisasOps *o)
{
    pc_to_link_info(o->out, s, s->pc_tmp);
    if (o->in2) {
        return help_goto_indirect(s, o->in2);
    } else {
        return DISAS_NEXT;
    }
}

static void save_link_info(DisasContext *s, DisasOps *o)
{
    TCGv_i64 t;

    if (s->base.tb->flags & (FLAG_MASK_32 | FLAG_MASK_64)) {
        pc_to_link_info(o->out, s, s->pc_tmp);
        return;
    }
    gen_op_calc_cc(s);
    tcg_gen_andi_i64(o->out, o->out, 0xffffffff00000000ull);
    tcg_gen_ori_i64(o->out, o->out, ((s->ilen / 2) << 30) | s->pc_tmp);
    t = tcg_temp_new_i64();
    tcg_gen_shri_i64(t, psw_mask, 16);
    tcg_gen_andi_i64(t, t, 0x0f000000);
    tcg_gen_or_i64(o->out, o->out, t);
    tcg_gen_extu_i32_i64(t, cc_op);
    tcg_gen_shli_i64(t, t, 28);
    tcg_gen_or_i64(o->out, o->out, t);
}

static DisasJumpType op_bal(DisasContext *s, DisasOps *o)
{
    save_link_info(s, o);
    if (o->in2) {
        return help_goto_indirect(s, o->in2);
    } else {
        return DISAS_NEXT;
    }
}

/*
 * Disassemble the target of a branch. The results are returned in a form
 * suitable for passing into help_branch():
 *
 * - bool IS_IMM reflects whether the target is fixed or computed. Non-EXECUTEd
 *   branches, whose DisasContext *S contains the relative immediate field RI,
 *   are considered fixed. All the other branches are considered computed.
 * - int IMM is the value of RI.
 * - TCGv_i64 CDEST is the address of the computed target.
 */
#define disas_jdest(s, ri, is_imm, imm, cdest) do {                            \
    if (have_field(s, ri)) {                                                   \
        if (unlikely(s->ex_value)) {                                           \
            cdest = tcg_temp_new_i64();                                        \
<<<<<<< HEAD
            tcg_gen_ld_i64(cdest, cpu_env, offsetof(CPUS390XState, ex_target));\
=======
            tcg_gen_ld_i64(cdest, tcg_env, offsetof(CPUS390XState, ex_target));\
>>>>>>> ae35f033
            tcg_gen_addi_i64(cdest, cdest, (int64_t)get_field(s, ri) * 2);     \
            is_imm = false;                                                    \
        } else {                                                               \
            is_imm = true;                                                     \
        }                                                                      \
    } else {                                                                   \
        is_imm = false;                                                        \
    }                                                                          \
    imm = is_imm ? get_field(s, ri) : 0;                                       \
} while (false)

static DisasJumpType op_basi(DisasContext *s, DisasOps *o)
{
    DisasCompare c;
    bool is_imm;
    int imm;

    pc_to_link_info(o->out, s, s->pc_tmp);

    disas_jdest(s, i2, is_imm, imm, o->in2);
    disas_jcc(s, &c, 0xf);
    return help_branch(s, &c, is_imm, imm, o->in2);
}

static DisasJumpType op_bc(DisasContext *s, DisasOps *o)
{
    int m1 = get_field(s, m1);
    DisasCompare c;
    bool is_imm;
    int imm;

    /* BCR with R2 = 0 causes no branching */
    if (have_field(s, r2) && get_field(s, r2) == 0) {
        if (m1 == 14) {
            /* Perform serialization */
            /* FIXME: check for fast-BCR-serialization facility */
            tcg_gen_mb(TCG_MO_ALL | TCG_BAR_SC);
        }
        if (m1 == 15) {
            /* Perform serialization */
            /* FIXME: perform checkpoint-synchronisation */
            tcg_gen_mb(TCG_MO_ALL | TCG_BAR_SC);
        }
        return DISAS_NEXT;
    }

    disas_jdest(s, i2, is_imm, imm, o->in2);
    disas_jcc(s, &c, m1);
    return help_branch(s, &c, is_imm, imm, o->in2);
}

static DisasJumpType op_bct32(DisasContext *s, DisasOps *o)
{
    int r1 = get_field(s, r1);
    DisasCompare c;
    bool is_imm;
    TCGv_i64 t;
    int imm;

    c.cond = TCG_COND_NE;
    c.is_64 = false;

    t = tcg_temp_new_i64();
    tcg_gen_subi_i64(t, regs[r1], 1);
    store_reg32_i64(r1, t);
    c.u.s32.a = tcg_temp_new_i32();
    c.u.s32.b = tcg_constant_i32(0);
    tcg_gen_extrl_i64_i32(c.u.s32.a, t);

    disas_jdest(s, i2, is_imm, imm, o->in2);
    return help_branch(s, &c, is_imm, imm, o->in2);
}

static DisasJumpType op_bcth(DisasContext *s, DisasOps *o)
{
    int r1 = get_field(s, r1);
    int imm = get_field(s, i2);
    DisasCompare c;
    TCGv_i64 t;

    c.cond = TCG_COND_NE;
    c.is_64 = false;

    t = tcg_temp_new_i64();
    tcg_gen_shri_i64(t, regs[r1], 32);
    tcg_gen_subi_i64(t, t, 1);
    store_reg32h_i64(r1, t);
    c.u.s32.a = tcg_temp_new_i32();
    c.u.s32.b = tcg_constant_i32(0);
    tcg_gen_extrl_i64_i32(c.u.s32.a, t);

    return help_branch(s, &c, 1, imm, o->in2);
}

static DisasJumpType op_bct64(DisasContext *s, DisasOps *o)
{
    int r1 = get_field(s, r1);
    DisasCompare c;
    bool is_imm;
    int imm;

    c.cond = TCG_COND_NE;
    c.is_64 = true;

    tcg_gen_subi_i64(regs[r1], regs[r1], 1);
    c.u.s64.a = regs[r1];
    c.u.s64.b = tcg_constant_i64(0);

    disas_jdest(s, i2, is_imm, imm, o->in2);
    return help_branch(s, &c, is_imm, imm, o->in2);
}

static DisasJumpType op_bx32(DisasContext *s, DisasOps *o)
{
    int r1 = get_field(s, r1);
    int r3 = get_field(s, r3);
    DisasCompare c;
    bool is_imm;
    TCGv_i64 t;
    int imm;

    c.cond = (s->insn->data ? TCG_COND_LE : TCG_COND_GT);
    c.is_64 = false;

    t = tcg_temp_new_i64();
    tcg_gen_add_i64(t, regs[r1], regs[r3]);
    c.u.s32.a = tcg_temp_new_i32();
    c.u.s32.b = tcg_temp_new_i32();
    tcg_gen_extrl_i64_i32(c.u.s32.a, t);
    tcg_gen_extrl_i64_i32(c.u.s32.b, regs[r3 | 1]);
    store_reg32_i64(r1, t);

    disas_jdest(s, i2, is_imm, imm, o->in2);
    return help_branch(s, &c, is_imm, imm, o->in2);
}

static DisasJumpType op_bx64(DisasContext *s, DisasOps *o)
{
    int r1 = get_field(s, r1);
    int r3 = get_field(s, r3);
    DisasCompare c;
    bool is_imm;
    int imm;

    c.cond = (s->insn->data ? TCG_COND_LE : TCG_COND_GT);
    c.is_64 = true;

    if (r1 == (r3 | 1)) {
        c.u.s64.b = load_reg(r3 | 1);
    } else {
        c.u.s64.b = regs[r3 | 1];
    }

    tcg_gen_add_i64(regs[r1], regs[r1], regs[r3]);
    c.u.s64.a = regs[r1];

    disas_jdest(s, i2, is_imm, imm, o->in2);
    return help_branch(s, &c, is_imm, imm, o->in2);
}

static DisasJumpType op_cj(DisasContext *s, DisasOps *o)
{
    int imm, m3 = get_field(s, m3);
    bool is_imm;
    DisasCompare c;

    c.cond = ltgt_cond[m3];
    if (s->insn->data) {
        c.cond = tcg_unsigned_cond(c.cond);
    }
    c.is_64 = true;
    c.u.s64.a = o->in1;
    c.u.s64.b = o->in2;

    o->out = NULL;
    disas_jdest(s, i4, is_imm, imm, o->out);
    if (!is_imm && !o->out) {
        imm = 0;
        o->out = get_address(s, 0, get_field(s, b4),
                             get_field(s, d4));
    }

    return help_branch(s, &c, is_imm, imm, o->out);
}

static DisasJumpType op_ceb(DisasContext *s, DisasOps *o)
{
    gen_helper_ceb(cc_op, tcg_env, o->in1, o->in2);
    set_cc_static(s);
    return DISAS_NEXT;
}

static DisasJumpType op_cdb(DisasContext *s, DisasOps *o)
{
    gen_helper_cdb(cc_op, tcg_env, o->in1, o->in2);
    set_cc_static(s);
    return DISAS_NEXT;
}

static DisasJumpType op_cxb(DisasContext *s, DisasOps *o)
{
    gen_helper_cxb(cc_op, tcg_env, o->in1_128, o->in2_128);
    set_cc_static(s);
    return DISAS_NEXT;
}

static TCGv_i32 fpinst_extract_m34(DisasContext *s, bool m3_with_fpe,
                                   bool m4_with_fpe)
{
    const bool fpe = s390_has_feat(S390_FEAT_FLOATING_POINT_EXT);
    uint8_t m3 = get_field(s, m3);
    uint8_t m4 = get_field(s, m4);

    /* m3 field was introduced with FPE */
    if (!fpe && m3_with_fpe) {
        m3 = 0;
    }
    /* m4 field was introduced with FPE */
    if (!fpe && m4_with_fpe) {
        m4 = 0;
    }

    /* Check for valid rounding modes. Mode 3 was introduced later. */
    if (m3 == 2 || m3 > 7 || (!fpe && m3 == 3)) {
        gen_program_exception(s, PGM_SPECIFICATION);
        return NULL;
    }

    return tcg_constant_i32(deposit32(m3, 4, 4, m4));
}

static DisasJumpType op_cfeb(DisasContext *s, DisasOps *o)
{
    TCGv_i32 m34 = fpinst_extract_m34(s, false, true);

    if (!m34) {
        return DISAS_NORETURN;
    }
    gen_helper_cfeb(o->out, tcg_env, o->in2, m34);
    set_cc_static(s);
    return DISAS_NEXT;
}

static DisasJumpType op_cfdb(DisasContext *s, DisasOps *o)
{
    TCGv_i32 m34 = fpinst_extract_m34(s, false, true);

    if (!m34) {
        return DISAS_NORETURN;
    }
    gen_helper_cfdb(o->out, tcg_env, o->in2, m34);
    set_cc_static(s);
    return DISAS_NEXT;
}

static DisasJumpType op_cfxb(DisasContext *s, DisasOps *o)
{
    TCGv_i32 m34 = fpinst_extract_m34(s, false, true);

    if (!m34) {
        return DISAS_NORETURN;
    }
    gen_helper_cfxb(o->out, tcg_env, o->in2_128, m34);
    set_cc_static(s);
    return DISAS_NEXT;
}

static DisasJumpType op_cgeb(DisasContext *s, DisasOps *o)
{
    TCGv_i32 m34 = fpinst_extract_m34(s, false, true);

    if (!m34) {
        return DISAS_NORETURN;
    }
    gen_helper_cgeb(o->out, tcg_env, o->in2, m34);
    set_cc_static(s);
    return DISAS_NEXT;
}

static DisasJumpType op_cgdb(DisasContext *s, DisasOps *o)
{
    TCGv_i32 m34 = fpinst_extract_m34(s, false, true);

    if (!m34) {
        return DISAS_NORETURN;
    }
    gen_helper_cgdb(o->out, tcg_env, o->in2, m34);
    set_cc_static(s);
    return DISAS_NEXT;
}

static DisasJumpType op_cgxb(DisasContext *s, DisasOps *o)
{
    TCGv_i32 m34 = fpinst_extract_m34(s, false, true);

    if (!m34) {
        return DISAS_NORETURN;
    }
    gen_helper_cgxb(o->out, tcg_env, o->in2_128, m34);
    set_cc_static(s);
    return DISAS_NEXT;
}

static DisasJumpType op_clfeb(DisasContext *s, DisasOps *o)
{
    TCGv_i32 m34 = fpinst_extract_m34(s, false, false);

    if (!m34) {
        return DISAS_NORETURN;
    }
    gen_helper_clfeb(o->out, tcg_env, o->in2, m34);
    set_cc_static(s);
    return DISAS_NEXT;
}

static DisasJumpType op_clfdb(DisasContext *s, DisasOps *o)
{
    TCGv_i32 m34 = fpinst_extract_m34(s, false, false);

    if (!m34) {
        return DISAS_NORETURN;
    }
    gen_helper_clfdb(o->out, tcg_env, o->in2, m34);
    set_cc_static(s);
    return DISAS_NEXT;
}

static DisasJumpType op_clfxb(DisasContext *s, DisasOps *o)
{
    TCGv_i32 m34 = fpinst_extract_m34(s, false, false);

    if (!m34) {
        return DISAS_NORETURN;
    }
    gen_helper_clfxb(o->out, tcg_env, o->in2_128, m34);
    set_cc_static(s);
    return DISAS_NEXT;
}

static DisasJumpType op_clgeb(DisasContext *s, DisasOps *o)
{
    TCGv_i32 m34 = fpinst_extract_m34(s, false, false);

    if (!m34) {
        return DISAS_NORETURN;
    }
    gen_helper_clgeb(o->out, tcg_env, o->in2, m34);
    set_cc_static(s);
    return DISAS_NEXT;
}

static DisasJumpType op_clgdb(DisasContext *s, DisasOps *o)
{
    TCGv_i32 m34 = fpinst_extract_m34(s, false, false);

    if (!m34) {
        return DISAS_NORETURN;
    }
    gen_helper_clgdb(o->out, tcg_env, o->in2, m34);
    set_cc_static(s);
    return DISAS_NEXT;
}

static DisasJumpType op_clgxb(DisasContext *s, DisasOps *o)
{
    TCGv_i32 m34 = fpinst_extract_m34(s, false, false);

    if (!m34) {
        return DISAS_NORETURN;
    }
    gen_helper_clgxb(o->out, tcg_env, o->in2_128, m34);
    set_cc_static(s);
    return DISAS_NEXT;
}

static DisasJumpType op_cegb(DisasContext *s, DisasOps *o)
{
    TCGv_i32 m34 = fpinst_extract_m34(s, true, true);

    if (!m34) {
        return DISAS_NORETURN;
    }
    gen_helper_cegb(o->out, tcg_env, o->in2, m34);
    return DISAS_NEXT;
}

static DisasJumpType op_cdgb(DisasContext *s, DisasOps *o)
{
    TCGv_i32 m34 = fpinst_extract_m34(s, true, true);

    if (!m34) {
        return DISAS_NORETURN;
    }
    gen_helper_cdgb(o->out, tcg_env, o->in2, m34);
    return DISAS_NEXT;
}

static DisasJumpType op_cxgb(DisasContext *s, DisasOps *o)
{
    TCGv_i32 m34 = fpinst_extract_m34(s, true, true);

    if (!m34) {
        return DISAS_NORETURN;
    }
    gen_helper_cxgb(o->out_128, tcg_env, o->in2, m34);
    return DISAS_NEXT;
}

static DisasJumpType op_celgb(DisasContext *s, DisasOps *o)
{
    TCGv_i32 m34 = fpinst_extract_m34(s, false, false);

    if (!m34) {
        return DISAS_NORETURN;
    }
    gen_helper_celgb(o->out, tcg_env, o->in2, m34);
    return DISAS_NEXT;
}

static DisasJumpType op_cdlgb(DisasContext *s, DisasOps *o)
{
    TCGv_i32 m34 = fpinst_extract_m34(s, false, false);

    if (!m34) {
        return DISAS_NORETURN;
    }
    gen_helper_cdlgb(o->out, tcg_env, o->in2, m34);
    return DISAS_NEXT;
}

static DisasJumpType op_cxlgb(DisasContext *s, DisasOps *o)
{
    TCGv_i32 m34 = fpinst_extract_m34(s, false, false);

    if (!m34) {
        return DISAS_NORETURN;
    }
    gen_helper_cxlgb(o->out_128, tcg_env, o->in2, m34);
    return DISAS_NEXT;
}

static DisasJumpType op_cksm(DisasContext *s, DisasOps *o)
{
    int r2 = get_field(s, r2);
    TCGv_i128 pair = tcg_temp_new_i128();
    TCGv_i64 len = tcg_temp_new_i64();

    gen_helper_cksm(pair, tcg_env, o->in1, o->in2, regs[r2 + 1]);
    set_cc_static(s);
    tcg_gen_extr_i128_i64(o->out, len, pair);

    tcg_gen_add_i64(regs[r2], regs[r2], len);
    tcg_gen_sub_i64(regs[r2 + 1], regs[r2 + 1], len);

    return DISAS_NEXT;
}

static DisasJumpType op_clc(DisasContext *s, DisasOps *o)
{
    int l = get_field(s, l1);
    TCGv_i64 src;
    TCGv_i32 vl;
    MemOp mop;

    switch (l + 1) {
    case 1:
    case 2:
    case 4:
    case 8:
        mop = ctz32(l + 1) | MO_TE;
        /* Do not update cc_src yet: loading cc_dst may cause an exception. */
        src = tcg_temp_new_i64();
        tcg_gen_qemu_ld_tl(src, o->addr1, get_mem_index(s), mop);
        tcg_gen_qemu_ld_tl(cc_dst, o->in2, get_mem_index(s), mop);
        gen_op_update2_cc_i64(s, CC_OP_LTUGTU_64, src, cc_dst);
        return DISAS_NEXT;
    default:
        vl = tcg_constant_i32(l);
        gen_helper_clc(cc_op, tcg_env, vl, o->addr1, o->in2);
        set_cc_static(s);
        return DISAS_NEXT;
    }
}

static DisasJumpType op_clcl(DisasContext *s, DisasOps *o)
{
    int r1 = get_field(s, r1);
    int r2 = get_field(s, r2);
    TCGv_i32 t1, t2;

    /* r1 and r2 must be even.  */
    if (r1 & 1 || r2 & 1) {
        gen_program_exception(s, PGM_SPECIFICATION);
        return DISAS_NORETURN;
    }

    t1 = tcg_constant_i32(r1);
    t2 = tcg_constant_i32(r2);
    gen_helper_clcl(cc_op, tcg_env, t1, t2);
    set_cc_static(s);
    return DISAS_NEXT;
}

static DisasJumpType op_clcle(DisasContext *s, DisasOps *o)
{
    int r1 = get_field(s, r1);
    int r3 = get_field(s, r3);
    TCGv_i32 t1, t3;

    /* r1 and r3 must be even.  */
    if (r1 & 1 || r3 & 1) {
        gen_program_exception(s, PGM_SPECIFICATION);
        return DISAS_NORETURN;
    }

    t1 = tcg_constant_i32(r1);
    t3 = tcg_constant_i32(r3);
    gen_helper_clcle(cc_op, tcg_env, t1, o->in2, t3);
    set_cc_static(s);
    return DISAS_NEXT;
}

static DisasJumpType op_clclu(DisasContext *s, DisasOps *o)
{
    int r1 = get_field(s, r1);
    int r3 = get_field(s, r3);
    TCGv_i32 t1, t3;

    /* r1 and r3 must be even.  */
    if (r1 & 1 || r3 & 1) {
        gen_program_exception(s, PGM_SPECIFICATION);
        return DISAS_NORETURN;
    }

    t1 = tcg_constant_i32(r1);
    t3 = tcg_constant_i32(r3);
    gen_helper_clclu(cc_op, tcg_env, t1, o->in2, t3);
    set_cc_static(s);
    return DISAS_NEXT;
}

static DisasJumpType op_clm(DisasContext *s, DisasOps *o)
{
    TCGv_i32 m3 = tcg_constant_i32(get_field(s, m3));
    TCGv_i32 t1 = tcg_temp_new_i32();

    tcg_gen_extrl_i64_i32(t1, o->in1);
    gen_helper_clm(cc_op, tcg_env, t1, m3, o->in2);
    set_cc_static(s);
    return DISAS_NEXT;
}

static DisasJumpType op_clst(DisasContext *s, DisasOps *o)
{
    TCGv_i128 pair = tcg_temp_new_i128();

    gen_helper_clst(pair, tcg_env, regs[0], o->in1, o->in2);
    tcg_gen_extr_i128_i64(o->in2, o->in1, pair);

    set_cc_static(s);
    return DISAS_NEXT;
}

static DisasJumpType op_cps(DisasContext *s, DisasOps *o)
{
    TCGv_i64 t = tcg_temp_new_i64();
    tcg_gen_andi_i64(t, o->in1, 0x8000000000000000ull);
    tcg_gen_andi_i64(o->out, o->in2, 0x7fffffffffffffffull);
    tcg_gen_or_i64(o->out, o->out, t);
    return DISAS_NEXT;
}

static DisasJumpType op_cs(DisasContext *s, DisasOps *o)
{
    int d2 = get_field(s, d2);
    int b2 = get_field(s, b2);
    TCGv_i64 addr, cc;

    /* Note that in1 = R3 (new value) and
       in2 = (zero-extended) R1 (expected value).  */

    addr = get_address(s, 0, b2, d2);
    tcg_gen_atomic_cmpxchg_i64(o->out, addr, o->in2, o->in1,
                               get_mem_index(s), s->insn->data | MO_ALIGN);

    /* Are the memory and expected values (un)equal?  Note that this setcond
       produces the output CC value, thus the NE sense of the test.  */
    cc = tcg_temp_new_i64();
    tcg_gen_setcond_i64(TCG_COND_NE, cc, o->in2, o->out);
    tcg_gen_extrl_i64_i32(cc_op, cc);
    set_cc_static(s);

    return DISAS_NEXT;
}

static DisasJumpType op_cdsg(DisasContext *s, DisasOps *o)
{
    int r1 = get_field(s, r1);

    o->out_128 = tcg_temp_new_i128();
    tcg_gen_concat_i64_i128(o->out_128, regs[r1 + 1], regs[r1]);

    /* Note out (R1:R1+1) = expected value and in2 (R3:R3+1) = new value.  */
    tcg_gen_atomic_cmpxchg_i128(o->out_128, o->addr1, o->out_128, o->in2_128,
                                get_mem_index(s), MO_BE | MO_128 | MO_ALIGN);

    /*
     * Extract result into cc_dst:cc_src, compare vs the expected value
     * in the as yet unmodified input registers, then update CC_OP.
     */
    tcg_gen_extr_i128_i64(cc_src, cc_dst, o->out_128);
    tcg_gen_xor_i64(cc_dst, cc_dst, regs[r1]);
    tcg_gen_xor_i64(cc_src, cc_src, regs[r1 + 1]);
    tcg_gen_or_i64(cc_dst, cc_dst, cc_src);
    set_cc_nz_u64(s, cc_dst);

    return DISAS_NEXT;
}

static DisasJumpType op_csst(DisasContext *s, DisasOps *o)
{
    int r3 = get_field(s, r3);
    TCGv_i32 t_r3 = tcg_constant_i32(r3);

    if (tb_cflags(s->base.tb) & CF_PARALLEL) {
        gen_helper_csst_parallel(cc_op, tcg_env, t_r3, o->addr1, o->in2);
    } else {
        gen_helper_csst(cc_op, tcg_env, t_r3, o->addr1, o->in2);
    }

    set_cc_static(s);
    return DISAS_NEXT;
}

#ifndef CONFIG_USER_ONLY
static DisasJumpType op_csp(DisasContext *s, DisasOps *o)
{
    MemOp mop = s->insn->data;
    TCGv_i64 addr, old, cc;
    TCGLabel *lab = gen_new_label();

    /* Note that in1 = R1 (zero-extended expected value),
       out = R1 (original reg), out2 = R1+1 (new value).  */

    addr = tcg_temp_new_i64();
    old = tcg_temp_new_i64();
    tcg_gen_andi_i64(addr, o->in2, -1ULL << (mop & MO_SIZE));
    tcg_gen_atomic_cmpxchg_i64(old, addr, o->in1, o->out2,
                               get_mem_index(s), mop | MO_ALIGN);

    /* Are the memory and expected values (un)equal?  */
    cc = tcg_temp_new_i64();
    tcg_gen_setcond_i64(TCG_COND_NE, cc, o->in1, old);
    tcg_gen_extrl_i64_i32(cc_op, cc);

    /* Write back the output now, so that it happens before the
       following branch, so that we don't need local temps.  */
    if ((mop & MO_SIZE) == MO_32) {
        tcg_gen_deposit_i64(o->out, o->out, old, 0, 32);
    } else {
        tcg_gen_mov_i64(o->out, old);
    }

    /* If the comparison was equal, and the LSB of R2 was set,
       then we need to flush the TLB (for all cpus).  */
    tcg_gen_xori_i64(cc, cc, 1);
    tcg_gen_and_i64(cc, cc, o->in2);
    tcg_gen_brcondi_i64(TCG_COND_EQ, cc, 0, lab);

    gen_helper_purge(tcg_env);
    gen_set_label(lab);

    return DISAS_NEXT;
}
#endif

static DisasJumpType op_cvb(DisasContext *s, DisasOps *o)
{
    TCGv_i64 t = tcg_temp_new_i64();
    tcg_gen_qemu_ld_i64(t, o->addr1, get_mem_index(s), MO_TEUQ);
    gen_helper_cvb(tcg_env, tcg_constant_i32(get_field(s, r1)), t);
    return DISAS_NEXT;
}

static DisasJumpType op_cvbg(DisasContext *s, DisasOps *o)
{
    TCGv_i128 t = tcg_temp_new_i128();
    tcg_gen_qemu_ld_i128(t, o->addr1, get_mem_index(s), MO_TE | MO_128);
    gen_helper_cvbg(o->out, tcg_env, t);
    return DISAS_NEXT;
}

static DisasJumpType op_cvd(DisasContext *s, DisasOps *o)
{
    TCGv_i64 t1 = tcg_temp_new_i64();
    TCGv_i32 t2 = tcg_temp_new_i32();
    tcg_gen_extrl_i64_i32(t2, o->in1);
    gen_helper_cvd(t1, t2);
    tcg_gen_qemu_st_i64(t1, o->in2, get_mem_index(s), MO_TEUQ);
    return DISAS_NEXT;
}

static DisasJumpType op_cvdg(DisasContext *s, DisasOps *o)
{
    TCGv_i128 t = tcg_temp_new_i128();
    gen_helper_cvdg(t, o->in1);
    tcg_gen_qemu_st_i128(t, o->in2, get_mem_index(s), MO_TE | MO_128);
    return DISAS_NEXT;
}

static DisasJumpType op_ct(DisasContext *s, DisasOps *o)
{
    int m3 = get_field(s, m3);
    TCGLabel *lab = gen_new_label();
    TCGCond c;

    c = tcg_invert_cond(ltgt_cond[m3]);
    if (s->insn->data) {
        c = tcg_unsigned_cond(c);
    }
    tcg_gen_brcond_i64(c, o->in1, o->in2, lab);

    /* Trap.  */
    gen_trap(s);

    gen_set_label(lab);
    return DISAS_NEXT;
}

static DisasJumpType op_cuXX(DisasContext *s, DisasOps *o)
{
    int m3 = get_field(s, m3);
    int r1 = get_field(s, r1);
    int r2 = get_field(s, r2);
    TCGv_i32 tr1, tr2, chk;

    /* R1 and R2 must both be even.  */
    if ((r1 | r2) & 1) {
        gen_program_exception(s, PGM_SPECIFICATION);
        return DISAS_NORETURN;
    }
    if (!s390_has_feat(S390_FEAT_ETF3_ENH)) {
        m3 = 0;
    }

    tr1 = tcg_constant_i32(r1);
    tr2 = tcg_constant_i32(r2);
    chk = tcg_constant_i32(m3);

    switch (s->insn->data) {
    case 12:
        gen_helper_cu12(cc_op, tcg_env, tr1, tr2, chk);
        break;
    case 14:
        gen_helper_cu14(cc_op, tcg_env, tr1, tr2, chk);
        break;
    case 21:
        gen_helper_cu21(cc_op, tcg_env, tr1, tr2, chk);
        break;
    case 24:
        gen_helper_cu24(cc_op, tcg_env, tr1, tr2, chk);
        break;
    case 41:
        gen_helper_cu41(cc_op, tcg_env, tr1, tr2, chk);
        break;
    case 42:
        gen_helper_cu42(cc_op, tcg_env, tr1, tr2, chk);
        break;
    default:
        g_assert_not_reached();
    }

    set_cc_static(s);
    return DISAS_NEXT;
}

#ifndef CONFIG_USER_ONLY
static DisasJumpType op_diag(DisasContext *s, DisasOps *o)
{
    TCGv_i32 r1 = tcg_constant_i32(get_field(s, r1));
    TCGv_i32 r3 = tcg_constant_i32(get_field(s, r3));
    TCGv_i32 func_code = tcg_constant_i32(get_field(s, i2));

    gen_helper_diag(tcg_env, r1, r3, func_code);
    return DISAS_NEXT;
}
#endif

static DisasJumpType op_divs32(DisasContext *s, DisasOps *o)
{
    gen_helper_divs32(o->out, tcg_env, o->in1, o->in2);
    tcg_gen_extr32_i64(o->out2, o->out, o->out);
    return DISAS_NEXT;
}

static DisasJumpType op_divu32(DisasContext *s, DisasOps *o)
{
    gen_helper_divu32(o->out, tcg_env, o->in1, o->in2);
    tcg_gen_extr32_i64(o->out2, o->out, o->out);
    return DISAS_NEXT;
}

static DisasJumpType op_divs64(DisasContext *s, DisasOps *o)
{
    TCGv_i128 t = tcg_temp_new_i128();

    gen_helper_divs64(t, tcg_env, o->in1, o->in2);
    tcg_gen_extr_i128_i64(o->out2, o->out, t);
    return DISAS_NEXT;
}

static DisasJumpType op_divu64(DisasContext *s, DisasOps *o)
{
    TCGv_i128 t = tcg_temp_new_i128();

    gen_helper_divu64(t, tcg_env, o->out, o->out2, o->in2);
    tcg_gen_extr_i128_i64(o->out2, o->out, t);
    return DISAS_NEXT;
}

static DisasJumpType op_deb(DisasContext *s, DisasOps *o)
{
    gen_helper_deb(o->out, tcg_env, o->in1, o->in2);
    return DISAS_NEXT;
}

static DisasJumpType op_ddb(DisasContext *s, DisasOps *o)
{
    gen_helper_ddb(o->out, tcg_env, o->in1, o->in2);
    return DISAS_NEXT;
}

static DisasJumpType op_dxb(DisasContext *s, DisasOps *o)
{
    gen_helper_dxb(o->out_128, tcg_env, o->in1_128, o->in2_128);
    return DISAS_NEXT;
}

static DisasJumpType op_ear(DisasContext *s, DisasOps *o)
{
    int r2 = get_field(s, r2);
    tcg_gen_ld32u_i64(o->out, tcg_env, offsetof(CPUS390XState, aregs[r2]));
    return DISAS_NEXT;
}

static DisasJumpType op_ecag(DisasContext *s, DisasOps *o)
{
    /* No cache information provided.  */
    tcg_gen_movi_i64(o->out, -1);
    return DISAS_NEXT;
}

static DisasJumpType op_efpc(DisasContext *s, DisasOps *o)
{
    tcg_gen_ld32u_i64(o->out, tcg_env, offsetof(CPUS390XState, fpc));
    return DISAS_NEXT;
}

static DisasJumpType op_epsw(DisasContext *s, DisasOps *o)
{
    int r1 = get_field(s, r1);
    int r2 = get_field(s, r2);
    TCGv_i64 t = tcg_temp_new_i64();
    TCGv_i64 t_cc = tcg_temp_new_i64();

    /* Note the "subsequently" in the PoO, which implies a defined result
       if r1 == r2.  Thus we cannot defer these writes to an output hook.  */
    gen_op_calc_cc(s);
    tcg_gen_extu_i32_i64(t_cc, cc_op);
    tcg_gen_shri_i64(t, psw_mask, 32);
    tcg_gen_deposit_i64(t, t, t_cc, 12, 2);
    store_reg32_i64(r1, t);
    if (r2 != 0) {
        store_reg32_i64(r2, psw_mask);
    }
    return DISAS_NEXT;
}

static DisasJumpType op_ex(DisasContext *s, DisasOps *o)
{
    int r1 = get_field(s, r1);
    TCGv_i32 ilen;
    TCGv_i64 v1;

    /* Nested EXECUTE is not allowed.  */
    if (unlikely(s->ex_value)) {
        gen_program_exception(s, PGM_EXECUTE);
        return DISAS_NORETURN;
    }

    update_psw_addr(s);
    update_cc_op(s);

    if (r1 == 0) {
        v1 = tcg_constant_i64(0);
    } else {
        v1 = regs[r1];
    }

    ilen = tcg_constant_i32(s->ilen);
    gen_helper_ex(tcg_env, ilen, v1, o->in2);

    return DISAS_PC_CC_UPDATED;
}

static DisasJumpType op_fieb(DisasContext *s, DisasOps *o)
{
    TCGv_i32 m34 = fpinst_extract_m34(s, false, true);

    if (!m34) {
        return DISAS_NORETURN;
    }
    gen_helper_fieb(o->out, tcg_env, o->in2, m34);
    return DISAS_NEXT;
}

static DisasJumpType op_fidb(DisasContext *s, DisasOps *o)
{
    TCGv_i32 m34 = fpinst_extract_m34(s, false, true);

    if (!m34) {
        return DISAS_NORETURN;
    }
    gen_helper_fidb(o->out, tcg_env, o->in2, m34);
    return DISAS_NEXT;
}

static DisasJumpType op_fixb(DisasContext *s, DisasOps *o)
{
    TCGv_i32 m34 = fpinst_extract_m34(s, false, true);

    if (!m34) {
        return DISAS_NORETURN;
    }
    gen_helper_fixb(o->out_128, tcg_env, o->in2_128, m34);
    return DISAS_NEXT;
}

static DisasJumpType op_flogr(DisasContext *s, DisasOps *o)
{
    /* We'll use the original input for cc computation, since we get to
       compare that against 0, which ought to be better than comparing
       the real output against 64.  It also lets cc_dst be a convenient
       temporary during our computation.  */
    gen_op_update1_cc_i64(s, CC_OP_FLOGR, o->in2);

    /* R1 = IN ? CLZ(IN) : 64.  */
    tcg_gen_clzi_i64(o->out, o->in2, 64);

    /* R1+1 = IN & ~(found bit).  Note that we may attempt to shift this
       value by 64, which is undefined.  But since the shift is 64 iff the
       input is zero, we still get the correct result after and'ing.  */
    tcg_gen_movi_i64(o->out2, 0x8000000000000000ull);
    tcg_gen_shr_i64(o->out2, o->out2, o->out);
    tcg_gen_andc_i64(o->out2, cc_dst, o->out2);
    return DISAS_NEXT;
}

static DisasJumpType op_icm(DisasContext *s, DisasOps *o)
{
    int m3 = get_field(s, m3);
    int pos, len, base = s->insn->data;
    TCGv_i64 tmp = tcg_temp_new_i64();
    uint64_t ccm;

    switch (m3) {
    case 0xf:
        /* Effectively a 32-bit load.  */
        tcg_gen_qemu_ld_i64(tmp, o->in2, get_mem_index(s), MO_TEUL);
        len = 32;
        goto one_insert;

    case 0xc:
    case 0x6:
    case 0x3:
        /* Effectively a 16-bit load.  */
        tcg_gen_qemu_ld_i64(tmp, o->in2, get_mem_index(s), MO_TEUW);
        len = 16;
        goto one_insert;

    case 0x8:
    case 0x4:
    case 0x2:
    case 0x1:
        /* Effectively an 8-bit load.  */
        tcg_gen_qemu_ld_i64(tmp, o->in2, get_mem_index(s), MO_UB);
        len = 8;
        goto one_insert;

    one_insert:
        pos = base + ctz32(m3) * 8;
        tcg_gen_deposit_i64(o->out, o->out, tmp, pos, len);
        ccm = ((1ull << len) - 1) << pos;
        break;

    case 0:
        /* Recognize access exceptions for the first byte.  */
        tcg_gen_qemu_ld_i64(tmp, o->in2, get_mem_index(s), MO_UB);
        gen_op_movi_cc(s, 0);
        return DISAS_NEXT;

    default:
        /* This is going to be a sequence of loads and inserts.  */
        pos = base + 32 - 8;
        ccm = 0;
        while (m3) {
            if (m3 & 0x8) {
                tcg_gen_qemu_ld_i64(tmp, o->in2, get_mem_index(s), MO_UB);
                tcg_gen_addi_i64(o->in2, o->in2, 1);
                tcg_gen_deposit_i64(o->out, o->out, tmp, pos, 8);
                ccm |= 0xffull << pos;
            }
            m3 = (m3 << 1) & 0xf;
            pos -= 8;
        }
        break;
    }

    tcg_gen_movi_i64(tmp, ccm);
    gen_op_update2_cc_i64(s, CC_OP_ICM, tmp, o->out);
    return DISAS_NEXT;
}

static DisasJumpType op_insi(DisasContext *s, DisasOps *o)
{
    int shift = s->insn->data & 0xff;
    int size = s->insn->data >> 8;
    tcg_gen_deposit_i64(o->out, o->in1, o->in2, shift, size);
    return DISAS_NEXT;
}

static DisasJumpType op_ipm(DisasContext *s, DisasOps *o)
{
    TCGv_i64 t1, t2;

    gen_op_calc_cc(s);
    t1 = tcg_temp_new_i64();
    tcg_gen_extract_i64(t1, psw_mask, 40, 4);
    t2 = tcg_temp_new_i64();
    tcg_gen_extu_i32_i64(t2, cc_op);
    tcg_gen_deposit_i64(t1, t1, t2, 4, 60);
    tcg_gen_deposit_i64(o->out, o->out, t1, 24, 8);
    return DISAS_NEXT;
}

#ifndef CONFIG_USER_ONLY
static DisasJumpType op_idte(DisasContext *s, DisasOps *o)
{
    TCGv_i32 m4;

    if (s390_has_feat(S390_FEAT_LOCAL_TLB_CLEARING)) {
        m4 = tcg_constant_i32(get_field(s, m4));
    } else {
        m4 = tcg_constant_i32(0);
    }
    gen_helper_idte(tcg_env, o->in1, o->in2, m4);
    return DISAS_NEXT;
}

static DisasJumpType op_ipte(DisasContext *s, DisasOps *o)
{
    TCGv_i32 m4;

    if (s390_has_feat(S390_FEAT_LOCAL_TLB_CLEARING)) {
        m4 = tcg_constant_i32(get_field(s, m4));
    } else {
        m4 = tcg_constant_i32(0);
    }
    gen_helper_ipte(tcg_env, o->in1, o->in2, m4);
    return DISAS_NEXT;
}

static DisasJumpType op_iske(DisasContext *s, DisasOps *o)
{
    gen_helper_iske(o->out, tcg_env, o->in2);
    return DISAS_NEXT;
}
#endif

static DisasJumpType op_msa(DisasContext *s, DisasOps *o)
{
    int r1 = have_field(s, r1) ? get_field(s, r1) : 0;
    int r2 = have_field(s, r2) ? get_field(s, r2) : 0;
    int r3 = have_field(s, r3) ? get_field(s, r3) : 0;
    TCGv_i32 t_r1, t_r2, t_r3, type;

    switch (s->insn->data) {
    case S390_FEAT_TYPE_KMA:
        if (r3 == r1 || r3 == r2) {
            gen_program_exception(s, PGM_SPECIFICATION);
            return DISAS_NORETURN;
        }
        /* FALL THROUGH */
    case S390_FEAT_TYPE_KMCTR:
        if (r3 & 1 || !r3) {
            gen_program_exception(s, PGM_SPECIFICATION);
            return DISAS_NORETURN;
        }
        /* FALL THROUGH */
    case S390_FEAT_TYPE_PPNO:
    case S390_FEAT_TYPE_KMF:
    case S390_FEAT_TYPE_KMC:
    case S390_FEAT_TYPE_KMO:
    case S390_FEAT_TYPE_KM:
        if (r1 & 1 || !r1) {
            gen_program_exception(s, PGM_SPECIFICATION);
            return DISAS_NORETURN;
        }
        /* FALL THROUGH */
    case S390_FEAT_TYPE_KMAC:
    case S390_FEAT_TYPE_KIMD:
    case S390_FEAT_TYPE_KLMD:
        if (r2 & 1 || !r2) {
            gen_program_exception(s, PGM_SPECIFICATION);
            return DISAS_NORETURN;
        }
        /* FALL THROUGH */
    case S390_FEAT_TYPE_PCKMO:
    case S390_FEAT_TYPE_PCC:
        break;
    default:
        g_assert_not_reached();
    };

    t_r1 = tcg_constant_i32(r1);
    t_r2 = tcg_constant_i32(r2);
    t_r3 = tcg_constant_i32(r3);
    type = tcg_constant_i32(s->insn->data);
    gen_helper_msa(cc_op, tcg_env, t_r1, t_r2, t_r3, type);
    set_cc_static(s);
    return DISAS_NEXT;
}

static DisasJumpType op_keb(DisasContext *s, DisasOps *o)
{
    gen_helper_keb(cc_op, tcg_env, o->in1, o->in2);
    set_cc_static(s);
    return DISAS_NEXT;
}

static DisasJumpType op_kdb(DisasContext *s, DisasOps *o)
{
    gen_helper_kdb(cc_op, tcg_env, o->in1, o->in2);
    set_cc_static(s);
    return DISAS_NEXT;
}

static DisasJumpType op_kxb(DisasContext *s, DisasOps *o)
{
    gen_helper_kxb(cc_op, tcg_env, o->in1_128, o->in2_128);
    set_cc_static(s);
    return DISAS_NEXT;
}

static DisasJumpType help_laa(DisasContext *s, DisasOps *o, bool addu64)
{
    /* The real output is indeed the original value in memory;
       recompute the addition for the computation of CC.  */
    tcg_gen_atomic_fetch_add_i64(o->in2, o->in2, o->in1, get_mem_index(s),
                                 s->insn->data | MO_ALIGN);
    /* However, we need to recompute the addition for setting CC.  */
    if (addu64) {
        tcg_gen_movi_i64(cc_src, 0);
        tcg_gen_add2_i64(o->out, cc_src, o->in1, cc_src, o->in2, cc_src);
    } else {
        tcg_gen_add_i64(o->out, o->in1, o->in2);
    }
    return DISAS_NEXT;
}

static DisasJumpType op_laa(DisasContext *s, DisasOps *o)
{
    return help_laa(s, o, false);
}

static DisasJumpType op_laa_addu64(DisasContext *s, DisasOps *o)
{
    return help_laa(s, o, true);
}

static DisasJumpType op_lan(DisasContext *s, DisasOps *o)
{
    /* The real output is indeed the original value in memory;
       recompute the addition for the computation of CC.  */
    tcg_gen_atomic_fetch_and_i64(o->in2, o->in2, o->in1, get_mem_index(s),
                                 s->insn->data | MO_ALIGN);
    /* However, we need to recompute the operation for setting CC.  */
    tcg_gen_and_i64(o->out, o->in1, o->in2);
    return DISAS_NEXT;
}

static DisasJumpType op_lao(DisasContext *s, DisasOps *o)
{
    /* The real output is indeed the original value in memory;
       recompute the addition for the computation of CC.  */
    tcg_gen_atomic_fetch_or_i64(o->in2, o->in2, o->in1, get_mem_index(s),
                                s->insn->data | MO_ALIGN);
    /* However, we need to recompute the operation for setting CC.  */
    tcg_gen_or_i64(o->out, o->in1, o->in2);
    return DISAS_NEXT;
}

static DisasJumpType op_lax(DisasContext *s, DisasOps *o)
{
    /* The real output is indeed the original value in memory;
       recompute the addition for the computation of CC.  */
    tcg_gen_atomic_fetch_xor_i64(o->in2, o->in2, o->in1, get_mem_index(s),
                                 s->insn->data | MO_ALIGN);
    /* However, we need to recompute the operation for setting CC.  */
    tcg_gen_xor_i64(o->out, o->in1, o->in2);
    return DISAS_NEXT;
}

static DisasJumpType op_ldeb(DisasContext *s, DisasOps *o)
{
    gen_helper_ldeb(o->out, tcg_env, o->in2);
    return DISAS_NEXT;
}

static DisasJumpType op_ledb(DisasContext *s, DisasOps *o)
{
    TCGv_i32 m34 = fpinst_extract_m34(s, true, true);

    if (!m34) {
        return DISAS_NORETURN;
    }
    gen_helper_ledb(o->out, tcg_env, o->in2, m34);
    return DISAS_NEXT;
}

static DisasJumpType op_ldxb(DisasContext *s, DisasOps *o)
{
    TCGv_i32 m34 = fpinst_extract_m34(s, true, true);

    if (!m34) {
        return DISAS_NORETURN;
    }
    gen_helper_ldxb(o->out, tcg_env, o->in2_128, m34);
    return DISAS_NEXT;
}

static DisasJumpType op_lexb(DisasContext *s, DisasOps *o)
{
    TCGv_i32 m34 = fpinst_extract_m34(s, true, true);

    if (!m34) {
        return DISAS_NORETURN;
    }
    gen_helper_lexb(o->out, tcg_env, o->in2_128, m34);
    return DISAS_NEXT;
}

static DisasJumpType op_lxdb(DisasContext *s, DisasOps *o)
{
    gen_helper_lxdb(o->out_128, tcg_env, o->in2);
    return DISAS_NEXT;
}

static DisasJumpType op_lxeb(DisasContext *s, DisasOps *o)
{
    gen_helper_lxeb(o->out_128, tcg_env, o->in2);
    return DISAS_NEXT;
}

static DisasJumpType op_lde(DisasContext *s, DisasOps *o)
{
    tcg_gen_shli_i64(o->out, o->in2, 32);
    return DISAS_NEXT;
}

static DisasJumpType op_llgt(DisasContext *s, DisasOps *o)
{
    tcg_gen_andi_i64(o->out, o->in2, 0x7fffffff);
    return DISAS_NEXT;
}

static DisasJumpType op_ld8s(DisasContext *s, DisasOps *o)
{
    tcg_gen_qemu_ld_i64(o->out, o->in2, get_mem_index(s), MO_SB);
    return DISAS_NEXT;
}

static DisasJumpType op_ld8u(DisasContext *s, DisasOps *o)
{
    tcg_gen_qemu_ld_i64(o->out, o->in2, get_mem_index(s), MO_UB);
    return DISAS_NEXT;
}

static DisasJumpType op_ld16s(DisasContext *s, DisasOps *o)
{
    tcg_gen_qemu_ld_i64(o->out, o->in2, get_mem_index(s), MO_TESW);
    return DISAS_NEXT;
}

static DisasJumpType op_ld16u(DisasContext *s, DisasOps *o)
{
    tcg_gen_qemu_ld_i64(o->out, o->in2, get_mem_index(s), MO_TEUW);
    return DISAS_NEXT;
}

static DisasJumpType op_ld32s(DisasContext *s, DisasOps *o)
{
    tcg_gen_qemu_ld_tl(o->out, o->in2, get_mem_index(s),
                       MO_TESL | s->insn->data);
    return DISAS_NEXT;
}

static DisasJumpType op_ld32u(DisasContext *s, DisasOps *o)
{
    tcg_gen_qemu_ld_tl(o->out, o->in2, get_mem_index(s),
                       MO_TEUL | s->insn->data);
    return DISAS_NEXT;
}

static DisasJumpType op_ld64(DisasContext *s, DisasOps *o)
{
    tcg_gen_qemu_ld_i64(o->out, o->in2, get_mem_index(s),
                        MO_TEUQ | s->insn->data);
    return DISAS_NEXT;
}

static DisasJumpType op_lat(DisasContext *s, DisasOps *o)
{
    TCGLabel *lab = gen_new_label();
    store_reg32_i64(get_field(s, r1), o->in2);
    /* The value is stored even in case of trap. */
    tcg_gen_brcondi_i64(TCG_COND_NE, o->in2, 0, lab);
    gen_trap(s);
    gen_set_label(lab);
    return DISAS_NEXT;
}

static DisasJumpType op_lgat(DisasContext *s, DisasOps *o)
{
    TCGLabel *lab = gen_new_label();
    tcg_gen_qemu_ld_i64(o->out, o->in2, get_mem_index(s), MO_TEUQ);
    /* The value is stored even in case of trap. */
    tcg_gen_brcondi_i64(TCG_COND_NE, o->out, 0, lab);
    gen_trap(s);
    gen_set_label(lab);
    return DISAS_NEXT;
}

static DisasJumpType op_lfhat(DisasContext *s, DisasOps *o)
{
    TCGLabel *lab = gen_new_label();
    store_reg32h_i64(get_field(s, r1), o->in2);
    /* The value is stored even in case of trap. */
    tcg_gen_brcondi_i64(TCG_COND_NE, o->in2, 0, lab);
    gen_trap(s);
    gen_set_label(lab);
    return DISAS_NEXT;
}

static DisasJumpType op_llgfat(DisasContext *s, DisasOps *o)
{
    TCGLabel *lab = gen_new_label();

    tcg_gen_qemu_ld_i64(o->out, o->in2, get_mem_index(s), MO_TEUL);
    /* The value is stored even in case of trap. */
    tcg_gen_brcondi_i64(TCG_COND_NE, o->out, 0, lab);
    gen_trap(s);
    gen_set_label(lab);
    return DISAS_NEXT;
}

static DisasJumpType op_llgtat(DisasContext *s, DisasOps *o)
{
    TCGLabel *lab = gen_new_label();
    tcg_gen_andi_i64(o->out, o->in2, 0x7fffffff);
    /* The value is stored even in case of trap. */
    tcg_gen_brcondi_i64(TCG_COND_NE, o->out, 0, lab);
    gen_trap(s);
    gen_set_label(lab);
    return DISAS_NEXT;
}

static DisasJumpType op_loc(DisasContext *s, DisasOps *o)
{
    DisasCompare c;

    if (have_field(s, m3)) {
        /* LOAD * ON CONDITION */
        disas_jcc(s, &c, get_field(s, m3));
    } else {
        /* SELECT */
        disas_jcc(s, &c, get_field(s, m4));
    }

    if (c.is_64) {
        tcg_gen_movcond_i64(c.cond, o->out, c.u.s64.a, c.u.s64.b,
                            o->in2, o->in1);
    } else {
        TCGv_i32 t32 = tcg_temp_new_i32();
        TCGv_i64 t, z;

        tcg_gen_setcond_i32(c.cond, t32, c.u.s32.a, c.u.s32.b);

        t = tcg_temp_new_i64();
        tcg_gen_extu_i32_i64(t, t32);

        z = tcg_constant_i64(0);
        tcg_gen_movcond_i64(TCG_COND_NE, o->out, t, z, o->in2, o->in1);
    }

    return DISAS_NEXT;
}

#ifndef CONFIG_USER_ONLY
static DisasJumpType op_lctl(DisasContext *s, DisasOps *o)
{
    TCGv_i32 r1 = tcg_constant_i32(get_field(s, r1));
    TCGv_i32 r3 = tcg_constant_i32(get_field(s, r3));

    gen_helper_lctl(tcg_env, r1, o->in2, r3);
    /* Exit to main loop to reevaluate s390_cpu_exec_interrupt.  */
    s->exit_to_mainloop = true;
    return DISAS_TOO_MANY;
}

static DisasJumpType op_lctlg(DisasContext *s, DisasOps *o)
{
    TCGv_i32 r1 = tcg_constant_i32(get_field(s, r1));
    TCGv_i32 r3 = tcg_constant_i32(get_field(s, r3));

    gen_helper_lctlg(tcg_env, r1, o->in2, r3);
    /* Exit to main loop to reevaluate s390_cpu_exec_interrupt.  */
    s->exit_to_mainloop = true;
    return DISAS_TOO_MANY;
}

static DisasJumpType op_lra(DisasContext *s, DisasOps *o)
{
    gen_helper_lra(o->out, tcg_env, o->out, o->in2);
    set_cc_static(s);
    return DISAS_NEXT;
}

static DisasJumpType op_lpp(DisasContext *s, DisasOps *o)
{
    tcg_gen_st_i64(o->in2, tcg_env, offsetof(CPUS390XState, pp));
    return DISAS_NEXT;
}

static DisasJumpType op_lpsw(DisasContext *s, DisasOps *o)
{
    TCGv_i64 mask, addr;

    per_breaking_event(s);

    /*
     * Convert the short PSW into the normal PSW, similar to what
     * s390_cpu_load_normal() does.
     */
    mask = tcg_temp_new_i64();
    addr = tcg_temp_new_i64();
    tcg_gen_qemu_ld_i64(mask, o->in2, get_mem_index(s), MO_TEUQ | MO_ALIGN_8);
    tcg_gen_andi_i64(addr, mask, PSW_MASK_SHORT_ADDR);
    tcg_gen_andi_i64(mask, mask, PSW_MASK_SHORT_CTRL);
    tcg_gen_xori_i64(mask, mask, PSW_MASK_SHORTPSW);
    gen_helper_load_psw(tcg_env, mask, addr);
    return DISAS_NORETURN;
}

static DisasJumpType op_lpswe(DisasContext *s, DisasOps *o)
{
    TCGv_i64 t1, t2;

    per_breaking_event(s);

    t1 = tcg_temp_new_i64();
    t2 = tcg_temp_new_i64();
    tcg_gen_qemu_ld_i64(t1, o->in2, get_mem_index(s),
                        MO_TEUQ | MO_ALIGN_8);
    tcg_gen_addi_i64(o->in2, o->in2, 8);
    tcg_gen_qemu_ld_i64(t2, o->in2, get_mem_index(s), MO_TEUQ);
    gen_helper_load_psw(tcg_env, t1, t2);
    return DISAS_NORETURN;
}
#endif

static DisasJumpType op_lam(DisasContext *s, DisasOps *o)
{
    TCGv_i32 r1 = tcg_constant_i32(get_field(s, r1));
    TCGv_i32 r3 = tcg_constant_i32(get_field(s, r3));

    gen_helper_lam(tcg_env, r1, o->in2, r3);
    return DISAS_NEXT;
}

static DisasJumpType op_lm32(DisasContext *s, DisasOps *o)
{
    int r1 = get_field(s, r1);
    int r3 = get_field(s, r3);
    TCGv_i64 t1, t2;

    /* Only one register to read. */
    t1 = tcg_temp_new_i64();
    if (unlikely(r1 == r3)) {
        tcg_gen_qemu_ld_i64(t1, o->in2, get_mem_index(s), MO_TEUL);
        store_reg32_i64(r1, t1);
        return DISAS_NEXT;
    }

    /* First load the values of the first and last registers to trigger
       possible page faults. */
    t2 = tcg_temp_new_i64();
    tcg_gen_qemu_ld_i64(t1, o->in2, get_mem_index(s), MO_TEUL);
    tcg_gen_addi_i64(t2, o->in2, 4 * ((r3 - r1) & 15));
    tcg_gen_qemu_ld_i64(t2, t2, get_mem_index(s), MO_TEUL);
    store_reg32_i64(r1, t1);
    store_reg32_i64(r3, t2);

    /* Only two registers to read. */
    if (((r1 + 1) & 15) == r3) {
        return DISAS_NEXT;
    }

    /* Then load the remaining registers. Page fault can't occur. */
    r3 = (r3 - 1) & 15;
    tcg_gen_movi_i64(t2, 4);
    while (r1 != r3) {
        r1 = (r1 + 1) & 15;
        tcg_gen_add_i64(o->in2, o->in2, t2);
        tcg_gen_qemu_ld_i64(t1, o->in2, get_mem_index(s), MO_TEUL);
        store_reg32_i64(r1, t1);
    }
    return DISAS_NEXT;
}

static DisasJumpType op_lmh(DisasContext *s, DisasOps *o)
{
    int r1 = get_field(s, r1);
    int r3 = get_field(s, r3);
    TCGv_i64 t1, t2;

    /* Only one register to read. */
    t1 = tcg_temp_new_i64();
    if (unlikely(r1 == r3)) {
        tcg_gen_qemu_ld_i64(t1, o->in2, get_mem_index(s), MO_TEUL);
        store_reg32h_i64(r1, t1);
        return DISAS_NEXT;
    }

    /* First load the values of the first and last registers to trigger
       possible page faults. */
    t2 = tcg_temp_new_i64();
    tcg_gen_qemu_ld_i64(t1, o->in2, get_mem_index(s), MO_TEUL);
    tcg_gen_addi_i64(t2, o->in2, 4 * ((r3 - r1) & 15));
    tcg_gen_qemu_ld_i64(t2, t2, get_mem_index(s), MO_TEUL);
    store_reg32h_i64(r1, t1);
    store_reg32h_i64(r3, t2);

    /* Only two registers to read. */
    if (((r1 + 1) & 15) == r3) {
        return DISAS_NEXT;
    }

    /* Then load the remaining registers. Page fault can't occur. */
    r3 = (r3 - 1) & 15;
    tcg_gen_movi_i64(t2, 4);
    while (r1 != r3) {
        r1 = (r1 + 1) & 15;
        tcg_gen_add_i64(o->in2, o->in2, t2);
        tcg_gen_qemu_ld_i64(t1, o->in2, get_mem_index(s), MO_TEUL);
        store_reg32h_i64(r1, t1);
    }
    return DISAS_NEXT;
}

static DisasJumpType op_lm64(DisasContext *s, DisasOps *o)
{
    int r1 = get_field(s, r1);
    int r3 = get_field(s, r3);
    TCGv_i64 t1, t2;

    /* Only one register to read. */
    if (unlikely(r1 == r3)) {
        tcg_gen_qemu_ld_i64(regs[r1], o->in2, get_mem_index(s), MO_TEUQ);
        return DISAS_NEXT;
    }

    /* First load the values of the first and last registers to trigger
       possible page faults. */
    t1 = tcg_temp_new_i64();
    t2 = tcg_temp_new_i64();
    tcg_gen_qemu_ld_i64(t1, o->in2, get_mem_index(s), MO_TEUQ);
    tcg_gen_addi_i64(t2, o->in2, 8 * ((r3 - r1) & 15));
    tcg_gen_qemu_ld_i64(regs[r3], t2, get_mem_index(s), MO_TEUQ);
    tcg_gen_mov_i64(regs[r1], t1);

    /* Only two registers to read. */
    if (((r1 + 1) & 15) == r3) {
        return DISAS_NEXT;
    }

    /* Then load the remaining registers. Page fault can't occur. */
    r3 = (r3 - 1) & 15;
    tcg_gen_movi_i64(t1, 8);
    while (r1 != r3) {
        r1 = (r1 + 1) & 15;
        tcg_gen_add_i64(o->in2, o->in2, t1);
        tcg_gen_qemu_ld_i64(regs[r1], o->in2, get_mem_index(s), MO_TEUQ);
    }
    return DISAS_NEXT;
}

static DisasJumpType op_lpd(DisasContext *s, DisasOps *o)
{
    TCGv_i64 a1, a2;
    MemOp mop = s->insn->data;

    /* In a parallel context, stop the world and single step.  */
    if (tb_cflags(s->base.tb) & CF_PARALLEL) {
        update_psw_addr(s);
        update_cc_op(s);
        gen_exception(EXCP_ATOMIC);
        return DISAS_NORETURN;
    }

    /* In a serial context, perform the two loads ... */
    a1 = get_address(s, 0, get_field(s, b1), get_field(s, d1));
    a2 = get_address(s, 0, get_field(s, b2), get_field(s, d2));
    tcg_gen_qemu_ld_i64(o->out, a1, get_mem_index(s), mop | MO_ALIGN);
    tcg_gen_qemu_ld_i64(o->out2, a2, get_mem_index(s), mop | MO_ALIGN);

    /* ... and indicate that we performed them while interlocked.  */
    gen_op_movi_cc(s, 0);
    return DISAS_NEXT;
}

static DisasJumpType op_lpq(DisasContext *s, DisasOps *o)
{
    o->out_128 = tcg_temp_new_i128();
    tcg_gen_qemu_ld_i128(o->out_128, o->in2, get_mem_index(s),
                         MO_TE | MO_128 | MO_ALIGN);
    return DISAS_NEXT;
}

#ifndef CONFIG_USER_ONLY
static DisasJumpType op_lura(DisasContext *s, DisasOps *o)
{
    tcg_gen_qemu_ld_tl(o->out, o->in2, MMU_REAL_IDX, s->insn->data);
    return DISAS_NEXT;
}
#endif

static DisasJumpType op_lzrb(DisasContext *s, DisasOps *o)
{
    tcg_gen_andi_i64(o->out, o->in2, -256);
    return DISAS_NEXT;
}

static DisasJumpType op_lcbb(DisasContext *s, DisasOps *o)
{
    const int64_t block_size = (1ull << (get_field(s, m3) + 6));

    if (get_field(s, m3) > 6) {
        gen_program_exception(s, PGM_SPECIFICATION);
        return DISAS_NORETURN;
    }

    tcg_gen_ori_i64(o->addr1, o->addr1, -block_size);
    tcg_gen_neg_i64(o->addr1, o->addr1);
    tcg_gen_movi_i64(o->out, 16);
    tcg_gen_umin_i64(o->out, o->out, o->addr1);
    gen_op_update1_cc_i64(s, CC_OP_LCBB, o->out);
    return DISAS_NEXT;
}

static DisasJumpType op_mc(DisasContext *s, DisasOps *o)
{
    const uint8_t monitor_class = get_field(s, i2);

    if (monitor_class & 0xf0) {
        gen_program_exception(s, PGM_SPECIFICATION);
        return DISAS_NORETURN;
    }

#if !defined(CONFIG_USER_ONLY)
    gen_helper_monitor_call(tcg_env, o->addr1,
                            tcg_constant_i32(monitor_class));
#endif
    /* Defaults to a NOP. */
    return DISAS_NEXT;
}

static DisasJumpType op_mov2(DisasContext *s, DisasOps *o)
{
    o->out = o->in2;
    o->in2 = NULL;
    return DISAS_NEXT;
}

static DisasJumpType op_mov2e(DisasContext *s, DisasOps *o)
{
    int b2 = get_field(s, b2);
    TCGv ar1 = tcg_temp_new_i64();
    int r1 = get_field(s, r1);

    o->out = o->in2;
    o->in2 = NULL;

    switch (s->base.tb->flags & FLAG_MASK_ASC) {
    case PSW_ASC_PRIMARY >> FLAG_MASK_PSW_SHIFT:
        tcg_gen_movi_i64(ar1, 0);
        break;
    case PSW_ASC_ACCREG >> FLAG_MASK_PSW_SHIFT:
        tcg_gen_movi_i64(ar1, 1);
        break;
    case PSW_ASC_SECONDARY >> FLAG_MASK_PSW_SHIFT:
        if (b2) {
            tcg_gen_ld32u_i64(ar1, tcg_env, offsetof(CPUS390XState, aregs[b2]));
        } else {
            tcg_gen_movi_i64(ar1, 0);
        }
        break;
    case PSW_ASC_HOME >> FLAG_MASK_PSW_SHIFT:
        tcg_gen_movi_i64(ar1, 2);
        break;
    }

    tcg_gen_st32_i64(ar1, tcg_env, offsetof(CPUS390XState, aregs[r1]));
    return DISAS_NEXT;
}

static DisasJumpType op_movx(DisasContext *s, DisasOps *o)
{
    o->out = o->in1;
    o->out2 = o->in2;
    o->in1 = NULL;
    o->in2 = NULL;
    return DISAS_NEXT;
}

static DisasJumpType op_mvc(DisasContext *s, DisasOps *o)
{
    TCGv_i32 l = tcg_constant_i32(get_field(s, l1));

    gen_helper_mvc(tcg_env, l, o->addr1, o->in2);
    return DISAS_NEXT;
}

static DisasJumpType op_mvcrl(DisasContext *s, DisasOps *o)
{
    gen_helper_mvcrl(tcg_env, regs[0], o->addr1, o->in2);
    return DISAS_NEXT;
}

static DisasJumpType op_mvcin(DisasContext *s, DisasOps *o)
{
    TCGv_i32 l = tcg_constant_i32(get_field(s, l1));

    gen_helper_mvcin(tcg_env, l, o->addr1, o->in2);
    return DISAS_NEXT;
}

static DisasJumpType op_mvcl(DisasContext *s, DisasOps *o)
{
    int r1 = get_field(s, r1);
    int r2 = get_field(s, r2);
    TCGv_i32 t1, t2;

    /* r1 and r2 must be even.  */
    if (r1 & 1 || r2 & 1) {
        gen_program_exception(s, PGM_SPECIFICATION);
        return DISAS_NORETURN;
    }

    t1 = tcg_constant_i32(r1);
    t2 = tcg_constant_i32(r2);
    gen_helper_mvcl(cc_op, tcg_env, t1, t2);
    set_cc_static(s);
    return DISAS_NEXT;
}

static DisasJumpType op_mvcle(DisasContext *s, DisasOps *o)
{
    int r1 = get_field(s, r1);
    int r3 = get_field(s, r3);
    TCGv_i32 t1, t3;

    /* r1 and r3 must be even.  */
    if (r1 & 1 || r3 & 1) {
        gen_program_exception(s, PGM_SPECIFICATION);
        return DISAS_NORETURN;
    }

    t1 = tcg_constant_i32(r1);
    t3 = tcg_constant_i32(r3);
    gen_helper_mvcle(cc_op, tcg_env, t1, o->in2, t3);
    set_cc_static(s);
    return DISAS_NEXT;
}

static DisasJumpType op_mvclu(DisasContext *s, DisasOps *o)
{
    int r1 = get_field(s, r1);
    int r3 = get_field(s, r3);
    TCGv_i32 t1, t3;

    /* r1 and r3 must be even.  */
    if (r1 & 1 || r3 & 1) {
        gen_program_exception(s, PGM_SPECIFICATION);
        return DISAS_NORETURN;
    }

    t1 = tcg_constant_i32(r1);
    t3 = tcg_constant_i32(r3);
    gen_helper_mvclu(cc_op, tcg_env, t1, o->in2, t3);
    set_cc_static(s);
    return DISAS_NEXT;
}

static DisasJumpType op_mvcos(DisasContext *s, DisasOps *o)
{
    int r3 = get_field(s, r3);
    gen_helper_mvcos(cc_op, tcg_env, o->addr1, o->in2, regs[r3]);
    set_cc_static(s);
    return DISAS_NEXT;
}

#ifndef CONFIG_USER_ONLY
static DisasJumpType op_mvcp(DisasContext *s, DisasOps *o)
{
    int r1 = get_field(s, l1);
    int r3 = get_field(s, r3);
    gen_helper_mvcp(cc_op, tcg_env, regs[r1], o->addr1, o->in2, regs[r3]);
    set_cc_static(s);
    return DISAS_NEXT;
}

static DisasJumpType op_mvcs(DisasContext *s, DisasOps *o)
{
    int r1 = get_field(s, l1);
    int r3 = get_field(s, r3);
    gen_helper_mvcs(cc_op, tcg_env, regs[r1], o->addr1, o->in2, regs[r3]);
    set_cc_static(s);
    return DISAS_NEXT;
}
#endif

static DisasJumpType op_mvn(DisasContext *s, DisasOps *o)
{
    TCGv_i32 l = tcg_constant_i32(get_field(s, l1));

    gen_helper_mvn(tcg_env, l, o->addr1, o->in2);
    return DISAS_NEXT;
}

static DisasJumpType op_mvo(DisasContext *s, DisasOps *o)
{
    TCGv_i32 l = tcg_constant_i32(get_field(s, l1));

    gen_helper_mvo(tcg_env, l, o->addr1, o->in2);
    return DISAS_NEXT;
}

static DisasJumpType op_mvpg(DisasContext *s, DisasOps *o)
{
    TCGv_i32 t1 = tcg_constant_i32(get_field(s, r1));
    TCGv_i32 t2 = tcg_constant_i32(get_field(s, r2));

    gen_helper_mvpg(cc_op, tcg_env, regs[0], t1, t2);
    set_cc_static(s);
    return DISAS_NEXT;
}

static DisasJumpType op_mvst(DisasContext *s, DisasOps *o)
{
    TCGv_i32 t1 = tcg_constant_i32(get_field(s, r1));
    TCGv_i32 t2 = tcg_constant_i32(get_field(s, r2));

    gen_helper_mvst(cc_op, tcg_env, t1, t2);
    set_cc_static(s);
    return DISAS_NEXT;
}

static DisasJumpType op_mvz(DisasContext *s, DisasOps *o)
{
    TCGv_i32 l = tcg_constant_i32(get_field(s, l1));

    gen_helper_mvz(tcg_env, l, o->addr1, o->in2);
    return DISAS_NEXT;
}

static DisasJumpType op_mul(DisasContext *s, DisasOps *o)
{
    tcg_gen_mul_i64(o->out, o->in1, o->in2);
    return DISAS_NEXT;
}

static DisasJumpType op_mul128(DisasContext *s, DisasOps *o)
{
    tcg_gen_mulu2_i64(o->out2, o->out, o->in1, o->in2);
    return DISAS_NEXT;
}

static DisasJumpType op_muls128(DisasContext *s, DisasOps *o)
{
    tcg_gen_muls2_i64(o->out2, o->out, o->in1, o->in2);
    return DISAS_NEXT;
}

static DisasJumpType op_meeb(DisasContext *s, DisasOps *o)
{
    gen_helper_meeb(o->out, tcg_env, o->in1, o->in2);
    return DISAS_NEXT;
}

static DisasJumpType op_mdeb(DisasContext *s, DisasOps *o)
{
    gen_helper_mdeb(o->out, tcg_env, o->in1, o->in2);
    return DISAS_NEXT;
}

static DisasJumpType op_mdb(DisasContext *s, DisasOps *o)
{
    gen_helper_mdb(o->out, tcg_env, o->in1, o->in2);
    return DISAS_NEXT;
}

static DisasJumpType op_mxb(DisasContext *s, DisasOps *o)
{
    gen_helper_mxb(o->out_128, tcg_env, o->in1_128, o->in2_128);
    return DISAS_NEXT;
}

static DisasJumpType op_mxdb(DisasContext *s, DisasOps *o)
{
    gen_helper_mxdb(o->out_128, tcg_env, o->in1, o->in2);
    return DISAS_NEXT;
}

static DisasJumpType op_maeb(DisasContext *s, DisasOps *o)
{
    TCGv_i64 r3 = load_freg32_i64(get_field(s, r3));
    gen_helper_maeb(o->out, tcg_env, o->in1, o->in2, r3);
    return DISAS_NEXT;
}

static DisasJumpType op_madb(DisasContext *s, DisasOps *o)
{
    TCGv_i64 r3 = load_freg(get_field(s, r3));
    gen_helper_madb(o->out, tcg_env, o->in1, o->in2, r3);
    return DISAS_NEXT;
}

static DisasJumpType op_mseb(DisasContext *s, DisasOps *o)
{
    TCGv_i64 r3 = load_freg32_i64(get_field(s, r3));
    gen_helper_mseb(o->out, tcg_env, o->in1, o->in2, r3);
    return DISAS_NEXT;
}

static DisasJumpType op_msdb(DisasContext *s, DisasOps *o)
{
    TCGv_i64 r3 = load_freg(get_field(s, r3));
    gen_helper_msdb(o->out, tcg_env, o->in1, o->in2, r3);
    return DISAS_NEXT;
}

static DisasJumpType op_nabs(DisasContext *s, DisasOps *o)
{
    TCGv_i64 z = tcg_constant_i64(0);
    TCGv_i64 n = tcg_temp_new_i64();

    tcg_gen_neg_i64(n, o->in2);
    tcg_gen_movcond_i64(TCG_COND_GE, o->out, o->in2, z, n, o->in2);
    return DISAS_NEXT;
}

static DisasJumpType op_nabsf32(DisasContext *s, DisasOps *o)
{
    tcg_gen_ori_i64(o->out, o->in2, 0x80000000ull);
    return DISAS_NEXT;
}

static DisasJumpType op_nabsf64(DisasContext *s, DisasOps *o)
{
    tcg_gen_ori_i64(o->out, o->in2, 0x8000000000000000ull);
    return DISAS_NEXT;
}

static DisasJumpType op_nabsf128(DisasContext *s, DisasOps *o)
{
    tcg_gen_ori_i64(o->out, o->in1, 0x8000000000000000ull);
    tcg_gen_mov_i64(o->out2, o->in2);
    return DISAS_NEXT;
}

static DisasJumpType op_nc(DisasContext *s, DisasOps *o)
{
    TCGv_i32 l = tcg_constant_i32(get_field(s, l1));

    gen_helper_nc(cc_op, tcg_env, l, o->addr1, o->in2);
    set_cc_static(s);
    return DISAS_NEXT;
}

static DisasJumpType op_neg(DisasContext *s, DisasOps *o)
{
    tcg_gen_neg_i64(o->out, o->in2);
    return DISAS_NEXT;
}

static DisasJumpType op_negf32(DisasContext *s, DisasOps *o)
{
    tcg_gen_xori_i64(o->out, o->in2, 0x80000000ull);
    return DISAS_NEXT;
}

static DisasJumpType op_negf64(DisasContext *s, DisasOps *o)
{
    tcg_gen_xori_i64(o->out, o->in2, 0x8000000000000000ull);
    return DISAS_NEXT;
}

static DisasJumpType op_negf128(DisasContext *s, DisasOps *o)
{
    tcg_gen_xori_i64(o->out, o->in1, 0x8000000000000000ull);
    tcg_gen_mov_i64(o->out2, o->in2);
    return DISAS_NEXT;
}

static DisasJumpType op_oc(DisasContext *s, DisasOps *o)
{
    TCGv_i32 l = tcg_constant_i32(get_field(s, l1));

    gen_helper_oc(cc_op, tcg_env, l, o->addr1, o->in2);
    set_cc_static(s);
    return DISAS_NEXT;
}

static DisasJumpType op_or(DisasContext *s, DisasOps *o)
{
    tcg_gen_or_i64(o->out, o->in1, o->in2);
    return DISAS_NEXT;
}

static DisasJumpType op_ori(DisasContext *s, DisasOps *o)
{
    int shift = s->insn->data & 0xff;
    int size = s->insn->data >> 8;
    uint64_t mask = ((1ull << size) - 1) << shift;
    TCGv_i64 t = tcg_temp_new_i64();

    tcg_gen_shli_i64(t, o->in2, shift);
    tcg_gen_or_i64(o->out, o->in1, t);

    /* Produce the CC from only the bits manipulated.  */
    tcg_gen_andi_i64(cc_dst, o->out, mask);
    set_cc_nz_u64(s, cc_dst);
    return DISAS_NEXT;
}

static DisasJumpType op_oi(DisasContext *s, DisasOps *o)
{
    o->in1 = tcg_temp_new_i64();

    if (!s390_has_feat(S390_FEAT_INTERLOCKED_ACCESS_2)) {
        tcg_gen_qemu_ld_tl(o->in1, o->addr1, get_mem_index(s), s->insn->data);
    } else {
        /* Perform the atomic operation in memory. */
        tcg_gen_atomic_fetch_or_i64(o->in1, o->addr1, o->in2, get_mem_index(s),
                                    s->insn->data);
    }

    /* Recompute also for atomic case: needed for setting CC. */
    tcg_gen_or_i64(o->out, o->in1, o->in2);

    if (!s390_has_feat(S390_FEAT_INTERLOCKED_ACCESS_2)) {
        tcg_gen_qemu_st_tl(o->out, o->addr1, get_mem_index(s), s->insn->data);
    }
    return DISAS_NEXT;
}

static DisasJumpType op_pack(DisasContext *s, DisasOps *o)
{
    TCGv_i32 l = tcg_constant_i32(get_field(s, l1));

    gen_helper_pack(tcg_env, l, o->addr1, o->in2);
    return DISAS_NEXT;
}

static DisasJumpType op_pka(DisasContext *s, DisasOps *o)
{
    int l2 = get_field(s, l2) + 1;
    TCGv_i32 l;

    /* The length must not exceed 32 bytes.  */
    if (l2 > 32) {
        gen_program_exception(s, PGM_SPECIFICATION);
        return DISAS_NORETURN;
    }
    l = tcg_constant_i32(l2);
    gen_helper_pka(tcg_env, o->addr1, o->in2, l);
    return DISAS_NEXT;
}

static DisasJumpType op_pku(DisasContext *s, DisasOps *o)
{
    int l2 = get_field(s, l2) + 1;
    TCGv_i32 l;

    /* The length must be even and should not exceed 64 bytes.  */
    if ((l2 & 1) || (l2 > 64)) {
        gen_program_exception(s, PGM_SPECIFICATION);
        return DISAS_NORETURN;
    }
    l = tcg_constant_i32(l2);
    gen_helper_pku(tcg_env, o->addr1, o->in2, l);
    return DISAS_NEXT;
}

static DisasJumpType op_popcnt(DisasContext *s, DisasOps *o)
{
    const uint8_t m3 = get_field(s, m3);

    if ((m3 & 8) && s390_has_feat(S390_FEAT_MISC_INSTRUCTION_EXT3)) {
        tcg_gen_ctpop_i64(o->out, o->in2);
    } else {
        gen_helper_popcnt(o->out, o->in2);
    }
    return DISAS_NEXT;
}

#ifndef CONFIG_USER_ONLY
static DisasJumpType op_ptlb(DisasContext *s, DisasOps *o)
{
    gen_helper_ptlb(tcg_env);
    return DISAS_NEXT;
}
#endif

static DisasJumpType op_risbg(DisasContext *s, DisasOps *o)
{
    int i3 = get_field(s, i3);
    int i4 = get_field(s, i4);
    int i5 = get_field(s, i5);
    int do_zero = i4 & 0x80;
    uint64_t mask, imask, pmask;
    int pos, len, rot;

    /* Adjust the arguments for the specific insn.  */
    switch (s->fields.op2) {
    case 0x55: /* risbg */
    case 0x59: /* risbgn */
        i3 &= 63;
        i4 &= 63;
        pmask = ~0;
        break;
    case 0x5d: /* risbhg */
        i3 &= 31;
        i4 &= 31;
        pmask = 0xffffffff00000000ull;
        break;
    case 0x51: /* risblg */
        i3 = (i3 & 31) + 32;
        i4 = (i4 & 31) + 32;
        pmask = 0x00000000ffffffffull;
        break;
    default:
        g_assert_not_reached();
    }

    /* MASK is the set of bits to be inserted from R2. */
    if (i3 <= i4) {
        /* [0...i3---i4...63] */
        mask = (-1ull >> i3) & (-1ull << (63 - i4));
    } else {
        /* [0---i4...i3---63] */
        mask = (-1ull >> i3) | (-1ull << (63 - i4));
    }
    /* For RISBLG/RISBHG, the wrapping is limited to the high/low doubleword. */
    mask &= pmask;

    /* IMASK is the set of bits to be kept from R1.  In the case of the high/low
       insns, we need to keep the other half of the register.  */
    imask = ~mask | ~pmask;
    if (do_zero) {
        imask = ~pmask;
    }

    len = i4 - i3 + 1;
    pos = 63 - i4;
    rot = i5 & 63;

    /* In some cases we can implement this with extract.  */
    if (imask == 0 && pos == 0 && len > 0 && len <= rot) {
        tcg_gen_extract_i64(o->out, o->in2, 64 - rot, len);
        return DISAS_NEXT;
    }

    /* In some cases we can implement this with deposit.  */
    if (len > 0 && (imask == 0 || ~mask == imask)) {
        /* Note that we rotate the bits to be inserted to the lsb, not to
           the position as described in the PoO.  */
        rot = (rot - pos) & 63;
    } else {
        pos = -1;
    }

    /* Rotate the input as necessary.  */
    tcg_gen_rotli_i64(o->in2, o->in2, rot);

    /* Insert the selected bits into the output.  */
    if (pos >= 0) {
        if (imask == 0) {
            tcg_gen_deposit_z_i64(o->out, o->in2, pos, len);
        } else {
            tcg_gen_deposit_i64(o->out, o->out, o->in2, pos, len);
        }
    } else if (imask == 0) {
        tcg_gen_andi_i64(o->out, o->in2, mask);
    } else {
        tcg_gen_andi_i64(o->in2, o->in2, mask);
        tcg_gen_andi_i64(o->out, o->out, imask);
        tcg_gen_or_i64(o->out, o->out, o->in2);
    }
    return DISAS_NEXT;
}

static DisasJumpType op_rosbg(DisasContext *s, DisasOps *o)
{
    int i3 = get_field(s, i3);
    int i4 = get_field(s, i4);
    int i5 = get_field(s, i5);
    TCGv_i64 orig_out;
    uint64_t mask;

    /* If this is a test-only form, arrange to discard the result.  */
    if (i3 & 0x80) {
        tcg_debug_assert(o->out != NULL);
        orig_out = o->out;
        o->out = tcg_temp_new_i64();
        tcg_gen_mov_i64(o->out, orig_out);
    }

    i3 &= 63;
    i4 &= 63;
    i5 &= 63;

    /* MASK is the set of bits to be operated on from R2.
       Take care for I3/I4 wraparound.  */
    mask = ~0ull >> i3;
    if (i3 <= i4) {
        mask ^= ~0ull >> i4 >> 1;
    } else {
        mask |= ~(~0ull >> i4 >> 1);
    }

    /* Rotate the input as necessary.  */
    tcg_gen_rotli_i64(o->in2, o->in2, i5);

    /* Operate.  */
    switch (s->fields.op2) {
    case 0x54: /* AND */
        tcg_gen_ori_i64(o->in2, o->in2, ~mask);
        tcg_gen_and_i64(o->out, o->out, o->in2);
        break;
    case 0x56: /* OR */
        tcg_gen_andi_i64(o->in2, o->in2, mask);
        tcg_gen_or_i64(o->out, o->out, o->in2);
        break;
    case 0x57: /* XOR */
        tcg_gen_andi_i64(o->in2, o->in2, mask);
        tcg_gen_xor_i64(o->out, o->out, o->in2);
        break;
    default:
        abort();
    }

    /* Set the CC.  */
    tcg_gen_andi_i64(cc_dst, o->out, mask);
    set_cc_nz_u64(s, cc_dst);
    return DISAS_NEXT;
}

static DisasJumpType op_rev16(DisasContext *s, DisasOps *o)
{
    tcg_gen_bswap16_i64(o->out, o->in2, TCG_BSWAP_IZ | TCG_BSWAP_OZ);
    return DISAS_NEXT;
}

static DisasJumpType op_rev32(DisasContext *s, DisasOps *o)
{
    tcg_gen_bswap32_i64(o->out, o->in2, TCG_BSWAP_IZ | TCG_BSWAP_OZ);
    return DISAS_NEXT;
}

static DisasJumpType op_rev64(DisasContext *s, DisasOps *o)
{
    tcg_gen_bswap64_i64(o->out, o->in2);
    return DISAS_NEXT;
}

static DisasJumpType op_rll32(DisasContext *s, DisasOps *o)
{
    TCGv_i32 t1 = tcg_temp_new_i32();
    TCGv_i32 t2 = tcg_temp_new_i32();
    TCGv_i32 to = tcg_temp_new_i32();
    tcg_gen_extrl_i64_i32(t1, o->in1);
    tcg_gen_extrl_i64_i32(t2, o->in2);
    tcg_gen_rotl_i32(to, t1, t2);
    tcg_gen_extu_i32_i64(o->out, to);
    return DISAS_NEXT;
}

static DisasJumpType op_rll64(DisasContext *s, DisasOps *o)
{
    tcg_gen_rotl_i64(o->out, o->in1, o->in2);
    return DISAS_NEXT;
}

#ifndef CONFIG_USER_ONLY
static DisasJumpType op_rrbe(DisasContext *s, DisasOps *o)
{
    gen_helper_rrbe(cc_op, tcg_env, o->in2);
    set_cc_static(s);
    return DISAS_NEXT;
}

static DisasJumpType op_sacf(DisasContext *s, DisasOps *o)
{
    gen_helper_sacf(tcg_env, o->in2);
    /* Addressing mode has changed, so end the block.  */
    return DISAS_TOO_MANY;
}
#endif

static DisasJumpType op_sam(DisasContext *s, DisasOps *o)
{
    int sam = s->insn->data;
    TCGv_i64 tsam;
    uint64_t mask;

    switch (sam) {
    case 0:
        mask = 0xffffff;
        break;
    case 1:
        mask = 0x7fffffff;
        break;
    default:
        mask = -1;
        break;
    }

    /* Bizarre but true, we check the address of the current insn for the
       specification exception, not the next to be executed.  Thus the PoO
       documents that Bad Things Happen two bytes before the end.  */
    if (s->base.pc_next & ~mask) {
        gen_program_exception(s, PGM_SPECIFICATION);
        return DISAS_NORETURN;
    }
    s->pc_tmp &= mask;

    tsam = tcg_constant_i64(sam);
    tcg_gen_deposit_i64(psw_mask, psw_mask, tsam, 31, 2);

    /* Always exit the TB, since we (may have) changed execution mode.  */
    return DISAS_TOO_MANY;
}

static DisasJumpType op_sar(DisasContext *s, DisasOps *o)
{
    int r1 = get_field(s, r1);
    tcg_gen_st32_i64(o->in2, tcg_env, offsetof(CPUS390XState, aregs[r1]));
    return DISAS_NEXT;
}

static DisasJumpType op_seb(DisasContext *s, DisasOps *o)
{
    gen_helper_seb(o->out, tcg_env, o->in1, o->in2);
    return DISAS_NEXT;
}

static DisasJumpType op_sdb(DisasContext *s, DisasOps *o)
{
    gen_helper_sdb(o->out, tcg_env, o->in1, o->in2);
    return DISAS_NEXT;
}

static DisasJumpType op_sxb(DisasContext *s, DisasOps *o)
{
    gen_helper_sxb(o->out_128, tcg_env, o->in1_128, o->in2_128);
    return DISAS_NEXT;
}

static DisasJumpType op_sqeb(DisasContext *s, DisasOps *o)
{
    gen_helper_sqeb(o->out, tcg_env, o->in2);
    return DISAS_NEXT;
}

static DisasJumpType op_sqdb(DisasContext *s, DisasOps *o)
{
    gen_helper_sqdb(o->out, tcg_env, o->in2);
    return DISAS_NEXT;
}

static DisasJumpType op_sqxb(DisasContext *s, DisasOps *o)
{
    gen_helper_sqxb(o->out_128, tcg_env, o->in2_128);
    return DISAS_NEXT;
}

#ifndef CONFIG_USER_ONLY
static DisasJumpType op_servc(DisasContext *s, DisasOps *o)
{
    gen_helper_servc(cc_op, tcg_env, o->in2, o->in1);
    set_cc_static(s);
    return DISAS_NEXT;
}

static DisasJumpType op_sigp(DisasContext *s, DisasOps *o)
{
    TCGv_i32 r1 = tcg_constant_i32(get_field(s, r1));
    TCGv_i32 r3 = tcg_constant_i32(get_field(s, r3));

    gen_helper_sigp(cc_op, tcg_env, o->in2, r1, r3);
    set_cc_static(s);
    return DISAS_NEXT;
}
#endif

static DisasJumpType op_soc(DisasContext *s, DisasOps *o)
{
    DisasCompare c;
    TCGv_i64 a, h;
    TCGLabel *lab;
    int r1;

    disas_jcc(s, &c, get_field(s, m3));

    /* We want to store when the condition is fulfilled, so branch
       out when it's not */
    c.cond = tcg_invert_cond(c.cond);

    lab = gen_new_label();
    if (c.is_64) {
        tcg_gen_brcond_i64(c.cond, c.u.s64.a, c.u.s64.b, lab);
    } else {
        tcg_gen_brcond_i32(c.cond, c.u.s32.a, c.u.s32.b, lab);
    }

    r1 = get_field(s, r1);
    a = get_address(s, 0, get_field(s, b2), get_field(s, d2));
    switch (s->insn->data) {
    case 1: /* STOCG */
        tcg_gen_qemu_st_i64(regs[r1], a, get_mem_index(s), MO_TEUQ);
        break;
    case 0: /* STOC */
        tcg_gen_qemu_st_i64(regs[r1], a, get_mem_index(s), MO_TEUL);
        break;
    case 2: /* STOCFH */
        h = tcg_temp_new_i64();
        tcg_gen_shri_i64(h, regs[r1], 32);
        tcg_gen_qemu_st_i64(h, a, get_mem_index(s), MO_TEUL);
        break;
    default:
        g_assert_not_reached();
    }

    gen_set_label(lab);
    return DISAS_NEXT;
}

static DisasJumpType op_sla(DisasContext *s, DisasOps *o)
{
    TCGv_i64 t;
    uint64_t sign = 1ull << s->insn->data;
    if (s->insn->data == 31) {
        t = tcg_temp_new_i64();
        tcg_gen_shli_i64(t, o->in1, 32);
    } else {
        t = o->in1;
    }
    gen_op_update2_cc_i64(s, CC_OP_SLA, t, o->in2);
    tcg_gen_shl_i64(o->out, o->in1, o->in2);
    /* The arithmetic left shift is curious in that it does not affect
       the sign bit.  Copy that over from the source unchanged.  */
    tcg_gen_andi_i64(o->out, o->out, ~sign);
    tcg_gen_andi_i64(o->in1, o->in1, sign);
    tcg_gen_or_i64(o->out, o->out, o->in1);
    return DISAS_NEXT;
}

static DisasJumpType op_sll(DisasContext *s, DisasOps *o)
{
    tcg_gen_shl_i64(o->out, o->in1, o->in2);
    return DISAS_NEXT;
}

static DisasJumpType op_sra(DisasContext *s, DisasOps *o)
{
    tcg_gen_sar_i64(o->out, o->in1, o->in2);
    return DISAS_NEXT;
}

static DisasJumpType op_srl(DisasContext *s, DisasOps *o)
{
    tcg_gen_shr_i64(o->out, o->in1, o->in2);
    return DISAS_NEXT;
}

static DisasJumpType op_sfpc(DisasContext *s, DisasOps *o)
{
    gen_helper_sfpc(tcg_env, o->in2);
    return DISAS_NEXT;
}

static DisasJumpType op_sfas(DisasContext *s, DisasOps *o)
{
    gen_helper_sfas(tcg_env, o->in2);
    return DISAS_NEXT;
}

static DisasJumpType op_srnm(DisasContext *s, DisasOps *o)
{
    /* Bits other than 62 and 63 are ignored. Bit 29 is set to zero. */
    tcg_gen_andi_i64(o->addr1, o->addr1, 0x3ull);
    gen_helper_srnm(tcg_env, o->addr1);
    return DISAS_NEXT;
}

static DisasJumpType op_srnmb(DisasContext *s, DisasOps *o)
{
    /* Bits 0-55 are are ignored. */
    tcg_gen_andi_i64(o->addr1, o->addr1, 0xffull);
    gen_helper_srnm(tcg_env, o->addr1);
    return DISAS_NEXT;
}

static DisasJumpType op_srnmt(DisasContext *s, DisasOps *o)
{
    TCGv_i64 tmp = tcg_temp_new_i64();

    /* Bits other than 61-63 are ignored. */
    tcg_gen_andi_i64(o->addr1, o->addr1, 0x7ull);

    /* No need to call a helper, we don't implement dfp */
    tcg_gen_ld32u_i64(tmp, tcg_env, offsetof(CPUS390XState, fpc));
    tcg_gen_deposit_i64(tmp, tmp, o->addr1, 4, 3);
    tcg_gen_st32_i64(tmp, tcg_env, offsetof(CPUS390XState, fpc));
    return DISAS_NEXT;
}

static DisasJumpType op_spm(DisasContext *s, DisasOps *o)
{
    tcg_gen_extrl_i64_i32(cc_op, o->in1);
    tcg_gen_extract_i32(cc_op, cc_op, 28, 2);
    set_cc_static(s);

    tcg_gen_shri_i64(o->in1, o->in1, 24);
    tcg_gen_deposit_i64(psw_mask, psw_mask, o->in1, PSW_SHIFT_MASK_PM, 4);
    return DISAS_NEXT;
}

static DisasJumpType op_ectg(DisasContext *s, DisasOps *o)
{
    int b1 = get_field(s, b1);
    int d1 = get_field(s, d1);
    int b2 = get_field(s, b2);
    int d2 = get_field(s, d2);
    int r3 = get_field(s, r3);
    TCGv_i64 tmp = tcg_temp_new_i64();

    /* fetch all operands first */
    o->in1 = tcg_temp_new_i64();
    tcg_gen_addi_i64(o->in1, regs[b1], d1);
    o->in2 = tcg_temp_new_i64();
    tcg_gen_addi_i64(o->in2, regs[b2], d2);
    o->addr1 = tcg_temp_new_i64();
    gen_addi_and_wrap_i64(s, o->addr1, regs[r3], 0);

    /* load the third operand into r3 before modifying anything */
    tcg_gen_qemu_ld_i64(regs[r3], o->addr1, get_mem_index(s), MO_TEUQ);

    /* subtract CPU timer from first operand and store in GR0 */
    gen_helper_stpt(tmp, tcg_env);
    tcg_gen_sub_i64(regs[0], o->in1, tmp);

    /* store second operand in GR1 */
    tcg_gen_mov_i64(regs[1], o->in2);
    return DISAS_NEXT;
}

#ifndef CONFIG_USER_ONLY
static DisasJumpType op_spka(DisasContext *s, DisasOps *o)
{
    tcg_gen_shri_i64(o->in2, o->in2, 4);
    tcg_gen_deposit_i64(psw_mask, psw_mask, o->in2, PSW_SHIFT_KEY, 4);
    return DISAS_NEXT;
}

static DisasJumpType op_sske(DisasContext *s, DisasOps *o)
{
    gen_helper_sske(tcg_env, o->in1, o->in2);
    return DISAS_NEXT;
}

static void gen_check_psw_mask(DisasContext *s)
{
    TCGv_i64 reserved = tcg_temp_new_i64();
    TCGLabel *ok = gen_new_label();

    tcg_gen_andi_i64(reserved, psw_mask, PSW_MASK_RESERVED);
    tcg_gen_brcondi_i64(TCG_COND_EQ, reserved, 0, ok);
    gen_program_exception(s, PGM_SPECIFICATION);
    gen_set_label(ok);
}

static DisasJumpType op_ssm(DisasContext *s, DisasOps *o)
{
    tcg_gen_deposit_i64(psw_mask, psw_mask, o->in2, 56, 8);

    gen_check_psw_mask(s);

    /* Exit to main loop to reevaluate s390_cpu_exec_interrupt.  */
    s->exit_to_mainloop = true;
    return DISAS_TOO_MANY;
}

static DisasJumpType op_stap(DisasContext *s, DisasOps *o)
{
    tcg_gen_ld32u_i64(o->out, tcg_env, offsetof(CPUS390XState, core_id));
    return DISAS_NEXT;
}
#endif

static DisasJumpType op_stck(DisasContext *s, DisasOps *o)
{
    gen_helper_stck(o->out, tcg_env);
    /* ??? We don't implement clock states.  */
    gen_op_movi_cc(s, 0);
    return DISAS_NEXT;
}

static DisasJumpType op_stcke(DisasContext *s, DisasOps *o)
{
    TCGv_i64 c1 = tcg_temp_new_i64();
    TCGv_i64 c2 = tcg_temp_new_i64();
    TCGv_i64 todpr = tcg_temp_new_i64();
    gen_helper_stck(c1, tcg_env);
    /* 16 bit value store in an uint32_t (only valid bits set) */
    tcg_gen_ld32u_i64(todpr, tcg_env, offsetof(CPUS390XState, todpr));
    /* Shift the 64-bit value into its place as a zero-extended
       104-bit value.  Note that "bit positions 64-103 are always
       non-zero so that they compare differently to STCK"; we set
       the least significant bit to 1.  */
    tcg_gen_shli_i64(c2, c1, 56);
    tcg_gen_shri_i64(c1, c1, 8);
    tcg_gen_ori_i64(c2, c2, 0x10000);
    tcg_gen_or_i64(c2, c2, todpr);
    tcg_gen_qemu_st_i64(c1, o->in2, get_mem_index(s), MO_TEUQ);
    tcg_gen_addi_i64(o->in2, o->in2, 8);
    tcg_gen_qemu_st_i64(c2, o->in2, get_mem_index(s), MO_TEUQ);
    /* ??? We don't implement clock states.  */
    gen_op_movi_cc(s, 0);
    return DISAS_NEXT;
}

#ifndef CONFIG_USER_ONLY
static DisasJumpType op_sck(DisasContext *s, DisasOps *o)
{
    gen_helper_sck(cc_op, tcg_env, o->in2);
    set_cc_static(s);
    return DISAS_NEXT;
}

static DisasJumpType op_sckc(DisasContext *s, DisasOps *o)
{
    gen_helper_sckc(tcg_env, o->in2);
    return DISAS_NEXT;
}

static DisasJumpType op_sckpf(DisasContext *s, DisasOps *o)
{
    gen_helper_sckpf(tcg_env, regs[0]);
    return DISAS_NEXT;
}

static DisasJumpType op_stckc(DisasContext *s, DisasOps *o)
{
    gen_helper_stckc(o->out, tcg_env);
    return DISAS_NEXT;
}

static DisasJumpType op_stctg(DisasContext *s, DisasOps *o)
{
    TCGv_i32 r1 = tcg_constant_i32(get_field(s, r1));
    TCGv_i32 r3 = tcg_constant_i32(get_field(s, r3));

    gen_helper_stctg(tcg_env, r1, o->in2, r3);
    return DISAS_NEXT;
}

static DisasJumpType op_stctl(DisasContext *s, DisasOps *o)
{
    TCGv_i32 r1 = tcg_constant_i32(get_field(s, r1));
    TCGv_i32 r3 = tcg_constant_i32(get_field(s, r3));

    gen_helper_stctl(tcg_env, r1, o->in2, r3);
    return DISAS_NEXT;
}

static DisasJumpType op_stidp(DisasContext *s, DisasOps *o)
{
    tcg_gen_ld_i64(o->out, tcg_env, offsetof(CPUS390XState, cpuid));
    return DISAS_NEXT;
}

static DisasJumpType op_spt(DisasContext *s, DisasOps *o)
{
    gen_helper_spt(tcg_env, o->in2);
    return DISAS_NEXT;
}

static DisasJumpType op_stfl(DisasContext *s, DisasOps *o)
{
    gen_helper_stfl(tcg_env);
    return DISAS_NEXT;
}

static DisasJumpType op_stpt(DisasContext *s, DisasOps *o)
{
    gen_helper_stpt(o->out, tcg_env);
    return DISAS_NEXT;
}

static DisasJumpType op_stsi(DisasContext *s, DisasOps *o)
{
    gen_helper_stsi(cc_op, tcg_env, o->in2, regs[0], regs[1]);
    set_cc_static(s);
    return DISAS_NEXT;
}

static DisasJumpType op_spx(DisasContext *s, DisasOps *o)
{
    gen_helper_spx(tcg_env, o->in2);
    return DISAS_NEXT;
}

static DisasJumpType op_xsch(DisasContext *s, DisasOps *o)
{
    gen_helper_xsch(tcg_env, regs[1]);
    set_cc_static(s);
    return DISAS_NEXT;
}

static DisasJumpType op_csch(DisasContext *s, DisasOps *o)
{
    gen_helper_csch(tcg_env, regs[1]);
    set_cc_static(s);
    return DISAS_NEXT;
}

static DisasJumpType op_hsch(DisasContext *s, DisasOps *o)
{
    gen_helper_hsch(tcg_env, regs[1]);
    set_cc_static(s);
    return DISAS_NEXT;
}

static DisasJumpType op_msch(DisasContext *s, DisasOps *o)
{
    gen_helper_msch(tcg_env, regs[1], o->in2);
    set_cc_static(s);
    return DISAS_NEXT;
}

static DisasJumpType op_rchp(DisasContext *s, DisasOps *o)
{
    gen_helper_rchp(tcg_env, regs[1]);
    set_cc_static(s);
    return DISAS_NEXT;
}

static DisasJumpType op_rsch(DisasContext *s, DisasOps *o)
{
    gen_helper_rsch(tcg_env, regs[1]);
    set_cc_static(s);
    return DISAS_NEXT;
}

static DisasJumpType op_sal(DisasContext *s, DisasOps *o)
{
    gen_helper_sal(tcg_env, regs[1]);
    return DISAS_NEXT;
}

static DisasJumpType op_schm(DisasContext *s, DisasOps *o)
{
    gen_helper_schm(tcg_env, regs[1], regs[2], o->in2);
    return DISAS_NEXT;
}

static DisasJumpType op_siga(DisasContext *s, DisasOps *o)
{
    /* From KVM code: Not provided, set CC = 3 for subchannel not operational */
    gen_op_movi_cc(s, 3);
    return DISAS_NEXT;
}

static DisasJumpType op_stcps(DisasContext *s, DisasOps *o)
{
    /* The instruction is suppressed if not provided. */
    return DISAS_NEXT;
}

static DisasJumpType op_ssch(DisasContext *s, DisasOps *o)
{
    gen_helper_ssch(tcg_env, regs[1], o->in2);
    set_cc_static(s);
    return DISAS_NEXT;
}

static DisasJumpType op_stsch(DisasContext *s, DisasOps *o)
{
    gen_helper_stsch(tcg_env, regs[1], o->in2);
    set_cc_static(s);
    return DISAS_NEXT;
}

static DisasJumpType op_stcrw(DisasContext *s, DisasOps *o)
{
    gen_helper_stcrw(tcg_env, o->in2);
    set_cc_static(s);
    return DISAS_NEXT;
}

static DisasJumpType op_tpi(DisasContext *s, DisasOps *o)
{
    gen_helper_tpi(cc_op, tcg_env, o->addr1);
    set_cc_static(s);
    return DISAS_NEXT;
}

static DisasJumpType op_tsch(DisasContext *s, DisasOps *o)
{
    gen_helper_tsch(tcg_env, regs[1], o->in2);
    set_cc_static(s);
    return DISAS_NEXT;
}

static DisasJumpType op_chsc(DisasContext *s, DisasOps *o)
{
    gen_helper_chsc(tcg_env, o->in2);
    set_cc_static(s);
    return DISAS_NEXT;
}

static DisasJumpType op_stpx(DisasContext *s, DisasOps *o)
{
    tcg_gen_ld_i64(o->out, tcg_env, offsetof(CPUS390XState, psa));
    tcg_gen_andi_i64(o->out, o->out, 0x7fffe000);
    return DISAS_NEXT;
}

static DisasJumpType op_stnosm(DisasContext *s, DisasOps *o)
{
    uint64_t i2 = get_field(s, i2);
    TCGv_i64 t;

    /* It is important to do what the instruction name says: STORE THEN.
       If we let the output hook perform the store then if we fault and
       restart, we'll have the wrong SYSTEM MASK in place.  */
    t = tcg_temp_new_i64();
    tcg_gen_shri_i64(t, psw_mask, 56);
    tcg_gen_qemu_st_i64(t, o->addr1, get_mem_index(s), MO_UB);

    if (s->fields.op == 0xac) {
        tcg_gen_andi_i64(psw_mask, psw_mask,
                         (i2 << 56) | 0x00ffffffffffffffull);
    } else {
        tcg_gen_ori_i64(psw_mask, psw_mask, i2 << 56);
    }

    gen_check_psw_mask(s);

    /* Exit to main loop to reevaluate s390_cpu_exec_interrupt.  */
    s->exit_to_mainloop = true;
    return DISAS_TOO_MANY;
}

static DisasJumpType op_stura(DisasContext *s, DisasOps *o)
{
    tcg_gen_qemu_st_tl(o->in1, o->in2, MMU_REAL_IDX, s->insn->data);

    if (s->base.tb->flags & FLAG_MASK_PER_STORE_REAL) {
        update_cc_op(s);
        update_psw_addr(s);
        gen_helper_per_store_real(tcg_env, tcg_constant_i32(s->ilen));
        return DISAS_NORETURN;
    }
    return DISAS_NEXT;
}
#endif

static DisasJumpType op_stfle(DisasContext *s, DisasOps *o)
{
    gen_helper_stfle(cc_op, tcg_env, o->in2);
    set_cc_static(s);
    return DISAS_NEXT;
}

static DisasJumpType op_st8(DisasContext *s, DisasOps *o)
{
    tcg_gen_qemu_st_i64(o->in1, o->in2, get_mem_index(s), MO_UB);
    return DISAS_NEXT;
}

static DisasJumpType op_st16(DisasContext *s, DisasOps *o)
{
    tcg_gen_qemu_st_i64(o->in1, o->in2, get_mem_index(s), MO_TEUW);
    return DISAS_NEXT;
}

static DisasJumpType op_st32(DisasContext *s, DisasOps *o)
{
    tcg_gen_qemu_st_tl(o->in1, o->in2, get_mem_index(s),
                       MO_TEUL | s->insn->data);
    return DISAS_NEXT;
}

static DisasJumpType op_st64(DisasContext *s, DisasOps *o)
{
    tcg_gen_qemu_st_i64(o->in1, o->in2, get_mem_index(s),
                        MO_TEUQ | s->insn->data);
    return DISAS_NEXT;
}

static DisasJumpType op_stam(DisasContext *s, DisasOps *o)
{
    TCGv_i32 r1 = tcg_constant_i32(get_field(s, r1));
    TCGv_i32 r3 = tcg_constant_i32(get_field(s, r3));

    gen_helper_stam(tcg_env, r1, o->in2, r3);
    return DISAS_NEXT;
}

static DisasJumpType op_stcm(DisasContext *s, DisasOps *o)
{
    int m3 = get_field(s, m3);
    int pos, base = s->insn->data;
    TCGv_i64 tmp = tcg_temp_new_i64();

    pos = base + ctz32(m3) * 8;
    switch (m3) {
    case 0xf:
        /* Effectively a 32-bit store.  */
        tcg_gen_shri_i64(tmp, o->in1, pos);
        tcg_gen_qemu_st_i64(tmp, o->in2, get_mem_index(s), MO_TEUL);
        break;

    case 0xc:
    case 0x6:
    case 0x3:
        /* Effectively a 16-bit store.  */
        tcg_gen_shri_i64(tmp, o->in1, pos);
        tcg_gen_qemu_st_i64(tmp, o->in2, get_mem_index(s), MO_TEUW);
        break;

    case 0x8:
    case 0x4:
    case 0x2:
    case 0x1:
        /* Effectively an 8-bit store.  */
        tcg_gen_shri_i64(tmp, o->in1, pos);
        tcg_gen_qemu_st_i64(tmp, o->in2, get_mem_index(s), MO_UB);
        break;

    default:
        /* This is going to be a sequence of shifts and stores.  */
        pos = base + 32 - 8;
        while (m3) {
            if (m3 & 0x8) {
                tcg_gen_shri_i64(tmp, o->in1, pos);
                tcg_gen_qemu_st_i64(tmp, o->in2, get_mem_index(s), MO_UB);
                tcg_gen_addi_i64(o->in2, o->in2, 1);
            }
            m3 = (m3 << 1) & 0xf;
            pos -= 8;
        }
        break;
    }
    return DISAS_NEXT;
}

static DisasJumpType op_stm(DisasContext *s, DisasOps *o)
{
    int r1 = get_field(s, r1);
    int r3 = get_field(s, r3);
    int size = s->insn->data;
    TCGv_i64 tsize = tcg_constant_i64(size);

    while (1) {
        tcg_gen_qemu_st_i64(regs[r1], o->in2, get_mem_index(s),
                            size == 8 ? MO_TEUQ : MO_TEUL);
        if (r1 == r3) {
            break;
        }
        tcg_gen_add_i64(o->in2, o->in2, tsize);
        r1 = (r1 + 1) & 15;
    }

    return DISAS_NEXT;
}

static DisasJumpType op_stmh(DisasContext *s, DisasOps *o)
{
    int r1 = get_field(s, r1);
    int r3 = get_field(s, r3);
    TCGv_i64 t = tcg_temp_new_i64();
    TCGv_i64 t4 = tcg_constant_i64(4);
    TCGv_i64 t32 = tcg_constant_i64(32);

    while (1) {
        tcg_gen_shl_i64(t, regs[r1], t32);
        tcg_gen_qemu_st_i64(t, o->in2, get_mem_index(s), MO_TEUL);
        if (r1 == r3) {
            break;
        }
        tcg_gen_add_i64(o->in2, o->in2, t4);
        r1 = (r1 + 1) & 15;
    }
    return DISAS_NEXT;
}

static DisasJumpType op_stpq(DisasContext *s, DisasOps *o)
{
    TCGv_i128 t16 = tcg_temp_new_i128();

    tcg_gen_concat_i64_i128(t16, o->out2, o->out);
    tcg_gen_qemu_st_i128(t16, o->in2, get_mem_index(s),
                         MO_TE | MO_128 | MO_ALIGN);
    return DISAS_NEXT;
}

static DisasJumpType op_srst(DisasContext *s, DisasOps *o)
{
    TCGv_i32 r1 = tcg_constant_i32(get_field(s, r1));
    TCGv_i32 r2 = tcg_constant_i32(get_field(s, r2));

    gen_helper_srst(tcg_env, r1, r2);
    set_cc_static(s);
    return DISAS_NEXT;
}

static DisasJumpType op_srstu(DisasContext *s, DisasOps *o)
{
    TCGv_i32 r1 = tcg_constant_i32(get_field(s, r1));
    TCGv_i32 r2 = tcg_constant_i32(get_field(s, r2));

    gen_helper_srstu(tcg_env, r1, r2);
    set_cc_static(s);
    return DISAS_NEXT;
}

static DisasJumpType op_sub(DisasContext *s, DisasOps *o)
{
    tcg_gen_sub_i64(o->out, o->in1, o->in2);
    return DISAS_NEXT;
}

static DisasJumpType op_subu64(DisasContext *s, DisasOps *o)
{
    tcg_gen_movi_i64(cc_src, 0);
    tcg_gen_sub2_i64(o->out, cc_src, o->in1, cc_src, o->in2, cc_src);
    return DISAS_NEXT;
}

/* Compute borrow (0, -1) into cc_src. */
static void compute_borrow(DisasContext *s)
{
    switch (s->cc_op) {
    case CC_OP_SUBU:
        /* The borrow value is already in cc_src (0,-1). */
        break;
    default:
        gen_op_calc_cc(s);
        /* fall through */
    case CC_OP_STATIC:
        /* The carry flag is the msb of CC; compute into cc_src. */
        tcg_gen_extu_i32_i64(cc_src, cc_op);
        tcg_gen_shri_i64(cc_src, cc_src, 1);
        /* fall through */
    case CC_OP_ADDU:
        /* Convert carry (1,0) to borrow (0,-1). */
        tcg_gen_subi_i64(cc_src, cc_src, 1);
        break;
    }
}

static DisasJumpType op_subb32(DisasContext *s, DisasOps *o)
{
    compute_borrow(s);

    /* Borrow is {0, -1}, so add to subtract. */
    tcg_gen_add_i64(o->out, o->in1, cc_src);
    tcg_gen_sub_i64(o->out, o->out, o->in2);
    return DISAS_NEXT;
}

static DisasJumpType op_subb64(DisasContext *s, DisasOps *o)
{
    compute_borrow(s);

    /*
     * Borrow is {0, -1}, so add to subtract; replicate the
     * borrow input to produce 128-bit -1 for the addition.
     */
    TCGv_i64 zero = tcg_constant_i64(0);
    tcg_gen_add2_i64(o->out, cc_src, o->in1, zero, cc_src, cc_src);
    tcg_gen_sub2_i64(o->out, cc_src, o->out, cc_src, o->in2, zero);

    return DISAS_NEXT;
}

static DisasJumpType op_svc(DisasContext *s, DisasOps *o)
{
    TCGv_i32 t;

    update_psw_addr(s);
    update_cc_op(s);

    t = tcg_constant_i32(get_field(s, i1) & 0xff);
    tcg_gen_st_i32(t, tcg_env, offsetof(CPUS390XState, int_svc_code));

    t = tcg_constant_i32(s->ilen);
    tcg_gen_st_i32(t, tcg_env, offsetof(CPUS390XState, int_svc_ilen));

    gen_exception(EXCP_SVC);
    return DISAS_NORETURN;
}

static DisasJumpType op_tam(DisasContext *s, DisasOps *o)
{
    int cc = 0;

    cc |= (s->base.tb->flags & FLAG_MASK_64) ? 2 : 0;
    cc |= (s->base.tb->flags & FLAG_MASK_32) ? 1 : 0;
    gen_op_movi_cc(s, cc);
    return DISAS_NEXT;
}

static DisasJumpType op_tceb(DisasContext *s, DisasOps *o)
{
    gen_helper_tceb(cc_op, tcg_env, o->in1, o->in2);
    set_cc_static(s);
    return DISAS_NEXT;
}

static DisasJumpType op_tcdb(DisasContext *s, DisasOps *o)
{
    gen_helper_tcdb(cc_op, tcg_env, o->in1, o->in2);
    set_cc_static(s);
    return DISAS_NEXT;
}

static DisasJumpType op_tcxb(DisasContext *s, DisasOps *o)
{
    gen_helper_tcxb(cc_op, tcg_env, o->in1_128, o->in2);
    set_cc_static(s);
    return DISAS_NEXT;
}

#ifndef CONFIG_USER_ONLY

static DisasJumpType op_testblock(DisasContext *s, DisasOps *o)
{
    gen_helper_testblock(cc_op, tcg_env, o->in2);
    set_cc_static(s);
    return DISAS_NEXT;
}

static DisasJumpType op_tprot(DisasContext *s, DisasOps *o)
{
    gen_helper_tprot(cc_op, tcg_env, o->addr1, o->in2);
    set_cc_static(s);
    return DISAS_NEXT;
}

#endif

static DisasJumpType op_tp(DisasContext *s, DisasOps *o)
{
    TCGv_i32 l1 = tcg_constant_i32(get_field(s, l1) + 1);

    gen_helper_tp(cc_op, tcg_env, o->addr1, l1);
    set_cc_static(s);
    return DISAS_NEXT;
}

static DisasJumpType op_tr(DisasContext *s, DisasOps *o)
{
    TCGv_i32 l = tcg_constant_i32(get_field(s, l1));

    gen_helper_tr(tcg_env, l, o->addr1, o->in2);
    set_cc_static(s);
    return DISAS_NEXT;
}

static DisasJumpType op_tre(DisasContext *s, DisasOps *o)
{
    TCGv_i128 pair = tcg_temp_new_i128();

    gen_helper_tre(pair, tcg_env, o->out, o->out2, o->in2);
    tcg_gen_extr_i128_i64(o->out2, o->out, pair);
    set_cc_static(s);
    return DISAS_NEXT;
}

static DisasJumpType op_trt(DisasContext *s, DisasOps *o)
{
    TCGv_i32 l = tcg_constant_i32(get_field(s, l1));

    gen_helper_trt(cc_op, tcg_env, l, o->addr1, o->in2);
    set_cc_static(s);
    return DISAS_NEXT;
}

static DisasJumpType op_trtr(DisasContext *s, DisasOps *o)
{
    TCGv_i32 l = tcg_constant_i32(get_field(s, l1));

    gen_helper_trtr(cc_op, tcg_env, l, o->addr1, o->in2);
    set_cc_static(s);
    return DISAS_NEXT;
}

static DisasJumpType op_trXX(DisasContext *s, DisasOps *o)
{
    TCGv_i32 r1 = tcg_constant_i32(get_field(s, r1));
    TCGv_i32 r2 = tcg_constant_i32(get_field(s, r2));
    TCGv_i32 sizes = tcg_constant_i32(s->insn->opc & 3);
    TCGv_i32 tst = tcg_temp_new_i32();
    int m3 = get_field(s, m3);

    if (!s390_has_feat(S390_FEAT_ETF2_ENH)) {
        m3 = 0;
    }
    if (m3 & 1) {
        tcg_gen_movi_i32(tst, -1);
    } else {
        tcg_gen_extrl_i64_i32(tst, regs[0]);
        if (s->insn->opc & 3) {
            tcg_gen_ext8u_i32(tst, tst);
        } else {
            tcg_gen_ext16u_i32(tst, tst);
        }
    }
    gen_helper_trXX(cc_op, tcg_env, r1, r2, tst, sizes);

    set_cc_static(s);
    return DISAS_NEXT;
}

static DisasJumpType op_ts(DisasContext *s, DisasOps *o)
{
    TCGv_i32 ff = tcg_constant_i32(0xff);
    TCGv_i32 t1 = tcg_temp_new_i32();

    tcg_gen_atomic_xchg_i32(t1, o->in2, ff, get_mem_index(s), MO_UB);
    tcg_gen_extract_i32(cc_op, t1, 7, 1);
    set_cc_static(s);
    return DISAS_NEXT;
}

static DisasJumpType op_unpk(DisasContext *s, DisasOps *o)
{
    TCGv_i32 l = tcg_constant_i32(get_field(s, l1));

    gen_helper_unpk(tcg_env, l, o->addr1, o->in2);
    return DISAS_NEXT;
}

static DisasJumpType op_unpka(DisasContext *s, DisasOps *o)
{
    int l1 = get_field(s, l1) + 1;
    TCGv_i32 l;

    /* The length must not exceed 32 bytes.  */
    if (l1 > 32) {
        gen_program_exception(s, PGM_SPECIFICATION);
        return DISAS_NORETURN;
    }
    l = tcg_constant_i32(l1);
    gen_helper_unpka(cc_op, tcg_env, o->addr1, l, o->in2);
    set_cc_static(s);
    return DISAS_NEXT;
}

static DisasJumpType op_unpku(DisasContext *s, DisasOps *o)
{
    int l1 = get_field(s, l1) + 1;
    TCGv_i32 l;

    /* The length must be even and should not exceed 64 bytes.  */
    if ((l1 & 1) || (l1 > 64)) {
        gen_program_exception(s, PGM_SPECIFICATION);
        return DISAS_NORETURN;
    }
    l = tcg_constant_i32(l1);
    gen_helper_unpku(cc_op, tcg_env, o->addr1, l, o->in2);
    set_cc_static(s);
    return DISAS_NEXT;
}


static DisasJumpType op_xc(DisasContext *s, DisasOps *o)
{
    int d1 = get_field(s, d1);
    int d2 = get_field(s, d2);
    int b1 = get_field(s, b1);
    int b2 = get_field(s, b2);
    int l = get_field(s, l1);
    TCGv_i32 t32;

    o->addr1 = get_address(s, 0, b1, d1);

    /* If the addresses are identical, this is a store/memset of zero.  */
    if (b1 == b2 && d1 == d2 && (l + 1) <= 32) {
        o->in2 = tcg_constant_i64(0);

        l++;
        while (l >= 8) {
            tcg_gen_qemu_st_i64(o->in2, o->addr1, get_mem_index(s), MO_UQ);
            l -= 8;
            if (l > 0) {
                tcg_gen_addi_i64(o->addr1, o->addr1, 8);
            }
        }
        if (l >= 4) {
            tcg_gen_qemu_st_i64(o->in2, o->addr1, get_mem_index(s), MO_UL);
            l -= 4;
            if (l > 0) {
                tcg_gen_addi_i64(o->addr1, o->addr1, 4);
            }
        }
        if (l >= 2) {
            tcg_gen_qemu_st_i64(o->in2, o->addr1, get_mem_index(s), MO_UW);
            l -= 2;
            if (l > 0) {
                tcg_gen_addi_i64(o->addr1, o->addr1, 2);
            }
        }
        if (l) {
            tcg_gen_qemu_st_i64(o->in2, o->addr1, get_mem_index(s), MO_UB);
        }
        gen_op_movi_cc(s, 0);
        return DISAS_NEXT;
    }

    /* But in general we'll defer to a helper.  */
    o->in2 = get_address(s, 0, b2, d2);
    t32 = tcg_constant_i32(l);
    gen_helper_xc(cc_op, tcg_env, t32, o->addr1, o->in2);
    set_cc_static(s);
    return DISAS_NEXT;
}

static DisasJumpType op_xor(DisasContext *s, DisasOps *o)
{
    tcg_gen_xor_i64(o->out, o->in1, o->in2);
    return DISAS_NEXT;
}

static DisasJumpType op_xori(DisasContext *s, DisasOps *o)
{
    int shift = s->insn->data & 0xff;
    int size = s->insn->data >> 8;
    uint64_t mask = ((1ull << size) - 1) << shift;
    TCGv_i64 t = tcg_temp_new_i64();

    tcg_gen_shli_i64(t, o->in2, shift);
    tcg_gen_xor_i64(o->out, o->in1, t);

    /* Produce the CC from only the bits manipulated.  */
    tcg_gen_andi_i64(cc_dst, o->out, mask);
    set_cc_nz_u64(s, cc_dst);
    return DISAS_NEXT;
}

static DisasJumpType op_xi(DisasContext *s, DisasOps *o)
{
    o->in1 = tcg_temp_new_i64();

    if (!s390_has_feat(S390_FEAT_INTERLOCKED_ACCESS_2)) {
        tcg_gen_qemu_ld_tl(o->in1, o->addr1, get_mem_index(s), s->insn->data);
    } else {
        /* Perform the atomic operation in memory. */
        tcg_gen_atomic_fetch_xor_i64(o->in1, o->addr1, o->in2, get_mem_index(s),
                                     s->insn->data);
    }

    /* Recompute also for atomic case: needed for setting CC. */
    tcg_gen_xor_i64(o->out, o->in1, o->in2);

    if (!s390_has_feat(S390_FEAT_INTERLOCKED_ACCESS_2)) {
        tcg_gen_qemu_st_tl(o->out, o->addr1, get_mem_index(s), s->insn->data);
    }
    return DISAS_NEXT;
}

static DisasJumpType op_zero(DisasContext *s, DisasOps *o)
{
    o->out = tcg_constant_i64(0);
    return DISAS_NEXT;
}

static DisasJumpType op_zero2(DisasContext *s, DisasOps *o)
{
    o->out = tcg_constant_i64(0);
    o->out2 = o->out;
    return DISAS_NEXT;
}

#ifndef CONFIG_USER_ONLY
static DisasJumpType op_clp(DisasContext *s, DisasOps *o)
{
    TCGv_i32 r2 = tcg_constant_i32(get_field(s, r2));

    gen_helper_clp(tcg_env, r2);
    set_cc_static(s);
    return DISAS_NEXT;
}

static DisasJumpType op_pcilg(DisasContext *s, DisasOps *o)
{
    TCGv_i32 r1 = tcg_constant_i32(get_field(s, r1));
    TCGv_i32 r2 = tcg_constant_i32(get_field(s, r2));

    gen_helper_pcilg(tcg_env, r1, r2);
    set_cc_static(s);
    return DISAS_NEXT;
}

static DisasJumpType op_pcistg(DisasContext *s, DisasOps *o)
{
    TCGv_i32 r1 = tcg_constant_i32(get_field(s, r1));
    TCGv_i32 r2 = tcg_constant_i32(get_field(s, r2));

    gen_helper_pcistg(tcg_env, r1, r2);
    set_cc_static(s);
    return DISAS_NEXT;
}

static DisasJumpType op_stpcifc(DisasContext *s, DisasOps *o)
{
    TCGv_i32 r1 = tcg_constant_i32(get_field(s, r1));
    TCGv_i32 ar = tcg_constant_i32(get_field(s, b2));

    gen_helper_stpcifc(tcg_env, r1, o->addr1, ar);
    set_cc_static(s);
    return DISAS_NEXT;
}

static DisasJumpType op_sic(DisasContext *s, DisasOps *o)
{
    gen_helper_sic(tcg_env, o->in1, o->in2);
    return DISAS_NEXT;
}

static DisasJumpType op_rpcit(DisasContext *s, DisasOps *o)
{
    TCGv_i32 r1 = tcg_constant_i32(get_field(s, r1));
    TCGv_i32 r2 = tcg_constant_i32(get_field(s, r2));

    gen_helper_rpcit(tcg_env, r1, r2);
    set_cc_static(s);
    return DISAS_NEXT;
}

static DisasJumpType op_pcistb(DisasContext *s, DisasOps *o)
{
    TCGv_i32 r1 = tcg_constant_i32(get_field(s, r1));
    TCGv_i32 r3 = tcg_constant_i32(get_field(s, r3));
    TCGv_i32 ar = tcg_constant_i32(get_field(s, b2));

    gen_helper_pcistb(tcg_env, r1, r3, o->addr1, ar);
    set_cc_static(s);
    return DISAS_NEXT;
}

static DisasJumpType op_mpcifc(DisasContext *s, DisasOps *o)
{
    TCGv_i32 r1 = tcg_constant_i32(get_field(s, r1));
    TCGv_i32 ar = tcg_constant_i32(get_field(s, b2));

    gen_helper_mpcifc(tcg_env, r1, o->addr1, ar);
    set_cc_static(s);
    return DISAS_NEXT;
}
#endif

#include "translate_vx.c.inc"

/* ====================================================================== */
/* The "Cc OUTput" generators.  Given the generated output (and in some cases
   the original inputs), update the various cc data structures in order to
   be able to compute the new condition code.  */

static void cout_abs32(DisasContext *s, DisasOps *o)
{
    gen_op_update1_cc_i64(s, CC_OP_ABS_32, o->out);
}

static void cout_abs64(DisasContext *s, DisasOps *o)
{
    gen_op_update1_cc_i64(s, CC_OP_ABS_64, o->out);
}

static void cout_adds32(DisasContext *s, DisasOps *o)
{
    gen_op_update3_cc_i64(s, CC_OP_ADD_32, o->in1, o->in2, o->out);
}

static void cout_adds64(DisasContext *s, DisasOps *o)
{
    gen_op_update3_cc_i64(s, CC_OP_ADD_64, o->in1, o->in2, o->out);
}

static void cout_addu32(DisasContext *s, DisasOps *o)
{
    tcg_gen_shri_i64(cc_src, o->out, 32);
    tcg_gen_ext32u_i64(cc_dst, o->out);
    gen_op_update2_cc_i64(s, CC_OP_ADDU, cc_src, cc_dst);
}

static void cout_addu64(DisasContext *s, DisasOps *o)
{
    gen_op_update2_cc_i64(s, CC_OP_ADDU, cc_src, o->out);
}

static void cout_cmps32(DisasContext *s, DisasOps *o)
{
    gen_op_update2_cc_i64(s, CC_OP_LTGT_32, o->in1, o->in2);
}

static void cout_cmps64(DisasContext *s, DisasOps *o)
{
    gen_op_update2_cc_i64(s, CC_OP_LTGT_64, o->in1, o->in2);
}

static void cout_cmpu32(DisasContext *s, DisasOps *o)
{
    gen_op_update2_cc_i64(s, CC_OP_LTUGTU_32, o->in1, o->in2);
}

static void cout_cmpu64(DisasContext *s, DisasOps *o)
{
    gen_op_update2_cc_i64(s, CC_OP_LTUGTU_64, o->in1, o->in2);
}

static void cout_f32(DisasContext *s, DisasOps *o)
{
    gen_op_update1_cc_i64(s, CC_OP_NZ_F32, o->out);
}

static void cout_f64(DisasContext *s, DisasOps *o)
{
    gen_op_update1_cc_i64(s, CC_OP_NZ_F64, o->out);
}

static void cout_f128(DisasContext *s, DisasOps *o)
{
    gen_op_update2_cc_i64(s, CC_OP_NZ_F128, o->out, o->out2);
}

static void cout_nabs32(DisasContext *s, DisasOps *o)
{
    gen_op_update1_cc_i64(s, CC_OP_NABS_32, o->out);
}

static void cout_nabs64(DisasContext *s, DisasOps *o)
{
    gen_op_update1_cc_i64(s, CC_OP_NABS_64, o->out);
}

static void cout_neg32(DisasContext *s, DisasOps *o)
{
    gen_op_update1_cc_i64(s, CC_OP_COMP_32, o->out);
}

static void cout_neg64(DisasContext *s, DisasOps *o)
{
    gen_op_update1_cc_i64(s, CC_OP_COMP_64, o->out);
}

static void cout_nz32(DisasContext *s, DisasOps *o)
{
    tcg_gen_ext32u_i64(cc_dst, o->out);
    gen_op_update1_cc_i64(s, CC_OP_NZ, cc_dst);
}

static void cout_nz64(DisasContext *s, DisasOps *o)
{
    gen_op_update1_cc_i64(s, CC_OP_NZ, o->out);
}

static void cout_s32(DisasContext *s, DisasOps *o)
{
    gen_op_update1_cc_i64(s, CC_OP_LTGT0_32, o->out);
}

static void cout_s64(DisasContext *s, DisasOps *o)
{
    gen_op_update1_cc_i64(s, CC_OP_LTGT0_64, o->out);
}

static void cout_subs32(DisasContext *s, DisasOps *o)
{
    gen_op_update3_cc_i64(s, CC_OP_SUB_32, o->in1, o->in2, o->out);
}

static void cout_subs64(DisasContext *s, DisasOps *o)
{
    gen_op_update3_cc_i64(s, CC_OP_SUB_64, o->in1, o->in2, o->out);
}

static void cout_subu32(DisasContext *s, DisasOps *o)
{
    tcg_gen_sari_i64(cc_src, o->out, 32);
    tcg_gen_ext32u_i64(cc_dst, o->out);
    gen_op_update2_cc_i64(s, CC_OP_SUBU, cc_src, cc_dst);
}

static void cout_subu64(DisasContext *s, DisasOps *o)
{
    gen_op_update2_cc_i64(s, CC_OP_SUBU, cc_src, o->out);
}

static void cout_tm32(DisasContext *s, DisasOps *o)
{
    gen_op_update2_cc_i64(s, CC_OP_TM_32, o->in1, o->in2);
}

static void cout_tm64(DisasContext *s, DisasOps *o)
{
    gen_op_update2_cc_i64(s, CC_OP_TM_64, o->in1, o->in2);
}

static void cout_muls32(DisasContext *s, DisasOps *o)
{
    gen_op_update1_cc_i64(s, CC_OP_MULS_32, o->out);
}

static void cout_muls64(DisasContext *s, DisasOps *o)
{
    /* out contains "high" part, out2 contains "low" part of 128 bit result */
    gen_op_update2_cc_i64(s, CC_OP_MULS_64, o->out, o->out2);
}

/* ====================================================================== */
/* The "PREParation" generators.  These initialize the DisasOps.OUT fields
   with the TCG register to which we will write.  Used in combination with
   the "wout" generators, in some cases we need a new temporary, and in
   some cases we can write to a TCG global.  */

static void prep_new(DisasContext *s, DisasOps *o)
{
    o->out = tcg_temp_new_i64();
}
#define SPEC_prep_new 0

static void prep_new_P(DisasContext *s, DisasOps *o)
{
    o->out = tcg_temp_new_i64();
    o->out2 = tcg_temp_new_i64();
}
#define SPEC_prep_new_P 0

static void prep_new_x(DisasContext *s, DisasOps *o)
{
    o->out_128 = tcg_temp_new_i128();
}
#define SPEC_prep_new_x 0

static void prep_r1(DisasContext *s, DisasOps *o)
{
    o->out = regs[get_field(s, r1)];
}
#define SPEC_prep_r1 0

static void prep_r1_P(DisasContext *s, DisasOps *o)
{
    int r1 = get_field(s, r1);
    o->out = regs[r1];
    o->out2 = regs[r1 + 1];
}
#define SPEC_prep_r1_P SPEC_r1_even

/* ====================================================================== */
/* The "Write OUTput" generators.  These generally perform some non-trivial
   copy of data to TCG globals, or to main memory.  The trivial cases are
   generally handled by having a "prep" generator install the TCG global
   as the destination of the operation.  */

static void wout_r1(DisasContext *s, DisasOps *o)
{
    store_reg(get_field(s, r1), o->out);
}
#define SPEC_wout_r1 0

static void wout_out2_r1(DisasContext *s, DisasOps *o)
{
    store_reg(get_field(s, r1), o->out2);
}
#define SPEC_wout_out2_r1 0

static void wout_r1_8(DisasContext *s, DisasOps *o)
{
    int r1 = get_field(s, r1);
    tcg_gen_deposit_i64(regs[r1], regs[r1], o->out, 0, 8);
}
#define SPEC_wout_r1_8 0

static void wout_r1_16(DisasContext *s, DisasOps *o)
{
    int r1 = get_field(s, r1);
    tcg_gen_deposit_i64(regs[r1], regs[r1], o->out, 0, 16);
}
#define SPEC_wout_r1_16 0

static void wout_r1_32(DisasContext *s, DisasOps *o)
{
    store_reg32_i64(get_field(s, r1), o->out);
}
#define SPEC_wout_r1_32 0

static void wout_r1_32h(DisasContext *s, DisasOps *o)
{
    store_reg32h_i64(get_field(s, r1), o->out);
}
#define SPEC_wout_r1_32h 0

static void wout_r1_P32(DisasContext *s, DisasOps *o)
{
    int r1 = get_field(s, r1);
    store_reg32_i64(r1, o->out);
    store_reg32_i64(r1 + 1, o->out2);
}
#define SPEC_wout_r1_P32 SPEC_r1_even

static void wout_r1_D32(DisasContext *s, DisasOps *o)
{
    int r1 = get_field(s, r1);
    TCGv_i64 t = tcg_temp_new_i64();
    store_reg32_i64(r1 + 1, o->out);
    tcg_gen_shri_i64(t, o->out, 32);
    store_reg32_i64(r1, t);
}
#define SPEC_wout_r1_D32 SPEC_r1_even

static void wout_r1_D64(DisasContext *s, DisasOps *o)
{
    int r1 = get_field(s, r1);
    tcg_gen_extr_i128_i64(regs[r1 + 1], regs[r1], o->out_128);
}
#define SPEC_wout_r1_D64 SPEC_r1_even

static void wout_r3_P32(DisasContext *s, DisasOps *o)
{
    int r3 = get_field(s, r3);
    store_reg32_i64(r3, o->out);
    store_reg32_i64(r3 + 1, o->out2);
}
#define SPEC_wout_r3_P32 SPEC_r3_even

static void wout_r3_P64(DisasContext *s, DisasOps *o)
{
    int r3 = get_field(s, r3);
    store_reg(r3, o->out);
    store_reg(r3 + 1, o->out2);
}
#define SPEC_wout_r3_P64 SPEC_r3_even

static void wout_e1(DisasContext *s, DisasOps *o)
{
    store_freg32_i64(get_field(s, r1), o->out);
}
#define SPEC_wout_e1 0

static void wout_f1(DisasContext *s, DisasOps *o)
{
    store_freg(get_field(s, r1), o->out);
}
#define SPEC_wout_f1 0

static void wout_x1(DisasContext *s, DisasOps *o)
{
    int f1 = get_field(s, r1);

    /* Split out_128 into out+out2 for cout_f128. */
    tcg_debug_assert(o->out == NULL);
    o->out = tcg_temp_new_i64();
    o->out2 = tcg_temp_new_i64();

    tcg_gen_extr_i128_i64(o->out2, o->out, o->out_128);
    store_freg(f1, o->out);
    store_freg(f1 + 2, o->out2);
}
#define SPEC_wout_x1 SPEC_r1_f128

static void wout_x1_P(DisasContext *s, DisasOps *o)
{
    int f1 = get_field(s, r1);
    store_freg(f1, o->out);
    store_freg(f1 + 2, o->out2);
}
#define SPEC_wout_x1_P SPEC_r1_f128

static void wout_cond_r1r2_32(DisasContext *s, DisasOps *o)
{
    if (get_field(s, r1) != get_field(s, r2)) {
        store_reg32_i64(get_field(s, r1), o->out);
    }
}
#define SPEC_wout_cond_r1r2_32 0

static void wout_cond_e1e2(DisasContext *s, DisasOps *o)
{
    if (get_field(s, r1) != get_field(s, r2)) {
        store_freg32_i64(get_field(s, r1), o->out);
    }
}
#define SPEC_wout_cond_e1e2 0

static void wout_m1_8(DisasContext *s, DisasOps *o)
{
    tcg_gen_qemu_st_i64(o->out, o->addr1, get_mem_index(s), MO_UB);
}
#define SPEC_wout_m1_8 0

static void wout_m1_16(DisasContext *s, DisasOps *o)
{
    tcg_gen_qemu_st_i64(o->out, o->addr1, get_mem_index(s), MO_TEUW);
}
#define SPEC_wout_m1_16 0

#ifndef CONFIG_USER_ONLY
static void wout_m1_16a(DisasContext *s, DisasOps *o)
{
    tcg_gen_qemu_st_tl(o->out, o->addr1, get_mem_index(s), MO_TEUW | MO_ALIGN);
}
#define SPEC_wout_m1_16a 0
#endif

static void wout_m1_32(DisasContext *s, DisasOps *o)
{
    tcg_gen_qemu_st_i64(o->out, o->addr1, get_mem_index(s), MO_TEUL);
}
#define SPEC_wout_m1_32 0

#ifndef CONFIG_USER_ONLY
static void wout_m1_32a(DisasContext *s, DisasOps *o)
{
    tcg_gen_qemu_st_tl(o->out, o->addr1, get_mem_index(s), MO_TEUL | MO_ALIGN);
}
#define SPEC_wout_m1_32a 0
#endif

static void wout_m1_64(DisasContext *s, DisasOps *o)
{
    tcg_gen_qemu_st_i64(o->out, o->addr1, get_mem_index(s), MO_TEUQ);
}
#define SPEC_wout_m1_64 0

#ifndef CONFIG_USER_ONLY
static void wout_m1_64a(DisasContext *s, DisasOps *o)
{
    tcg_gen_qemu_st_i64(o->out, o->addr1, get_mem_index(s), MO_TEUQ | MO_ALIGN);
}
#define SPEC_wout_m1_64a 0
#endif

static void wout_m2_32(DisasContext *s, DisasOps *o)
{
    tcg_gen_qemu_st_i64(o->out, o->in2, get_mem_index(s), MO_TEUL);
}
#define SPEC_wout_m2_32 0

static void wout_in2_r1(DisasContext *s, DisasOps *o)
{
    store_reg(get_field(s, r1), o->in2);
}
#define SPEC_wout_in2_r1 0

static void wout_in2_r1_32(DisasContext *s, DisasOps *o)
{
    store_reg32_i64(get_field(s, r1), o->in2);
}
#define SPEC_wout_in2_r1_32 0

/* ====================================================================== */
/* The "INput 1" generators.  These load the first operand to an insn.  */

static void in1_r1(DisasContext *s, DisasOps *o)
{
    o->in1 = load_reg(get_field(s, r1));
}
#define SPEC_in1_r1 0

static void in1_r1_o(DisasContext *s, DisasOps *o)
{
    o->in1 = regs[get_field(s, r1)];
}
#define SPEC_in1_r1_o 0

static void in1_r1_32s(DisasContext *s, DisasOps *o)
{
    o->in1 = tcg_temp_new_i64();
    tcg_gen_ext32s_i64(o->in1, regs[get_field(s, r1)]);
}
#define SPEC_in1_r1_32s 0

static void in1_r1_32u(DisasContext *s, DisasOps *o)
{
    o->in1 = tcg_temp_new_i64();
    tcg_gen_ext32u_i64(o->in1, regs[get_field(s, r1)]);
}
#define SPEC_in1_r1_32u 0

static void in1_r1_sr32(DisasContext *s, DisasOps *o)
{
    o->in1 = tcg_temp_new_i64();
    tcg_gen_shri_i64(o->in1, regs[get_field(s, r1)], 32);
}
#define SPEC_in1_r1_sr32 0

static void in1_r1p1(DisasContext *s, DisasOps *o)
{
    o->in1 = load_reg(get_field(s, r1) + 1);
}
#define SPEC_in1_r1p1 SPEC_r1_even

static void in1_r1p1_o(DisasContext *s, DisasOps *o)
{
    o->in1 = regs[get_field(s, r1) + 1];
}
#define SPEC_in1_r1p1_o SPEC_r1_even

static void in1_r1p1_32s(DisasContext *s, DisasOps *o)
{
    o->in1 = tcg_temp_new_i64();
    tcg_gen_ext32s_i64(o->in1, regs[get_field(s, r1) + 1]);
}
#define SPEC_in1_r1p1_32s SPEC_r1_even

static void in1_r1p1_32u(DisasContext *s, DisasOps *o)
{
    o->in1 = tcg_temp_new_i64();
    tcg_gen_ext32u_i64(o->in1, regs[get_field(s, r1) + 1]);
}
#define SPEC_in1_r1p1_32u SPEC_r1_even

static void in1_r1_D32(DisasContext *s, DisasOps *o)
{
    int r1 = get_field(s, r1);
    o->in1 = tcg_temp_new_i64();
    tcg_gen_concat32_i64(o->in1, regs[r1 + 1], regs[r1]);
}
#define SPEC_in1_r1_D32 SPEC_r1_even

static void in1_r2(DisasContext *s, DisasOps *o)
{
    o->in1 = load_reg(get_field(s, r2));
}
#define SPEC_in1_r2 0

static void in1_r2_sr32(DisasContext *s, DisasOps *o)
{
    o->in1 = tcg_temp_new_i64();
    tcg_gen_shri_i64(o->in1, regs[get_field(s, r2)], 32);
}
#define SPEC_in1_r2_sr32 0

static void in1_r2_32u(DisasContext *s, DisasOps *o)
{
    o->in1 = tcg_temp_new_i64();
    tcg_gen_ext32u_i64(o->in1, regs[get_field(s, r2)]);
}
#define SPEC_in1_r2_32u 0

static void in1_r3(DisasContext *s, DisasOps *o)
{
    o->in1 = load_reg(get_field(s, r3));
}
#define SPEC_in1_r3 0

static void in1_r3_o(DisasContext *s, DisasOps *o)
{
    o->in1 = regs[get_field(s, r3)];
}
#define SPEC_in1_r3_o 0

static void in1_r3_32s(DisasContext *s, DisasOps *o)
{
    o->in1 = tcg_temp_new_i64();
    tcg_gen_ext32s_i64(o->in1, regs[get_field(s, r3)]);
}
#define SPEC_in1_r3_32s 0

static void in1_r3_32u(DisasContext *s, DisasOps *o)
{
    o->in1 = tcg_temp_new_i64();
    tcg_gen_ext32u_i64(o->in1, regs[get_field(s, r3)]);
}
#define SPEC_in1_r3_32u 0

static void in1_r3_D32(DisasContext *s, DisasOps *o)
{
    int r3 = get_field(s, r3);
    o->in1 = tcg_temp_new_i64();
    tcg_gen_concat32_i64(o->in1, regs[r3 + 1], regs[r3]);
}
#define SPEC_in1_r3_D32 SPEC_r3_even

static void in1_r3_sr32(DisasContext *s, DisasOps *o)
{
    o->in1 = tcg_temp_new_i64();
    tcg_gen_shri_i64(o->in1, regs[get_field(s, r3)], 32);
}
#define SPEC_in1_r3_sr32 0

static void in1_e1(DisasContext *s, DisasOps *o)
{
    o->in1 = load_freg32_i64(get_field(s, r1));
}
#define SPEC_in1_e1 0

static void in1_f1(DisasContext *s, DisasOps *o)
{
    o->in1 = load_freg(get_field(s, r1));
}
#define SPEC_in1_f1 0

static void in1_x1(DisasContext *s, DisasOps *o)
{
    o->in1_128 = load_freg_128(get_field(s, r1));
}
#define SPEC_in1_x1 SPEC_r1_f128

/* Load the high double word of an extended (128-bit) format FP number */
static void in1_x2h(DisasContext *s, DisasOps *o)
{
    o->in1 = load_freg(get_field(s, r2));
}
#define SPEC_in1_x2h SPEC_r2_f128

static void in1_f3(DisasContext *s, DisasOps *o)
{
    o->in1 = load_freg(get_field(s, r3));
}
#define SPEC_in1_f3 0

static void in1_la1(DisasContext *s, DisasOps *o)
{
    o->addr1 = get_address(s, 0, get_field(s, b1), get_field(s, d1));
}
#define SPEC_in1_la1 0

static void in1_la2(DisasContext *s, DisasOps *o)
{
    int x2 = have_field(s, x2) ? get_field(s, x2) : 0;
    o->addr1 = get_address(s, x2, get_field(s, b2), get_field(s, d2));
}
#define SPEC_in1_la2 0

static void in1_m1_8u(DisasContext *s, DisasOps *o)
{
    in1_la1(s, o);
    o->in1 = tcg_temp_new_i64();
    tcg_gen_qemu_ld_i64(o->in1, o->addr1, get_mem_index(s), MO_UB);
}
#define SPEC_in1_m1_8u 0

static void in1_m1_16s(DisasContext *s, DisasOps *o)
{
    in1_la1(s, o);
    o->in1 = tcg_temp_new_i64();
    tcg_gen_qemu_ld_i64(o->in1, o->addr1, get_mem_index(s), MO_TESW);
}
#define SPEC_in1_m1_16s 0

static void in1_m1_16u(DisasContext *s, DisasOps *o)
{
    in1_la1(s, o);
    o->in1 = tcg_temp_new_i64();
    tcg_gen_qemu_ld_i64(o->in1, o->addr1, get_mem_index(s), MO_TEUW);
}
#define SPEC_in1_m1_16u 0

static void in1_m1_32s(DisasContext *s, DisasOps *o)
{
    in1_la1(s, o);
    o->in1 = tcg_temp_new_i64();
    tcg_gen_qemu_ld_i64(o->in1, o->addr1, get_mem_index(s), MO_TESL);
}
#define SPEC_in1_m1_32s 0

static void in1_m1_32u(DisasContext *s, DisasOps *o)
{
    in1_la1(s, o);
    o->in1 = tcg_temp_new_i64();
    tcg_gen_qemu_ld_i64(o->in1, o->addr1, get_mem_index(s), MO_TEUL);
}
#define SPEC_in1_m1_32u 0

static void in1_m1_64(DisasContext *s, DisasOps *o)
{
    in1_la1(s, o);
    o->in1 = tcg_temp_new_i64();
    tcg_gen_qemu_ld_i64(o->in1, o->addr1, get_mem_index(s), MO_TEUQ);
}
#define SPEC_in1_m1_64 0

/* ====================================================================== */
/* The "INput 2" generators.  These load the second operand to an insn.  */

static void in2_r1_o(DisasContext *s, DisasOps *o)
{
    o->in2 = regs[get_field(s, r1)];
}
#define SPEC_in2_r1_o 0

static void in2_r1_16u(DisasContext *s, DisasOps *o)
{
    o->in2 = tcg_temp_new_i64();
    tcg_gen_ext16u_i64(o->in2, regs[get_field(s, r1)]);
}
#define SPEC_in2_r1_16u 0

static void in2_r1_32u(DisasContext *s, DisasOps *o)
{
    o->in2 = tcg_temp_new_i64();
    tcg_gen_ext32u_i64(o->in2, regs[get_field(s, r1)]);
}
#define SPEC_in2_r1_32u 0

static void in2_r1_D32(DisasContext *s, DisasOps *o)
{
    int r1 = get_field(s, r1);
    o->in2 = tcg_temp_new_i64();
    tcg_gen_concat32_i64(o->in2, regs[r1 + 1], regs[r1]);
}
#define SPEC_in2_r1_D32 SPEC_r1_even

static void in2_r2(DisasContext *s, DisasOps *o)
{
    o->in2 = load_reg(get_field(s, r2));
}
#define SPEC_in2_r2 0

static void in2_r2_o(DisasContext *s, DisasOps *o)
{
    o->in2 = regs[get_field(s, r2)];
}
#define SPEC_in2_r2_o 0

static void in2_r2_nz(DisasContext *s, DisasOps *o)
{
    int r2 = get_field(s, r2);
    if (r2 != 0) {
        o->in2 = load_reg(r2);
    }
}
#define SPEC_in2_r2_nz 0

static void in2_r2_8s(DisasContext *s, DisasOps *o)
{
    o->in2 = tcg_temp_new_i64();
    tcg_gen_ext8s_i64(o->in2, regs[get_field(s, r2)]);
}
#define SPEC_in2_r2_8s 0

static void in2_r2_8u(DisasContext *s, DisasOps *o)
{
    o->in2 = tcg_temp_new_i64();
    tcg_gen_ext8u_i64(o->in2, regs[get_field(s, r2)]);
}
#define SPEC_in2_r2_8u 0

static void in2_r2_16s(DisasContext *s, DisasOps *o)
{
    o->in2 = tcg_temp_new_i64();
    tcg_gen_ext16s_i64(o->in2, regs[get_field(s, r2)]);
}
#define SPEC_in2_r2_16s 0

static void in2_r2_16u(DisasContext *s, DisasOps *o)
{
    o->in2 = tcg_temp_new_i64();
    tcg_gen_ext16u_i64(o->in2, regs[get_field(s, r2)]);
}
#define SPEC_in2_r2_16u 0

static void in2_r3(DisasContext *s, DisasOps *o)
{
    o->in2 = load_reg(get_field(s, r3));
}
#define SPEC_in2_r3 0

static void in2_r3_D64(DisasContext *s, DisasOps *o)
{
    int r3 = get_field(s, r3);
    o->in2_128 = tcg_temp_new_i128();
    tcg_gen_concat_i64_i128(o->in2_128, regs[r3 + 1], regs[r3]);
}
#define SPEC_in2_r3_D64 SPEC_r3_even

static void in2_r3_sr32(DisasContext *s, DisasOps *o)
{
    o->in2 = tcg_temp_new_i64();
    tcg_gen_shri_i64(o->in2, regs[get_field(s, r3)], 32);
}
#define SPEC_in2_r3_sr32 0

static void in2_r3_32u(DisasContext *s, DisasOps *o)
{
    o->in2 = tcg_temp_new_i64();
    tcg_gen_ext32u_i64(o->in2, regs[get_field(s, r3)]);
}
#define SPEC_in2_r3_32u 0

static void in2_r2_32s(DisasContext *s, DisasOps *o)
{
    o->in2 = tcg_temp_new_i64();
    tcg_gen_ext32s_i64(o->in2, regs[get_field(s, r2)]);
}
#define SPEC_in2_r2_32s 0

static void in2_r2_32u(DisasContext *s, DisasOps *o)
{
    o->in2 = tcg_temp_new_i64();
    tcg_gen_ext32u_i64(o->in2, regs[get_field(s, r2)]);
}
#define SPEC_in2_r2_32u 0

static void in2_r2_sr32(DisasContext *s, DisasOps *o)
{
    o->in2 = tcg_temp_new_i64();
    tcg_gen_shri_i64(o->in2, regs[get_field(s, r2)], 32);
}
#define SPEC_in2_r2_sr32 0

static void in2_e2(DisasContext *s, DisasOps *o)
{
    o->in2 = load_freg32_i64(get_field(s, r2));
}
#define SPEC_in2_e2 0

static void in2_f2(DisasContext *s, DisasOps *o)
{
    o->in2 = load_freg(get_field(s, r2));
}
#define SPEC_in2_f2 0

static void in2_x2(DisasContext *s, DisasOps *o)
{
    o->in2_128 = load_freg_128(get_field(s, r2));
}
#define SPEC_in2_x2 SPEC_r2_f128

/* Load the low double word of an extended (128-bit) format FP number */
static void in2_x2l(DisasContext *s, DisasOps *o)
{
    o->in2 = load_freg(get_field(s, r2) + 2);
}
#define SPEC_in2_x2l SPEC_r2_f128

static void in2_ra2(DisasContext *s, DisasOps *o)
{
    int r2 = get_field(s, r2);

    /* Note: *don't* treat !r2 as 0, use the reg value. */
    o->in2 = tcg_temp_new_i64();
    gen_addi_and_wrap_i64(s, o->in2, regs[r2], 0);
}
#define SPEC_in2_ra2 0

static void in2_ra2_E(DisasContext *s, DisasOps *o)
{
    return in2_ra2(s, o);
}
#define SPEC_in2_ra2_E SPEC_r2_even

static void in2_a2(DisasContext *s, DisasOps *o)
{
    int x2 = have_field(s, x2) ? get_field(s, x2) : 0;
    o->in2 = get_address(s, x2, get_field(s, b2), get_field(s, d2));
}
#define SPEC_in2_a2 0

static TCGv gen_ri2(DisasContext *s)
{
    TCGv ri2 = NULL;
    bool is_imm;
    int imm;

    disas_jdest(s, i2, is_imm, imm, ri2);
    if (is_imm) {
<<<<<<< HEAD
        ri2 = tcg_constant_i64(s->base.pc_next + imm * 2);
=======
        ri2 = tcg_constant_i64(s->base.pc_next + (int64_t)imm * 2);
>>>>>>> ae35f033
    }

    return ri2;
}

static void in2_ri2(DisasContext *s, DisasOps *o)
{
    o->in2 = gen_ri2(s);
}
#define SPEC_in2_ri2 0

static void in2_sh(DisasContext *s, DisasOps *o)
{
    int b2 = get_field(s, b2);
    int d2 = get_field(s, d2);

    if (b2 == 0) {
        o->in2 = tcg_constant_i64(d2 & 0x3f);
    } else {
        o->in2 = get_address(s, 0, b2, d2);
        tcg_gen_andi_i64(o->in2, o->in2, 0x3f);
    }
}
#define SPEC_in2_sh 0

static void in2_m2_8u(DisasContext *s, DisasOps *o)
{
    in2_a2(s, o);
    tcg_gen_qemu_ld_i64(o->in2, o->in2, get_mem_index(s), MO_UB);
}
#define SPEC_in2_m2_8u 0

static void in2_m2_16s(DisasContext *s, DisasOps *o)
{
    in2_a2(s, o);
    tcg_gen_qemu_ld_i64(o->in2, o->in2, get_mem_index(s), MO_TESW);
}
#define SPEC_in2_m2_16s 0

static void in2_m2_16u(DisasContext *s, DisasOps *o)
{
    in2_a2(s, o);
    tcg_gen_qemu_ld_i64(o->in2, o->in2, get_mem_index(s), MO_TEUW);
}
#define SPEC_in2_m2_16u 0

static void in2_m2_32s(DisasContext *s, DisasOps *o)
{
    in2_a2(s, o);
    tcg_gen_qemu_ld_i64(o->in2, o->in2, get_mem_index(s), MO_TESL);
}
#define SPEC_in2_m2_32s 0

static void in2_m2_32u(DisasContext *s, DisasOps *o)
{
    in2_a2(s, o);
    tcg_gen_qemu_ld_i64(o->in2, o->in2, get_mem_index(s), MO_TEUL);
}
#define SPEC_in2_m2_32u 0

#ifndef CONFIG_USER_ONLY
static void in2_m2_32ua(DisasContext *s, DisasOps *o)
{
    in2_a2(s, o);
    tcg_gen_qemu_ld_tl(o->in2, o->in2, get_mem_index(s), MO_TEUL | MO_ALIGN);
}
#define SPEC_in2_m2_32ua 0
#endif

static void in2_m2_64(DisasContext *s, DisasOps *o)
{
    in2_a2(s, o);
    tcg_gen_qemu_ld_i64(o->in2, o->in2, get_mem_index(s), MO_TEUQ);
}
#define SPEC_in2_m2_64 0

static void in2_m2_64w(DisasContext *s, DisasOps *o)
{
    in2_a2(s, o);
    tcg_gen_qemu_ld_i64(o->in2, o->in2, get_mem_index(s), MO_TEUQ);
    gen_addi_and_wrap_i64(s, o->in2, o->in2, 0);
}
#define SPEC_in2_m2_64w 0

#ifndef CONFIG_USER_ONLY
static void in2_m2_64a(DisasContext *s, DisasOps *o)
{
    in2_a2(s, o);
    tcg_gen_qemu_ld_i64(o->in2, o->in2, get_mem_index(s), MO_TEUQ | MO_ALIGN);
}
#define SPEC_in2_m2_64a 0
#endif

static void in2_mri2_16s(DisasContext *s, DisasOps *o)
{
    o->in2 = tcg_temp_new_i64();
<<<<<<< HEAD
    tcg_gen_qemu_ld16s(o->in2, gen_ri2(s), get_mem_index(s));
=======
    tcg_gen_qemu_ld_i64(o->in2, gen_ri2(s), get_mem_index(s), MO_TESW);
>>>>>>> ae35f033
}
#define SPEC_in2_mri2_16s 0

static void in2_mri2_16u(DisasContext *s, DisasOps *o)
{
    o->in2 = tcg_temp_new_i64();
<<<<<<< HEAD
    tcg_gen_qemu_ld16u(o->in2, gen_ri2(s), get_mem_index(s));
=======
    tcg_gen_qemu_ld_i64(o->in2, gen_ri2(s), get_mem_index(s), MO_TEUW);
>>>>>>> ae35f033
}
#define SPEC_in2_mri2_16u 0

static void in2_mri2_32s(DisasContext *s, DisasOps *o)
{
    o->in2 = tcg_temp_new_i64();
<<<<<<< HEAD
    tcg_gen_qemu_ld32s(o->in2, gen_ri2(s), get_mem_index(s));
=======
    tcg_gen_qemu_ld_tl(o->in2, gen_ri2(s), get_mem_index(s),
                       MO_TESL | MO_ALIGN);
>>>>>>> ae35f033
}
#define SPEC_in2_mri2_32s 0

static void in2_mri2_32u(DisasContext *s, DisasOps *o)
{
    o->in2 = tcg_temp_new_i64();
<<<<<<< HEAD
    tcg_gen_qemu_ld32u(o->in2, gen_ri2(s), get_mem_index(s));
=======
    tcg_gen_qemu_ld_tl(o->in2, gen_ri2(s), get_mem_index(s),
                       MO_TEUL | MO_ALIGN);
>>>>>>> ae35f033
}
#define SPEC_in2_mri2_32u 0

static void in2_mri2_64(DisasContext *s, DisasOps *o)
{
    o->in2 = tcg_temp_new_i64();
<<<<<<< HEAD
    tcg_gen_qemu_ld64(o->in2, gen_ri2(s), get_mem_index(s));
=======
    tcg_gen_qemu_ld_i64(o->in2, gen_ri2(s), get_mem_index(s),
                        MO_TEUQ | MO_ALIGN);
>>>>>>> ae35f033
}
#define SPEC_in2_mri2_64 0

static void in2_i2(DisasContext *s, DisasOps *o)
{
    o->in2 = tcg_constant_i64(get_field(s, i2));
}
#define SPEC_in2_i2 0

static void in2_i2_8u(DisasContext *s, DisasOps *o)
{
    o->in2 = tcg_constant_i64((uint8_t)get_field(s, i2));
}
#define SPEC_in2_i2_8u 0

static void in2_i2_16u(DisasContext *s, DisasOps *o)
{
    o->in2 = tcg_constant_i64((uint16_t)get_field(s, i2));
}
#define SPEC_in2_i2_16u 0

static void in2_i2_32u(DisasContext *s, DisasOps *o)
{
    o->in2 = tcg_constant_i64((uint32_t)get_field(s, i2));
}
#define SPEC_in2_i2_32u 0

static void in2_i2_16u_shl(DisasContext *s, DisasOps *o)
{
    uint64_t i2 = (uint16_t)get_field(s, i2);
    o->in2 = tcg_constant_i64(i2 << s->insn->data);
}
#define SPEC_in2_i2_16u_shl 0

static void in2_i2_32u_shl(DisasContext *s, DisasOps *o)
{
    uint64_t i2 = (uint32_t)get_field(s, i2);
    o->in2 = tcg_constant_i64(i2 << s->insn->data);
}
#define SPEC_in2_i2_32u_shl 0

#ifndef CONFIG_USER_ONLY
static void in2_insn(DisasContext *s, DisasOps *o)
{
    o->in2 = tcg_constant_i64(s->fields.raw_insn);
}
#define SPEC_in2_insn 0
#endif

/* ====================================================================== */

/* Find opc within the table of insns.  This is formulated as a switch
   statement so that (1) we get compile-time notice of cut-paste errors
   for duplicated opcodes, and (2) the compiler generates the binary
   search tree, rather than us having to post-process the table.  */

#define C(OPC, NM, FT, FC, I1, I2, P, W, OP, CC) \
    E(OPC, NM, FT, FC, I1, I2, P, W, OP, CC, 0, 0)

#define D(OPC, NM, FT, FC, I1, I2, P, W, OP, CC, D) \
    E(OPC, NM, FT, FC, I1, I2, P, W, OP, CC, D, 0)

#define F(OPC, NM, FT, FC, I1, I2, P, W, OP, CC, FL) \
    E(OPC, NM, FT, FC, I1, I2, P, W, OP, CC, 0, FL)

#define E(OPC, NM, FT, FC, I1, I2, P, W, OP, CC, D, FL) insn_ ## NM,

enum DisasInsnEnum {
#include "insn-data.h.inc"
};

#undef E
#define E(OPC, NM, FT, FC, I1, I2, P, W, OP, CC, D, FL) {                   \
    .opc = OPC,                                                             \
    .flags = FL,                                                            \
    .fmt = FMT_##FT,                                                        \
    .fac = FAC_##FC,                                                        \
    .spec = SPEC_in1_##I1 | SPEC_in2_##I2 | SPEC_prep_##P | SPEC_wout_##W,  \
    .name = #NM,                                                            \
    .help_in1 = in1_##I1,                                                   \
    .help_in2 = in2_##I2,                                                   \
    .help_prep = prep_##P,                                                  \
    .help_wout = wout_##W,                                                  \
    .help_cout = cout_##CC,                                                 \
    .help_op = op_##OP,                                                     \
    .data = D                                                               \
 },

/* Allow 0 to be used for NULL in the table below.  */
#define in1_0  NULL
#define in2_0  NULL
#define prep_0  NULL
#define wout_0  NULL
#define cout_0  NULL
#define op_0  NULL

#define SPEC_in1_0 0
#define SPEC_in2_0 0
#define SPEC_prep_0 0
#define SPEC_wout_0 0

/* Give smaller names to the various facilities.  */
#define FAC_Z           S390_FEAT_ZARCH
#define FAC_CASS        S390_FEAT_COMPARE_AND_SWAP_AND_STORE
#define FAC_DFP         S390_FEAT_DFP
#define FAC_DFPR        S390_FEAT_FLOATING_POINT_SUPPORT_ENH /* DFP-rounding */
#define FAC_DO          S390_FEAT_STFLE_45 /* distinct-operands */
#define FAC_EE          S390_FEAT_EXECUTE_EXT
#define FAC_EI          S390_FEAT_EXTENDED_IMMEDIATE
#define FAC_FPE         S390_FEAT_FLOATING_POINT_EXT
#define FAC_FPSSH       S390_FEAT_FLOATING_POINT_SUPPORT_ENH /* FPS-sign-handling */
#define FAC_FPRGR       S390_FEAT_FLOATING_POINT_SUPPORT_ENH /* FPR-GR-transfer */
#define FAC_GIE         S390_FEAT_GENERAL_INSTRUCTIONS_EXT
#define FAC_HFP_MA      S390_FEAT_HFP_MADDSUB
#define FAC_HW          S390_FEAT_STFLE_45 /* high-word */
#define FAC_IEEEE_SIM   S390_FEAT_FLOATING_POINT_SUPPORT_ENH /* IEEE-exception-simulation */
#define FAC_MIE         S390_FEAT_STFLE_49 /* misc-instruction-extensions */
#define FAC_LAT         S390_FEAT_STFLE_49 /* load-and-trap */
#define FAC_LOC         S390_FEAT_STFLE_45 /* load/store on condition 1 */
#define FAC_LOC2        S390_FEAT_STFLE_53 /* load/store on condition 2 */
#define FAC_LD          S390_FEAT_LONG_DISPLACEMENT
#define FAC_PC          S390_FEAT_STFLE_45 /* population count */
#define FAC_SCF         S390_FEAT_STORE_CLOCK_FAST
#define FAC_SFLE        S390_FEAT_STFLE
#define FAC_ILA         S390_FEAT_STFLE_45 /* interlocked-access-facility 1 */
#define FAC_MVCOS       S390_FEAT_MOVE_WITH_OPTIONAL_SPEC
#define FAC_LPP         S390_FEAT_SET_PROGRAM_PARAMETERS /* load-program-parameter */
#define FAC_DAT_ENH     S390_FEAT_DAT_ENH
#define FAC_E2          S390_FEAT_EXTENDED_TRANSLATION_2
#define FAC_EH          S390_FEAT_STFLE_49 /* execution-hint */
#define FAC_PPA         S390_FEAT_STFLE_49 /* processor-assist */
#define FAC_LZRB        S390_FEAT_STFLE_53 /* load-and-zero-rightmost-byte */
#define FAC_ETF3        S390_FEAT_EXTENDED_TRANSLATION_3
#define FAC_MSA         S390_FEAT_MSA /* message-security-assist facility */
#define FAC_MSA3        S390_FEAT_MSA_EXT_3 /* msa-extension-3 facility */
#define FAC_MSA4        S390_FEAT_MSA_EXT_4 /* msa-extension-4 facility */
#define FAC_MSA5        S390_FEAT_MSA_EXT_5 /* msa-extension-5 facility */
#define FAC_MSA8        S390_FEAT_MSA_EXT_8 /* msa-extension-8 facility */
#define FAC_ECT         S390_FEAT_EXTRACT_CPU_TIME
#define FAC_PCI         S390_FEAT_ZPCI /* z/PCI facility */
#define FAC_AIS         S390_FEAT_ADAPTER_INT_SUPPRESSION
#define FAC_V           S390_FEAT_VECTOR /* vector facility */
#define FAC_VE          S390_FEAT_VECTOR_ENH  /* vector enhancements facility 1 */
#define FAC_VE2         S390_FEAT_VECTOR_ENH2 /* vector enhancements facility 2 */
#define FAC_MIE2        S390_FEAT_MISC_INSTRUCTION_EXT2 /* miscellaneous-instruction-extensions facility 2 */
#define FAC_MIE3        S390_FEAT_MISC_INSTRUCTION_EXT3 /* miscellaneous-instruction-extensions facility 3 */

static const DisasInsn insn_info[] = {
#include "insn-data.h.inc"
};

#undef E
#define E(OPC, NM, FT, FC, I1, I2, P, W, OP, CC, D, FL) \
    case OPC: return &insn_info[insn_ ## NM];

static const DisasInsn *lookup_opc(uint16_t opc)
{
    switch (opc) {
#include "insn-data.h.inc"
    default:
        return NULL;
    }
}

#undef F
#undef E
#undef D
#undef C

/* Extract a field from the insn.  The INSN should be left-aligned in
   the uint64_t so that we can more easily utilize the big-bit-endian
   definitions we extract from the Principals of Operation.  */

static void extract_field(DisasFields *o, const DisasField *f, uint64_t insn)
{
    uint32_t r, m;

    if (f->size == 0) {
        return;
    }

    /* Zero extract the field from the insn.  */
    r = (insn << f->beg) >> (64 - f->size);

    /* Sign-extend, or un-swap the field as necessary.  */
    switch (f->type) {
    case 0: /* unsigned */
        break;
    case 1: /* signed */
        assert(f->size <= 32);
        m = 1u << (f->size - 1);
        r = (r ^ m) - m;
        break;
    case 2: /* dl+dh split, signed 20 bit. */
        r = ((int8_t)r << 12) | (r >> 8);
        break;
    case 3: /* MSB stored in RXB */
        g_assert(f->size == 4);
        switch (f->beg) {
        case 8:
            r |= extract64(insn, 63 - 36, 1) << 4;
            break;
        case 12:
            r |= extract64(insn, 63 - 37, 1) << 4;
            break;
        case 16:
            r |= extract64(insn, 63 - 38, 1) << 4;
            break;
        case 32:
            r |= extract64(insn, 63 - 39, 1) << 4;
            break;
        default:
            g_assert_not_reached();
        }
        break;
    default:
        abort();
    }

    /*
     * Validate that the "compressed" encoding we selected above is valid.
     * I.e. we haven't made two different original fields overlap.
     */
    assert(((o->presentC >> f->indexC) & 1) == 0);
    o->presentC |= 1 << f->indexC;
    o->presentO |= 1 << f->indexO;

    o->c[f->indexC] = r;
}

/* Lookup the insn at the current PC, extracting the operands into O and
   returning the info struct for the insn.  Returns NULL for invalid insn.  */

static const DisasInsn *extract_insn(CPUS390XState *env, DisasContext *s)
{
    uint64_t insn, pc = s->base.pc_next;
    int op, op2, ilen;
    const DisasInsn *info;

    if (unlikely(s->ex_value)) {
        uint64_t be_insn;

        /* Drop the EX data now, so that it's clear on exception paths.  */
        tcg_gen_st_i64(tcg_constant_i64(0), tcg_env,
                       offsetof(CPUS390XState, ex_value));

        /* Extract the values saved by EXECUTE.  */
        insn = s->ex_value & 0xffffffffffff0000ull;
        ilen = s->ex_value & 0xf;
        op = insn >> 56;

        /* Register insn bytes with translator so plugins work. */
        be_insn = cpu_to_be64(insn);
        translator_fake_ld(&s->base, &be_insn, get_ilen(op));
    } else {
        insn = ld_code2(env, s, pc);
        op = (insn >> 8) & 0xff;
        ilen = get_ilen(op);
        switch (ilen) {
        case 2:
            insn = insn << 48;
            break;
        case 4:
            insn = ld_code4(env, s, pc) << 32;
            break;
        case 6:
            insn = (insn << 48) | (ld_code4(env, s, pc + 2) << 16);
            break;
        default:
            g_assert_not_reached();
        }
    }
    s->pc_tmp = s->base.pc_next + ilen;
    s->ilen = ilen;

    /* We can't actually determine the insn format until we've looked up
       the full insn opcode.  Which we can't do without locating the
       secondary opcode.  Assume by default that OP2 is at bit 40; for
       those smaller insns that don't actually have a secondary opcode
       this will correctly result in OP2 = 0. */
    switch (op) {
    case 0x01: /* E */
    case 0x80: /* S */
    case 0x82: /* S */
    case 0x93: /* S */
    case 0xb2: /* S, RRF, RRE, IE */
    case 0xb3: /* RRE, RRD, RRF */
    case 0xb9: /* RRE, RRF */
    case 0xe5: /* SSE, SIL */
        op2 = (insn << 8) >> 56;
        break;
    case 0xa5: /* RI */
    case 0xa7: /* RI */
    case 0xc0: /* RIL */
    case 0xc2: /* RIL */
    case 0xc4: /* RIL */
    case 0xc6: /* RIL */
    case 0xc8: /* SSF */
    case 0xcc: /* RIL */
        op2 = (insn << 12) >> 60;
        break;
    case 0xc5: /* MII */
    case 0xc7: /* SMI */
    case 0xd0 ... 0xdf: /* SS */
    case 0xe1: /* SS */
    case 0xe2: /* SS */
    case 0xe8: /* SS */
    case 0xe9: /* SS */
    case 0xea: /* SS */
    case 0xee ... 0xf3: /* SS */
    case 0xf8 ... 0xfd: /* SS */
        op2 = 0;
        break;
    default:
        op2 = (insn << 40) >> 56;
        break;
    }

    memset(&s->fields, 0, sizeof(s->fields));
    s->fields.raw_insn = insn;
    s->fields.op = op;
    s->fields.op2 = op2;

    /* Lookup the instruction.  */
    info = lookup_opc(op << 8 | op2);
    s->insn = info;

    /* If we found it, extract the operands.  */
    if (info != NULL) {
        DisasFormat fmt = info->fmt;
        int i;

        for (i = 0; i < NUM_C_FIELD; ++i) {
            extract_field(&s->fields, &format_info[fmt].op[i], insn);
        }
    }
    return info;
}

static bool is_afp_reg(int reg)
{
    return reg % 2 || reg > 6;
}

static bool is_fp_pair(int reg)
{
    /* 0,1,4,5,8,9,12,13: to exclude the others, check for single bit */
    return !(reg & 0x2);
}

static DisasJumpType translate_one(CPUS390XState *env, DisasContext *s)
{
    const DisasInsn *insn;
    DisasJumpType ret = DISAS_NEXT;
    DisasOps o = {};
    bool icount = false;

    /* Search for the insn in the table.  */
    insn = extract_insn(env, s);

    /* Update insn_start now that we know the ILEN.  */
    tcg_set_insn_start_param(s->base.insn_start, 2, s->ilen);

    /* Not found means unimplemented/illegal opcode.  */
    if (insn == NULL) {
        qemu_log_mask(LOG_UNIMP, "unimplemented opcode 0x%02x%02x\n",
                      s->fields.op, s->fields.op2);
        gen_illegal_opcode(s);
        ret = DISAS_NORETURN;
        goto out;
    }

#ifndef CONFIG_USER_ONLY
    if (s->base.tb->flags & FLAG_MASK_PER_IFETCH) {
        /* With ifetch set, psw_addr and cc_op are always up-to-date. */
        gen_helper_per_ifetch(tcg_env, tcg_constant_i32(s->ilen));
    }
#endif

    /* process flags */
    if (insn->flags) {
        /* privileged instruction */
        if ((s->base.tb->flags & FLAG_MASK_PSTATE) && (insn->flags & IF_PRIV)) {
            gen_program_exception(s, PGM_PRIVILEGED);
            ret = DISAS_NORETURN;
            goto out;
        }

        /* if AFP is not enabled, instructions and registers are forbidden */
        if (!(s->base.tb->flags & FLAG_MASK_AFP)) {
            uint8_t dxc = 0;

            if ((insn->flags & IF_AFP1) && is_afp_reg(get_field(s, r1))) {
                dxc = 1;
            }
            if ((insn->flags & IF_AFP2) && is_afp_reg(get_field(s, r2))) {
                dxc = 1;
            }
            if ((insn->flags & IF_AFP3) && is_afp_reg(get_field(s, r3))) {
                dxc = 1;
            }
            if (insn->flags & IF_BFP) {
                dxc = 2;
            }
            if (insn->flags & IF_DFP) {
                dxc = 3;
            }
            if (insn->flags & IF_VEC) {
                dxc = 0xfe;
            }
            if (dxc) {
                gen_data_exception(dxc);
                ret = DISAS_NORETURN;
                goto out;
            }
        }

        /* if vector instructions not enabled, executing them is forbidden */
        if (insn->flags & IF_VEC) {
            if (!((s->base.tb->flags & FLAG_MASK_VECTOR))) {
                gen_data_exception(0xfe);
                ret = DISAS_NORETURN;
                goto out;
            }
        }

        /* input/output is the special case for icount mode */
        if (unlikely(insn->flags & IF_IO)) {
            icount = translator_io_start(&s->base);
        }
    }

    /* Check for insn specification exceptions.  */
    if (insn->spec) {
        if ((insn->spec & SPEC_r1_even && get_field(s, r1) & 1) ||
            (insn->spec & SPEC_r2_even && get_field(s, r2) & 1) ||
            (insn->spec & SPEC_r3_even && get_field(s, r3) & 1) ||
            (insn->spec & SPEC_r1_f128 && !is_fp_pair(get_field(s, r1))) ||
            (insn->spec & SPEC_r2_f128 && !is_fp_pair(get_field(s, r2)))) {
            gen_program_exception(s, PGM_SPECIFICATION);
            ret = DISAS_NORETURN;
            goto out;
        }
    }

    /* Implement the instruction.  */
    if (insn->help_in1) {
        insn->help_in1(s, &o);
    }
    if (insn->help_in2) {
        insn->help_in2(s, &o);
    }
    if (insn->help_prep) {
        insn->help_prep(s, &o);
    }
    if (insn->help_op) {
        ret = insn->help_op(s, &o);
        if (ret == DISAS_NORETURN) {
            goto out;
        }
    }
    if (insn->help_wout) {
        insn->help_wout(s, &o);
    }
    if (insn->help_cout) {
        insn->help_cout(s, &o);
    }

    /* io should be the last instruction in tb when icount is enabled */
    if (unlikely(icount && ret == DISAS_NEXT)) {
        ret = DISAS_TOO_MANY;
    }

#ifndef CONFIG_USER_ONLY
    if (s->base.tb->flags & FLAG_MASK_PER_IFETCH) {
        switch (ret) {
        case DISAS_TOO_MANY:
            s->base.is_jmp = DISAS_PC_CC_UPDATED;
            /* fall through */
        case DISAS_NEXT:
            tcg_gen_movi_i64(psw_addr, s->pc_tmp);
            break;
        default:
            break;
        }
        update_cc_op(s);
        gen_helper_per_check_exception(tcg_env);
    }
#endif

out:
    /* Advance to the next instruction.  */
    s->base.pc_next = s->pc_tmp;
    return ret;
}

static void s390x_tr_init_disas_context(DisasContextBase *dcbase, CPUState *cs)
{
    DisasContext *dc = container_of(dcbase, DisasContext, base);

    /* 31-bit mode */
    if (!(dc->base.tb->flags & FLAG_MASK_64)) {
        dc->base.pc_first &= 0x7fffffff;
        dc->base.pc_next = dc->base.pc_first;
    }

    dc->cc_op = CC_OP_DYNAMIC;
    dc->ex_value = dc->base.tb->cs_base;
    dc->exit_to_mainloop = dc->ex_value;
}

static void s390x_tr_tb_start(DisasContextBase *db, CPUState *cs)
{
}

static void s390x_tr_insn_start(DisasContextBase *dcbase, CPUState *cs)
{
    DisasContext *dc = container_of(dcbase, DisasContext, base);

    /* Delay the set of ilen until we've read the insn. */
    tcg_gen_insn_start(dc->base.pc_next, dc->cc_op, 0);
}

static target_ulong get_next_pc(CPUS390XState *env, DisasContext *s,
                                uint64_t pc)
{
    uint64_t insn = translator_lduw(env, &s->base, pc);

    return pc + get_ilen((insn >> 8) & 0xff);
}

static void s390x_tr_translate_insn(DisasContextBase *dcbase, CPUState *cs)
{
    CPUS390XState *env = cpu_env(cs);
    DisasContext *dc = container_of(dcbase, DisasContext, base);

    dc->base.is_jmp = translate_one(env, dc);
    if (dc->base.is_jmp == DISAS_NEXT) {
        if (dc->ex_value ||
            !is_same_page(dcbase, dc->base.pc_next) ||
            !is_same_page(dcbase, get_next_pc(env, dc, dc->base.pc_next))) {
            dc->base.is_jmp = DISAS_TOO_MANY;
        }
    }
}

static void s390x_tr_tb_stop(DisasContextBase *dcbase, CPUState *cs)
{
    DisasContext *dc = container_of(dcbase, DisasContext, base);

    switch (dc->base.is_jmp) {
    case DISAS_NORETURN:
        break;
    case DISAS_TOO_MANY:
        update_psw_addr(dc);
        /* FALLTHRU */
    case DISAS_PC_UPDATED:
        /* Next TB starts off with CC_OP_DYNAMIC, so make sure the
           cc op type is in env */
        update_cc_op(dc);
        /* FALLTHRU */
    case DISAS_PC_CC_UPDATED:
        /* Exit the TB, either by raising a debug exception or by return.  */
        if (dc->exit_to_mainloop) {
            tcg_gen_exit_tb(NULL, 0);
        } else {
            tcg_gen_lookup_and_goto_ptr();
        }
        break;
    default:
        g_assert_not_reached();
    }
}

static bool s390x_tr_disas_log(const DisasContextBase *dcbase,
                               CPUState *cs, FILE *logfile)
{
    DisasContext *dc = container_of(dcbase, DisasContext, base);

    if (unlikely(dc->ex_value)) {
        /* The ex_value has been recorded with translator_fake_ld. */
        fprintf(logfile, "IN: EXECUTE\n");
        target_disas(logfile, cs, &dc->base);
        return true;
    }
    return false;
}

static const TranslatorOps s390x_tr_ops = {
    .init_disas_context = s390x_tr_init_disas_context,
    .tb_start           = s390x_tr_tb_start,
    .insn_start         = s390x_tr_insn_start,
    .translate_insn     = s390x_tr_translate_insn,
    .tb_stop            = s390x_tr_tb_stop,
    .disas_log          = s390x_tr_disas_log,
};

void gen_intermediate_code(CPUState *cs, TranslationBlock *tb, int *max_insns,
                           vaddr pc, void *host_pc)
{
    DisasContext dc;

    translator_loop(cs, tb, max_insns, pc, host_pc, &s390x_tr_ops, &dc.base);
}

void s390x_restore_state_to_opc(CPUState *cs,
                                const TranslationBlock *tb,
                                const uint64_t *data)
{
    CPUS390XState *env = cpu_env(cs);
    int cc_op = data[1];

    env->psw.addr = data[0];

    /* Update the CC opcode if it is not already up-to-date.  */
    if ((cc_op != CC_OP_DYNAMIC) && (cc_op != CC_OP_STATIC)) {
        env->cc_op = cc_op;
    }

    /* Record ILEN.  */
    env->int_pgm_ilen = data[2];
}<|MERGE_RESOLUTION|>--- conflicted
+++ resolved
@@ -1448,11 +1448,7 @@
     if (have_field(s, ri)) {                                                   \
         if (unlikely(s->ex_value)) {                                           \
             cdest = tcg_temp_new_i64();                                        \
-<<<<<<< HEAD
-            tcg_gen_ld_i64(cdest, cpu_env, offsetof(CPUS390XState, ex_target));\
-=======
             tcg_gen_ld_i64(cdest, tcg_env, offsetof(CPUS390XState, ex_target));\
->>>>>>> ae35f033
             tcg_gen_addi_i64(cdest, cdest, (int64_t)get_field(s, ri) * 2);     \
             is_imm = false;                                                    \
         } else {                                                               \
@@ -5758,11 +5754,7 @@
 
     disas_jdest(s, i2, is_imm, imm, ri2);
     if (is_imm) {
-<<<<<<< HEAD
-        ri2 = tcg_constant_i64(s->base.pc_next + imm * 2);
-=======
         ri2 = tcg_constant_i64(s->base.pc_next + (int64_t)imm * 2);
->>>>>>> ae35f033
     }
 
     return ri2;
@@ -5859,58 +5851,38 @@
 static void in2_mri2_16s(DisasContext *s, DisasOps *o)
 {
     o->in2 = tcg_temp_new_i64();
-<<<<<<< HEAD
-    tcg_gen_qemu_ld16s(o->in2, gen_ri2(s), get_mem_index(s));
-=======
     tcg_gen_qemu_ld_i64(o->in2, gen_ri2(s), get_mem_index(s), MO_TESW);
->>>>>>> ae35f033
 }
 #define SPEC_in2_mri2_16s 0
 
 static void in2_mri2_16u(DisasContext *s, DisasOps *o)
 {
     o->in2 = tcg_temp_new_i64();
-<<<<<<< HEAD
-    tcg_gen_qemu_ld16u(o->in2, gen_ri2(s), get_mem_index(s));
-=======
     tcg_gen_qemu_ld_i64(o->in2, gen_ri2(s), get_mem_index(s), MO_TEUW);
->>>>>>> ae35f033
 }
 #define SPEC_in2_mri2_16u 0
 
 static void in2_mri2_32s(DisasContext *s, DisasOps *o)
 {
     o->in2 = tcg_temp_new_i64();
-<<<<<<< HEAD
-    tcg_gen_qemu_ld32s(o->in2, gen_ri2(s), get_mem_index(s));
-=======
     tcg_gen_qemu_ld_tl(o->in2, gen_ri2(s), get_mem_index(s),
                        MO_TESL | MO_ALIGN);
->>>>>>> ae35f033
 }
 #define SPEC_in2_mri2_32s 0
 
 static void in2_mri2_32u(DisasContext *s, DisasOps *o)
 {
     o->in2 = tcg_temp_new_i64();
-<<<<<<< HEAD
-    tcg_gen_qemu_ld32u(o->in2, gen_ri2(s), get_mem_index(s));
-=======
     tcg_gen_qemu_ld_tl(o->in2, gen_ri2(s), get_mem_index(s),
                        MO_TEUL | MO_ALIGN);
->>>>>>> ae35f033
 }
 #define SPEC_in2_mri2_32u 0
 
 static void in2_mri2_64(DisasContext *s, DisasOps *o)
 {
     o->in2 = tcg_temp_new_i64();
-<<<<<<< HEAD
-    tcg_gen_qemu_ld64(o->in2, gen_ri2(s), get_mem_index(s));
-=======
     tcg_gen_qemu_ld_i64(o->in2, gen_ri2(s), get_mem_index(s),
                         MO_TEUQ | MO_ALIGN);
->>>>>>> ae35f033
 }
 #define SPEC_in2_mri2_64 0
 
