--- conflicted
+++ resolved
@@ -195,14 +195,12 @@
 #define TCG_TARGET_HAS_qemu_st8_i32     1
 #endif
 
-<<<<<<< HEAD
 #define TCG_TARGET_HAS_fpu              (TCG_TARGET_REG_BITS == 64)
-=======
+
 #define TCG_TARGET_HAS_qemu_ldst_i128 \
     (TCG_TARGET_REG_BITS == 64 && (cpuinfo & CPUINFO_ATOMIC_VMOVDQA))
 
 #define TCG_TARGET_HAS_tst              1
->>>>>>> ae35f033
 
 /* We do not support older SSE systems, only beginning with AVX1.  */
 #define TCG_TARGET_HAS_v64              have_avx1
