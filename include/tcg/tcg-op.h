--- conflicted
+++ resolved
@@ -8,328 +8,7 @@
 #ifndef TCG_TCG_OP_H
 #define TCG_TCG_OP_H
 
-<<<<<<< HEAD
-#include "tcg/tcg.h"
-#include "exec/helper-proto.h"
-#include "exec/helper-gen.h"
-
-/* Basic output routines.  Not for general consumption.  */
-
-void tcg_gen_op1(TCGOpcode, TCGArg);
-void tcg_gen_op2(TCGOpcode, TCGArg, TCGArg);
-void tcg_gen_op3(TCGOpcode, TCGArg, TCGArg, TCGArg);
-void tcg_gen_op4(TCGOpcode, TCGArg, TCGArg, TCGArg, TCGArg);
-void tcg_gen_op5(TCGOpcode, TCGArg, TCGArg, TCGArg, TCGArg, TCGArg);
-void tcg_gen_op6(TCGOpcode, TCGArg, TCGArg, TCGArg, TCGArg, TCGArg, TCGArg);
-
-void vec_gen_2(TCGOpcode, TCGType, unsigned, TCGArg, TCGArg);
-void vec_gen_3(TCGOpcode, TCGType, unsigned, TCGArg, TCGArg, TCGArg);
-void vec_gen_4(TCGOpcode, TCGType, unsigned, TCGArg, TCGArg, TCGArg, TCGArg);
-
-static inline void tcg_gen_op1_i32(TCGOpcode opc, TCGv_i32 a1)
-{
-    tcg_gen_op1(opc, tcgv_i32_arg(a1));
-}
-
-static inline void tcg_gen_op1_i64(TCGOpcode opc, TCGv_i64 a1)
-{
-    tcg_gen_op1(opc, tcgv_i64_arg(a1));
-}
-
-static inline void tcg_gen_op1i(TCGOpcode opc, TCGArg a1)
-{
-    tcg_gen_op1(opc, a1);
-}
-
-static inline void tcg_gen_op2_i32(TCGOpcode opc, TCGv_i32 a1, TCGv_i32 a2)
-{
-    tcg_gen_op2(opc, tcgv_i32_arg(a1), tcgv_i32_arg(a2));
-}
-
-static inline void tcg_gen_op2_i64(TCGOpcode opc, TCGv_i64 a1, TCGv_i64 a2)
-{
-    tcg_gen_op2(opc, tcgv_i64_arg(a1), tcgv_i64_arg(a2));
-}
-
-static inline void tcg_gen_op2i_i32(TCGOpcode opc, TCGv_i32 a1, TCGArg a2)
-{
-    tcg_gen_op2(opc, tcgv_i32_arg(a1), a2);
-}
-
-static inline void tcg_gen_op2i_i64(TCGOpcode opc, TCGv_i64 a1, TCGArg a2)
-{
-    tcg_gen_op2(opc, tcgv_i64_arg(a1), a2);
-}
-
-static inline void tcg_gen_op2ii(TCGOpcode opc, TCGArg a1, TCGArg a2)
-{
-    tcg_gen_op2(opc, a1, a2);
-}
-
-static inline void tcg_gen_op3_i32(TCGOpcode opc, TCGv_i32 a1,
-                                   TCGv_i32 a2, TCGv_i32 a3)
-{
-    tcg_gen_op3(opc, tcgv_i32_arg(a1), tcgv_i32_arg(a2), tcgv_i32_arg(a3));
-}
-
-static inline void tcg_gen_op3_i64(TCGOpcode opc, TCGv_i64 a1,
-                                   TCGv_i64 a2, TCGv_i64 a3)
-{
-    tcg_gen_op3(opc, tcgv_i64_arg(a1), tcgv_i64_arg(a2), tcgv_i64_arg(a3));
-}
-
-static inline void tcg_gen_op3i_i32(TCGOpcode opc, TCGv_i32 a1,
-                                    TCGv_i32 a2, TCGArg a3)
-{
-    tcg_gen_op3(opc, tcgv_i32_arg(a1), tcgv_i32_arg(a2), a3);
-}
-
-static inline void tcg_gen_op3i_i64(TCGOpcode opc, TCGv_i64 a1,
-                                    TCGv_i64 a2, TCGArg a3)
-{
-    tcg_gen_op3(opc, tcgv_i64_arg(a1), tcgv_i64_arg(a2), a3);
-}
-
-static inline void tcg_gen_ldst_op_i32(TCGOpcode opc, TCGv_i32 val,
-                                       TCGv_ptr base, TCGArg offset)
-{
-    tcg_gen_op3(opc, tcgv_i32_arg(val), tcgv_ptr_arg(base), offset);
-}
-
-static inline void tcg_gen_ldst_op_i64(TCGOpcode opc, TCGv_i64 val,
-                                       TCGv_ptr base, TCGArg offset)
-{
-    tcg_gen_op3(opc, tcgv_i64_arg(val), tcgv_ptr_arg(base), offset);
-}
-
-static inline void tcg_gen_op4_i32(TCGOpcode opc, TCGv_i32 a1, TCGv_i32 a2,
-                                   TCGv_i32 a3, TCGv_i32 a4)
-{
-    tcg_gen_op4(opc, tcgv_i32_arg(a1), tcgv_i32_arg(a2),
-                tcgv_i32_arg(a3), tcgv_i32_arg(a4));
-}
-
-static inline void tcg_gen_op4_i64(TCGOpcode opc, TCGv_i64 a1, TCGv_i64 a2,
-                                   TCGv_i64 a3, TCGv_i64 a4)
-{
-    tcg_gen_op4(opc, tcgv_i64_arg(a1), tcgv_i64_arg(a2),
-                tcgv_i64_arg(a3), tcgv_i64_arg(a4));
-}
-
-static inline void tcg_gen_op4i_i32(TCGOpcode opc, TCGv_i32 a1, TCGv_i32 a2,
-                                    TCGv_i32 a3, TCGArg a4)
-{
-    tcg_gen_op4(opc, tcgv_i32_arg(a1), tcgv_i32_arg(a2),
-                tcgv_i32_arg(a3), a4);
-}
-
-static inline void tcg_gen_op4i_i64(TCGOpcode opc, TCGv_i64 a1, TCGv_i64 a2,
-                                    TCGv_i64 a3, TCGArg a4)
-{
-    tcg_gen_op4(opc, tcgv_i64_arg(a1), tcgv_i64_arg(a2),
-                tcgv_i64_arg(a3), a4);
-}
-
-static inline void tcg_gen_op4ii_i32(TCGOpcode opc, TCGv_i32 a1, TCGv_i32 a2,
-                                     TCGArg a3, TCGArg a4)
-{
-    tcg_gen_op4(opc, tcgv_i32_arg(a1), tcgv_i32_arg(a2), a3, a4);
-}
-
-static inline void tcg_gen_op4ii_i64(TCGOpcode opc, TCGv_i64 a1, TCGv_i64 a2,
-                                     TCGArg a3, TCGArg a4)
-{
-    tcg_gen_op4(opc, tcgv_i64_arg(a1), tcgv_i64_arg(a2), a3, a4);
-}
-
-static inline void tcg_gen_op5_i32(TCGOpcode opc, TCGv_i32 a1, TCGv_i32 a2,
-                                   TCGv_i32 a3, TCGv_i32 a4, TCGv_i32 a5)
-{
-    tcg_gen_op5(opc, tcgv_i32_arg(a1), tcgv_i32_arg(a2),
-                tcgv_i32_arg(a3), tcgv_i32_arg(a4), tcgv_i32_arg(a5));
-}
-
-static inline void tcg_gen_op5_i64(TCGOpcode opc, TCGv_i64 a1, TCGv_i64 a2,
-                                   TCGv_i64 a3, TCGv_i64 a4, TCGv_i64 a5)
-{
-    tcg_gen_op5(opc, tcgv_i64_arg(a1), tcgv_i64_arg(a2),
-                tcgv_i64_arg(a3), tcgv_i64_arg(a4), tcgv_i64_arg(a5));
-}
-
-static inline void tcg_gen_op5i_i32(TCGOpcode opc, TCGv_i32 a1, TCGv_i32 a2,
-                                    TCGv_i32 a3, TCGv_i32 a4, TCGArg a5)
-{
-    tcg_gen_op5(opc, tcgv_i32_arg(a1), tcgv_i32_arg(a2),
-                tcgv_i32_arg(a3), tcgv_i32_arg(a4), a5);
-}
-
-static inline void tcg_gen_op5i_i64(TCGOpcode opc, TCGv_i64 a1, TCGv_i64 a2,
-                                    TCGv_i64 a3, TCGv_i64 a4, TCGArg a5)
-{
-    tcg_gen_op5(opc, tcgv_i64_arg(a1), tcgv_i64_arg(a2),
-                tcgv_i64_arg(a3), tcgv_i64_arg(a4), a5);
-}
-
-static inline void tcg_gen_op5ii_i32(TCGOpcode opc, TCGv_i32 a1, TCGv_i32 a2,
-                                     TCGv_i32 a3, TCGArg a4, TCGArg a5)
-{
-    tcg_gen_op5(opc, tcgv_i32_arg(a1), tcgv_i32_arg(a2),
-                tcgv_i32_arg(a3), a4, a5);
-}
-
-static inline void tcg_gen_op5ii_i64(TCGOpcode opc, TCGv_i64 a1, TCGv_i64 a2,
-                                     TCGv_i64 a3, TCGArg a4, TCGArg a5)
-{
-    tcg_gen_op5(opc, tcgv_i64_arg(a1), tcgv_i64_arg(a2),
-                tcgv_i64_arg(a3), a4, a5);
-}
-
-static inline void tcg_gen_op6_i32(TCGOpcode opc, TCGv_i32 a1, TCGv_i32 a2,
-                                   TCGv_i32 a3, TCGv_i32 a4,
-                                   TCGv_i32 a5, TCGv_i32 a6)
-{
-    tcg_gen_op6(opc, tcgv_i32_arg(a1), tcgv_i32_arg(a2),
-                tcgv_i32_arg(a3), tcgv_i32_arg(a4), tcgv_i32_arg(a5),
-                tcgv_i32_arg(a6));
-}
-
-static inline void tcg_gen_op6_i64(TCGOpcode opc, TCGv_i64 a1, TCGv_i64 a2,
-                                   TCGv_i64 a3, TCGv_i64 a4,
-                                   TCGv_i64 a5, TCGv_i64 a6)
-{
-    tcg_gen_op6(opc, tcgv_i64_arg(a1), tcgv_i64_arg(a2),
-                tcgv_i64_arg(a3), tcgv_i64_arg(a4), tcgv_i64_arg(a5),
-                tcgv_i64_arg(a6));
-}
-
-static inline void tcg_gen_op6i_i32(TCGOpcode opc, TCGv_i32 a1, TCGv_i32 a2,
-                                    TCGv_i32 a3, TCGv_i32 a4,
-                                    TCGv_i32 a5, TCGArg a6)
-{
-    tcg_gen_op6(opc, tcgv_i32_arg(a1), tcgv_i32_arg(a2),
-                tcgv_i32_arg(a3), tcgv_i32_arg(a4), tcgv_i32_arg(a5), a6);
-}
-
-static inline void tcg_gen_op6i_i64(TCGOpcode opc, TCGv_i64 a1, TCGv_i64 a2,
-                                    TCGv_i64 a3, TCGv_i64 a4,
-                                    TCGv_i64 a5, TCGArg a6)
-{
-    tcg_gen_op6(opc, tcgv_i64_arg(a1), tcgv_i64_arg(a2),
-                tcgv_i64_arg(a3), tcgv_i64_arg(a4), tcgv_i64_arg(a5), a6);
-}
-
-static inline void tcg_gen_op6ii_i32(TCGOpcode opc, TCGv_i32 a1, TCGv_i32 a2,
-                                     TCGv_i32 a3, TCGv_i32 a4,
-                                     TCGArg a5, TCGArg a6)
-{
-    tcg_gen_op6(opc, tcgv_i32_arg(a1), tcgv_i32_arg(a2),
-                tcgv_i32_arg(a3), tcgv_i32_arg(a4), a5, a6);
-}
-
-static inline void tcg_gen_op6ii_i64(TCGOpcode opc, TCGv_i64 a1, TCGv_i64 a2,
-                                     TCGv_i64 a3, TCGv_i64 a4,
-                                     TCGArg a5, TCGArg a6)
-{
-    tcg_gen_op6(opc, tcgv_i64_arg(a1), tcgv_i64_arg(a2),
-                tcgv_i64_arg(a3), tcgv_i64_arg(a4), a5, a6);
-}
-
-
-/* Generic ops.  */
-
-static inline void gen_set_label(TCGLabel *l)
-{
-    l->present = 1;
-    tcg_gen_op1(INDEX_op_set_label, label_arg(l));
-}
-
-static inline void tcg_gen_br(TCGLabel *l)
-{
-    l->refs++;
-    tcg_gen_op1(INDEX_op_br, label_arg(l));
-}
-
-void tcg_gen_mb(TCGBar);
-
-/* Helper calls. */
-
-/* 32 bit ops */
-
-void tcg_gen_movi_i32(TCGv_i32 ret, int32_t arg);
-void tcg_gen_addi_i32(TCGv_i32 ret, TCGv_i32 arg1, int32_t arg2);
-void tcg_gen_subfi_i32(TCGv_i32 ret, int32_t arg1, TCGv_i32 arg2);
-void tcg_gen_subi_i32(TCGv_i32 ret, TCGv_i32 arg1, int32_t arg2);
-void tcg_gen_andi_i32(TCGv_i32 ret, TCGv_i32 arg1, int32_t arg2);
-void tcg_gen_ori_i32(TCGv_i32 ret, TCGv_i32 arg1, int32_t arg2);
-void tcg_gen_xori_i32(TCGv_i32 ret, TCGv_i32 arg1, int32_t arg2);
-void tcg_gen_shli_i32(TCGv_i32 ret, TCGv_i32 arg1, int32_t arg2);
-void tcg_gen_shri_i32(TCGv_i32 ret, TCGv_i32 arg1, int32_t arg2);
-void tcg_gen_sari_i32(TCGv_i32 ret, TCGv_i32 arg1, int32_t arg2);
-void tcg_gen_muli_i32(TCGv_i32 ret, TCGv_i32 arg1, int32_t arg2);
-void tcg_gen_div_i32(TCGv_i32 ret, TCGv_i32 arg1, TCGv_i32 arg2);
-void tcg_gen_rem_i32(TCGv_i32 ret, TCGv_i32 arg1, TCGv_i32 arg2);
-void tcg_gen_divu_i32(TCGv_i32 ret, TCGv_i32 arg1, TCGv_i32 arg2);
-void tcg_gen_remu_i32(TCGv_i32 ret, TCGv_i32 arg1, TCGv_i32 arg2);
-void tcg_gen_andc_i32(TCGv_i32 ret, TCGv_i32 arg1, TCGv_i32 arg2);
-void tcg_gen_eqv_i32(TCGv_i32 ret, TCGv_i32 arg1, TCGv_i32 arg2);
-void tcg_gen_nand_i32(TCGv_i32 ret, TCGv_i32 arg1, TCGv_i32 arg2);
-void tcg_gen_nor_i32(TCGv_i32 ret, TCGv_i32 arg1, TCGv_i32 arg2);
-void tcg_gen_orc_i32(TCGv_i32 ret, TCGv_i32 arg1, TCGv_i32 arg2);
-void tcg_gen_clz_i32(TCGv_i32 ret, TCGv_i32 arg1, TCGv_i32 arg2);
-void tcg_gen_ctz_i32(TCGv_i32 ret, TCGv_i32 arg1, TCGv_i32 arg2);
-void tcg_gen_clzi_i32(TCGv_i32 ret, TCGv_i32 arg1, uint32_t arg2);
-void tcg_gen_ctzi_i32(TCGv_i32 ret, TCGv_i32 arg1, uint32_t arg2);
-void tcg_gen_clrsb_i32(TCGv_i32 ret, TCGv_i32 arg);
-void tcg_gen_ctpop_i32(TCGv_i32 a1, TCGv_i32 a2);
-void tcg_gen_rotl_i32(TCGv_i32 ret, TCGv_i32 arg1, TCGv_i32 arg2);
-void tcg_gen_rotli_i32(TCGv_i32 ret, TCGv_i32 arg1, int32_t arg2);
-void tcg_gen_rotr_i32(TCGv_i32 ret, TCGv_i32 arg1, TCGv_i32 arg2);
-void tcg_gen_rotri_i32(TCGv_i32 ret, TCGv_i32 arg1, int32_t arg2);
-void tcg_gen_deposit_i32(TCGv_i32 ret, TCGv_i32 arg1, TCGv_i32 arg2,
-                         unsigned int ofs, unsigned int len);
-void tcg_gen_deposit_z_i32(TCGv_i32 ret, TCGv_i32 arg,
-                           unsigned int ofs, unsigned int len);
-void tcg_gen_extract_i32(TCGv_i32 ret, TCGv_i32 arg,
-                         unsigned int ofs, unsigned int len);
-void tcg_gen_sextract_i32(TCGv_i32 ret, TCGv_i32 arg,
-                          unsigned int ofs, unsigned int len);
-void tcg_gen_extract2_i32(TCGv_i32 ret, TCGv_i32 al, TCGv_i32 ah,
-                          unsigned int ofs);
-void tcg_gen_brcond_i32(TCGCond cond, TCGv_i32 arg1, TCGv_i32 arg2, TCGLabel *);
-void tcg_gen_brcondi_i32(TCGCond cond, TCGv_i32 arg1, int32_t arg2, TCGLabel *);
-void tcg_gen_setcond_i32(TCGCond cond, TCGv_i32 ret,
-                         TCGv_i32 arg1, TCGv_i32 arg2);
-void tcg_gen_setcondi_i32(TCGCond cond, TCGv_i32 ret,
-                          TCGv_i32 arg1, int32_t arg2);
-void tcg_gen_movcond_i32(TCGCond cond, TCGv_i32 ret, TCGv_i32 c1,
-                         TCGv_i32 c2, TCGv_i32 v1, TCGv_i32 v2);
-void tcg_gen_add2_i32(TCGv_i32 rl, TCGv_i32 rh, TCGv_i32 al,
-                      TCGv_i32 ah, TCGv_i32 bl, TCGv_i32 bh);
-void tcg_gen_sub2_i32(TCGv_i32 rl, TCGv_i32 rh, TCGv_i32 al,
-                      TCGv_i32 ah, TCGv_i32 bl, TCGv_i32 bh);
-void tcg_gen_mulu2_i32(TCGv_i32 rl, TCGv_i32 rh, TCGv_i32 arg1, TCGv_i32 arg2);
-void tcg_gen_muls2_i32(TCGv_i32 rl, TCGv_i32 rh, TCGv_i32 arg1, TCGv_i32 arg2);
-void tcg_gen_mulsu2_i32(TCGv_i32 rl, TCGv_i32 rh, TCGv_i32 arg1, TCGv_i32 arg2);
-void tcg_gen_ext8s_i32(TCGv_i32 ret, TCGv_i32 arg);
-void tcg_gen_ext16s_i32(TCGv_i32 ret, TCGv_i32 arg);
-void tcg_gen_ext8u_i32(TCGv_i32 ret, TCGv_i32 arg);
-void tcg_gen_ext16u_i32(TCGv_i32 ret, TCGv_i32 arg);
-void tcg_gen_bswap16_i32(TCGv_i32 ret, TCGv_i32 arg, int flags);
-void tcg_gen_bswap32_i32(TCGv_i32 ret, TCGv_i32 arg);
-void tcg_gen_hswap_i32(TCGv_i32 ret, TCGv_i32 arg);
-void tcg_gen_smin_i32(TCGv_i32, TCGv_i32 arg1, TCGv_i32 arg2);
-void tcg_gen_smax_i32(TCGv_i32, TCGv_i32 arg1, TCGv_i32 arg2);
-void tcg_gen_umin_i32(TCGv_i32, TCGv_i32 arg1, TCGv_i32 arg2);
-void tcg_gen_umax_i32(TCGv_i32, TCGv_i32 arg1, TCGv_i32 arg2);
-void tcg_gen_abs_i32(TCGv_i32, TCGv_i32);
-
-/* Replicate a value of size @vece from @in to all the lanes in @out */
-void tcg_gen_dup_i32(unsigned vece, TCGv_i32 out, TCGv_i32 in);
-
-static inline void tcg_gen_discard_i32(TCGv_i32 arg)
-{
-    tcg_gen_op1_i32(INDEX_op_discard, arg);
-}
+#include "tcg/tcg-op-common.h"
 
 static inline void tcg_gen_flcr(TCGv_i32 arg)
 {
@@ -545,404 +224,6 @@
     tcg_gen_op3(INDEX_op_sub_f64,
                 tcgv_f64_arg(ret), tcgv_f64_arg(arg1), tcgv_f64_arg(arg2));
 }
-
-static inline void tcg_gen_mov_i32(TCGv_i32 ret, TCGv_i32 arg)
-{
-    if (ret != arg) {
-        tcg_gen_op2_i32(INDEX_op_mov_i32, ret, arg);
-    }
-}
-
-static inline void tcg_gen_ld8u_i32(TCGv_i32 ret, TCGv_ptr arg2,
-                                    tcg_target_long offset)
-{
-    tcg_gen_ldst_op_i32(INDEX_op_ld8u_i32, ret, arg2, offset);
-}
-
-static inline void tcg_gen_ld8s_i32(TCGv_i32 ret, TCGv_ptr arg2,
-                                    tcg_target_long offset)
-{
-    tcg_gen_ldst_op_i32(INDEX_op_ld8s_i32, ret, arg2, offset);
-}
-
-static inline void tcg_gen_ld16u_i32(TCGv_i32 ret, TCGv_ptr arg2,
-                                     tcg_target_long offset)
-{
-    tcg_gen_ldst_op_i32(INDEX_op_ld16u_i32, ret, arg2, offset);
-}
-
-static inline void tcg_gen_ld16s_i32(TCGv_i32 ret, TCGv_ptr arg2,
-                                     tcg_target_long offset)
-{
-    tcg_gen_ldst_op_i32(INDEX_op_ld16s_i32, ret, arg2, offset);
-}
-
-static inline void tcg_gen_ld_i32(TCGv_i32 ret, TCGv_ptr arg2,
-                                  tcg_target_long offset)
-{
-    tcg_gen_ldst_op_i32(INDEX_op_ld_i32, ret, arg2, offset);
-}
-
-static inline void tcg_gen_st8_i32(TCGv_i32 arg1, TCGv_ptr arg2,
-                                   tcg_target_long offset)
-{
-    tcg_gen_ldst_op_i32(INDEX_op_st8_i32, arg1, arg2, offset);
-}
-
-static inline void tcg_gen_st16_i32(TCGv_i32 arg1, TCGv_ptr arg2,
-                                    tcg_target_long offset)
-{
-    tcg_gen_ldst_op_i32(INDEX_op_st16_i32, arg1, arg2, offset);
-}
-
-static inline void tcg_gen_st_i32(TCGv_i32 arg1, TCGv_ptr arg2,
-                                  tcg_target_long offset)
-{
-    tcg_gen_ldst_op_i32(INDEX_op_st_i32, arg1, arg2, offset);
-}
-
-static inline void tcg_gen_add_i32(TCGv_i32 ret, TCGv_i32 arg1, TCGv_i32 arg2)
-{
-    tcg_gen_op3_i32(INDEX_op_add_i32, ret, arg1, arg2);
-}
-
-static inline void tcg_gen_sub_i32(TCGv_i32 ret, TCGv_i32 arg1, TCGv_i32 arg2)
-{
-    tcg_gen_op3_i32(INDEX_op_sub_i32, ret, arg1, arg2);
-}
-
-static inline void tcg_gen_and_i32(TCGv_i32 ret, TCGv_i32 arg1, TCGv_i32 arg2)
-{
-    tcg_gen_op3_i32(INDEX_op_and_i32, ret, arg1, arg2);
-}
-
-static inline void tcg_gen_or_i32(TCGv_i32 ret, TCGv_i32 arg1, TCGv_i32 arg2)
-{
-    tcg_gen_op3_i32(INDEX_op_or_i32, ret, arg1, arg2);
-}
-
-static inline void tcg_gen_xor_i32(TCGv_i32 ret, TCGv_i32 arg1, TCGv_i32 arg2)
-{
-    tcg_gen_op3_i32(INDEX_op_xor_i32, ret, arg1, arg2);
-}
-
-static inline void tcg_gen_shl_i32(TCGv_i32 ret, TCGv_i32 arg1, TCGv_i32 arg2)
-{
-    tcg_gen_op3_i32(INDEX_op_shl_i32, ret, arg1, arg2);
-}
-
-static inline void tcg_gen_shr_i32(TCGv_i32 ret, TCGv_i32 arg1, TCGv_i32 arg2)
-{
-    tcg_gen_op3_i32(INDEX_op_shr_i32, ret, arg1, arg2);
-}
-
-static inline void tcg_gen_sar_i32(TCGv_i32 ret, TCGv_i32 arg1, TCGv_i32 arg2)
-{
-    tcg_gen_op3_i32(INDEX_op_sar_i32, ret, arg1, arg2);
-}
-
-static inline void tcg_gen_mul_i32(TCGv_i32 ret, TCGv_i32 arg1, TCGv_i32 arg2)
-{
-    tcg_gen_op3_i32(INDEX_op_mul_i32, ret, arg1, arg2);
-}
-
-static inline void tcg_gen_neg_i32(TCGv_i32 ret, TCGv_i32 arg)
-{
-    if (TCG_TARGET_HAS_neg_i32) {
-        tcg_gen_op2_i32(INDEX_op_neg_i32, ret, arg);
-    } else {
-        tcg_gen_subfi_i32(ret, 0, arg);
-    }
-}
-
-static inline void tcg_gen_not_i32(TCGv_i32 ret, TCGv_i32 arg)
-{
-    if (TCG_TARGET_HAS_not_i32) {
-        tcg_gen_op2_i32(INDEX_op_not_i32, ret, arg);
-    } else {
-        tcg_gen_xori_i32(ret, arg, -1);
-    }
-}
-
-/* 64 bit ops */
-
-void tcg_gen_movi_i64(TCGv_i64 ret, int64_t arg);
-void tcg_gen_addi_i64(TCGv_i64 ret, TCGv_i64 arg1, int64_t arg2);
-void tcg_gen_subfi_i64(TCGv_i64 ret, int64_t arg1, TCGv_i64 arg2);
-void tcg_gen_subi_i64(TCGv_i64 ret, TCGv_i64 arg1, int64_t arg2);
-void tcg_gen_andi_i64(TCGv_i64 ret, TCGv_i64 arg1, int64_t arg2);
-void tcg_gen_ori_i64(TCGv_i64 ret, TCGv_i64 arg1, int64_t arg2);
-void tcg_gen_xori_i64(TCGv_i64 ret, TCGv_i64 arg1, int64_t arg2);
-void tcg_gen_shli_i64(TCGv_i64 ret, TCGv_i64 arg1, int64_t arg2);
-void tcg_gen_shri_i64(TCGv_i64 ret, TCGv_i64 arg1, int64_t arg2);
-void tcg_gen_sari_i64(TCGv_i64 ret, TCGv_i64 arg1, int64_t arg2);
-void tcg_gen_muli_i64(TCGv_i64 ret, TCGv_i64 arg1, int64_t arg2);
-void tcg_gen_div_i64(TCGv_i64 ret, TCGv_i64 arg1, TCGv_i64 arg2);
-void tcg_gen_rem_i64(TCGv_i64 ret, TCGv_i64 arg1, TCGv_i64 arg2);
-void tcg_gen_divu_i64(TCGv_i64 ret, TCGv_i64 arg1, TCGv_i64 arg2);
-void tcg_gen_remu_i64(TCGv_i64 ret, TCGv_i64 arg1, TCGv_i64 arg2);
-void tcg_gen_andc_i64(TCGv_i64 ret, TCGv_i64 arg1, TCGv_i64 arg2);
-void tcg_gen_eqv_i64(TCGv_i64 ret, TCGv_i64 arg1, TCGv_i64 arg2);
-void tcg_gen_nand_i64(TCGv_i64 ret, TCGv_i64 arg1, TCGv_i64 arg2);
-void tcg_gen_nor_i64(TCGv_i64 ret, TCGv_i64 arg1, TCGv_i64 arg2);
-void tcg_gen_orc_i64(TCGv_i64 ret, TCGv_i64 arg1, TCGv_i64 arg2);
-void tcg_gen_clz_i64(TCGv_i64 ret, TCGv_i64 arg1, TCGv_i64 arg2);
-void tcg_gen_ctz_i64(TCGv_i64 ret, TCGv_i64 arg1, TCGv_i64 arg2);
-void tcg_gen_clzi_i64(TCGv_i64 ret, TCGv_i64 arg1, uint64_t arg2);
-void tcg_gen_ctzi_i64(TCGv_i64 ret, TCGv_i64 arg1, uint64_t arg2);
-void tcg_gen_clrsb_i64(TCGv_i64 ret, TCGv_i64 arg);
-void tcg_gen_ctpop_i64(TCGv_i64 a1, TCGv_i64 a2);
-void tcg_gen_rotl_i64(TCGv_i64 ret, TCGv_i64 arg1, TCGv_i64 arg2);
-void tcg_gen_rotli_i64(TCGv_i64 ret, TCGv_i64 arg1, int64_t arg2);
-void tcg_gen_rotr_i64(TCGv_i64 ret, TCGv_i64 arg1, TCGv_i64 arg2);
-void tcg_gen_rotri_i64(TCGv_i64 ret, TCGv_i64 arg1, int64_t arg2);
-void tcg_gen_deposit_i64(TCGv_i64 ret, TCGv_i64 arg1, TCGv_i64 arg2,
-                         unsigned int ofs, unsigned int len);
-void tcg_gen_deposit_z_i64(TCGv_i64 ret, TCGv_i64 arg,
-                           unsigned int ofs, unsigned int len);
-void tcg_gen_extract_i64(TCGv_i64 ret, TCGv_i64 arg,
-                         unsigned int ofs, unsigned int len);
-void tcg_gen_sextract_i64(TCGv_i64 ret, TCGv_i64 arg,
-                          unsigned int ofs, unsigned int len);
-void tcg_gen_extract2_i64(TCGv_i64 ret, TCGv_i64 al, TCGv_i64 ah,
-                          unsigned int ofs);
-void tcg_gen_brcond_i64(TCGCond cond, TCGv_i64 arg1, TCGv_i64 arg2, TCGLabel *);
-void tcg_gen_brcondi_i64(TCGCond cond, TCGv_i64 arg1, int64_t arg2, TCGLabel *);
-void tcg_gen_setcond_i64(TCGCond cond, TCGv_i64 ret,
-                         TCGv_i64 arg1, TCGv_i64 arg2);
-void tcg_gen_setcondi_i64(TCGCond cond, TCGv_i64 ret,
-                          TCGv_i64 arg1, int64_t arg2);
-void tcg_gen_movcond_i64(TCGCond cond, TCGv_i64 ret, TCGv_i64 c1,
-                         TCGv_i64 c2, TCGv_i64 v1, TCGv_i64 v2);
-void tcg_gen_add2_i64(TCGv_i64 rl, TCGv_i64 rh, TCGv_i64 al,
-                      TCGv_i64 ah, TCGv_i64 bl, TCGv_i64 bh);
-void tcg_gen_sub2_i64(TCGv_i64 rl, TCGv_i64 rh, TCGv_i64 al,
-                      TCGv_i64 ah, TCGv_i64 bl, TCGv_i64 bh);
-void tcg_gen_mulu2_i64(TCGv_i64 rl, TCGv_i64 rh, TCGv_i64 arg1, TCGv_i64 arg2);
-void tcg_gen_muls2_i64(TCGv_i64 rl, TCGv_i64 rh, TCGv_i64 arg1, TCGv_i64 arg2);
-void tcg_gen_mulsu2_i64(TCGv_i64 rl, TCGv_i64 rh, TCGv_i64 arg1, TCGv_i64 arg2);
-void tcg_gen_not_i64(TCGv_i64 ret, TCGv_i64 arg);
-void tcg_gen_ext8s_i64(TCGv_i64 ret, TCGv_i64 arg);
-void tcg_gen_ext16s_i64(TCGv_i64 ret, TCGv_i64 arg);
-void tcg_gen_ext32s_i64(TCGv_i64 ret, TCGv_i64 arg);
-void tcg_gen_ext8u_i64(TCGv_i64 ret, TCGv_i64 arg);
-void tcg_gen_ext16u_i64(TCGv_i64 ret, TCGv_i64 arg);
-void tcg_gen_ext32u_i64(TCGv_i64 ret, TCGv_i64 arg);
-void tcg_gen_bswap16_i64(TCGv_i64 ret, TCGv_i64 arg, int flags);
-void tcg_gen_bswap32_i64(TCGv_i64 ret, TCGv_i64 arg, int flags);
-void tcg_gen_bswap64_i64(TCGv_i64 ret, TCGv_i64 arg);
-void tcg_gen_hswap_i64(TCGv_i64 ret, TCGv_i64 arg);
-void tcg_gen_wswap_i64(TCGv_i64 ret, TCGv_i64 arg);
-void tcg_gen_smin_i64(TCGv_i64, TCGv_i64 arg1, TCGv_i64 arg2);
-void tcg_gen_smax_i64(TCGv_i64, TCGv_i64 arg1, TCGv_i64 arg2);
-void tcg_gen_umin_i64(TCGv_i64, TCGv_i64 arg1, TCGv_i64 arg2);
-void tcg_gen_umax_i64(TCGv_i64, TCGv_i64 arg1, TCGv_i64 arg2);
-void tcg_gen_abs_i64(TCGv_i64, TCGv_i64);
-
-/* Replicate a value of size @vece from @in to all the lanes in @out */
-void tcg_gen_dup_i64(unsigned vece, TCGv_i64 out, TCGv_i64 in);
-
-#if TCG_TARGET_REG_BITS == 64
-static inline void tcg_gen_discard_i64(TCGv_i64 arg)
-{
-    tcg_gen_op1_i64(INDEX_op_discard, arg);
-}
-
-static inline void tcg_gen_mov_i64(TCGv_i64 ret, TCGv_i64 arg)
-{
-    if (ret != arg) {
-        tcg_gen_op2_i64(INDEX_op_mov_i64, ret, arg);
-    }
-}
-
-static inline void tcg_gen_ld8u_i64(TCGv_i64 ret, TCGv_ptr arg2,
-                                    tcg_target_long offset)
-{
-    tcg_gen_ldst_op_i64(INDEX_op_ld8u_i64, ret, arg2, offset);
-}
-
-static inline void tcg_gen_ld8s_i64(TCGv_i64 ret, TCGv_ptr arg2,
-                                    tcg_target_long offset)
-{
-    tcg_gen_ldst_op_i64(INDEX_op_ld8s_i64, ret, arg2, offset);
-}
-
-static inline void tcg_gen_ld16u_i64(TCGv_i64 ret, TCGv_ptr arg2,
-                                     tcg_target_long offset)
-{
-    tcg_gen_ldst_op_i64(INDEX_op_ld16u_i64, ret, arg2, offset);
-}
-
-static inline void tcg_gen_ld16s_i64(TCGv_i64 ret, TCGv_ptr arg2,
-                                     tcg_target_long offset)
-{
-    tcg_gen_ldst_op_i64(INDEX_op_ld16s_i64, ret, arg2, offset);
-}
-
-static inline void tcg_gen_ld32u_i64(TCGv_i64 ret, TCGv_ptr arg2,
-                                     tcg_target_long offset)
-{
-    tcg_gen_ldst_op_i64(INDEX_op_ld32u_i64, ret, arg2, offset);
-}
-
-static inline void tcg_gen_ld32s_i64(TCGv_i64 ret, TCGv_ptr arg2,
-                                     tcg_target_long offset)
-{
-    tcg_gen_ldst_op_i64(INDEX_op_ld32s_i64, ret, arg2, offset);
-}
-
-static inline void tcg_gen_ld_i64(TCGv_i64 ret, TCGv_ptr arg2,
-                                  tcg_target_long offset)
-{
-    tcg_gen_ldst_op_i64(INDEX_op_ld_i64, ret, arg2, offset);
-}
-
-static inline void tcg_gen_st8_i64(TCGv_i64 arg1, TCGv_ptr arg2,
-                                   tcg_target_long offset)
-{
-    tcg_gen_ldst_op_i64(INDEX_op_st8_i64, arg1, arg2, offset);
-}
-
-static inline void tcg_gen_st16_i64(TCGv_i64 arg1, TCGv_ptr arg2,
-                                    tcg_target_long offset)
-{
-    tcg_gen_ldst_op_i64(INDEX_op_st16_i64, arg1, arg2, offset);
-}
-
-static inline void tcg_gen_st32_i64(TCGv_i64 arg1, TCGv_ptr arg2,
-                                    tcg_target_long offset)
-{
-    tcg_gen_ldst_op_i64(INDEX_op_st32_i64, arg1, arg2, offset);
-}
-
-static inline void tcg_gen_st_i64(TCGv_i64 arg1, TCGv_ptr arg2,
-                                  tcg_target_long offset)
-{
-    tcg_gen_ldst_op_i64(INDEX_op_st_i64, arg1, arg2, offset);
-}
-
-static inline void tcg_gen_add_i64(TCGv_i64 ret, TCGv_i64 arg1, TCGv_i64 arg2)
-{
-    tcg_gen_op3_i64(INDEX_op_add_i64, ret, arg1, arg2);
-}
-
-static inline void tcg_gen_sub_i64(TCGv_i64 ret, TCGv_i64 arg1, TCGv_i64 arg2)
-{
-    tcg_gen_op3_i64(INDEX_op_sub_i64, ret, arg1, arg2);
-}
-
-static inline void tcg_gen_and_i64(TCGv_i64 ret, TCGv_i64 arg1, TCGv_i64 arg2)
-{
-    tcg_gen_op3_i64(INDEX_op_and_i64, ret, arg1, arg2);
-}
-
-static inline void tcg_gen_or_i64(TCGv_i64 ret, TCGv_i64 arg1, TCGv_i64 arg2)
-{
-    tcg_gen_op3_i64(INDEX_op_or_i64, ret, arg1, arg2);
-}
-
-static inline void tcg_gen_xor_i64(TCGv_i64 ret, TCGv_i64 arg1, TCGv_i64 arg2)
-{
-    tcg_gen_op3_i64(INDEX_op_xor_i64, ret, arg1, arg2);
-}
-
-static inline void tcg_gen_shl_i64(TCGv_i64 ret, TCGv_i64 arg1, TCGv_i64 arg2)
-{
-    tcg_gen_op3_i64(INDEX_op_shl_i64, ret, arg1, arg2);
-}
-
-static inline void tcg_gen_shr_i64(TCGv_i64 ret, TCGv_i64 arg1, TCGv_i64 arg2)
-{
-    tcg_gen_op3_i64(INDEX_op_shr_i64, ret, arg1, arg2);
-}
-
-static inline void tcg_gen_sar_i64(TCGv_i64 ret, TCGv_i64 arg1, TCGv_i64 arg2)
-{
-    tcg_gen_op3_i64(INDEX_op_sar_i64, ret, arg1, arg2);
-}
-
-static inline void tcg_gen_mul_i64(TCGv_i64 ret, TCGv_i64 arg1, TCGv_i64 arg2)
-{
-    tcg_gen_op3_i64(INDEX_op_mul_i64, ret, arg1, arg2);
-}
-#else /* TCG_TARGET_REG_BITS == 32 */
-static inline void tcg_gen_st8_i64(TCGv_i64 arg1, TCGv_ptr arg2,
-                                   tcg_target_long offset)
-{
-    tcg_gen_st8_i32(TCGV_LOW(arg1), arg2, offset);
-}
-
-static inline void tcg_gen_st16_i64(TCGv_i64 arg1, TCGv_ptr arg2,
-                                    tcg_target_long offset)
-{
-    tcg_gen_st16_i32(TCGV_LOW(arg1), arg2, offset);
-}
-
-static inline void tcg_gen_st32_i64(TCGv_i64 arg1, TCGv_ptr arg2,
-                                    tcg_target_long offset)
-{
-    tcg_gen_st_i32(TCGV_LOW(arg1), arg2, offset);
-}
-
-static inline void tcg_gen_add_i64(TCGv_i64 ret, TCGv_i64 arg1, TCGv_i64 arg2)
-{
-    tcg_gen_add2_i32(TCGV_LOW(ret), TCGV_HIGH(ret), TCGV_LOW(arg1),
-                     TCGV_HIGH(arg1), TCGV_LOW(arg2), TCGV_HIGH(arg2));
-}
-
-static inline void tcg_gen_sub_i64(TCGv_i64 ret, TCGv_i64 arg1, TCGv_i64 arg2)
-{
-    tcg_gen_sub2_i32(TCGV_LOW(ret), TCGV_HIGH(ret), TCGV_LOW(arg1),
-                     TCGV_HIGH(arg1), TCGV_LOW(arg2), TCGV_HIGH(arg2));
-}
-
-void tcg_gen_discard_i64(TCGv_i64 arg);
-void tcg_gen_mov_i64(TCGv_i64 ret, TCGv_i64 arg);
-void tcg_gen_ld8u_i64(TCGv_i64 ret, TCGv_ptr arg2, tcg_target_long offset);
-void tcg_gen_ld8s_i64(TCGv_i64 ret, TCGv_ptr arg2, tcg_target_long offset);
-void tcg_gen_ld16u_i64(TCGv_i64 ret, TCGv_ptr arg2, tcg_target_long offset);
-void tcg_gen_ld16s_i64(TCGv_i64 ret, TCGv_ptr arg2, tcg_target_long offset);
-void tcg_gen_ld32u_i64(TCGv_i64 ret, TCGv_ptr arg2, tcg_target_long offset);
-void tcg_gen_ld32s_i64(TCGv_i64 ret, TCGv_ptr arg2, tcg_target_long offset);
-void tcg_gen_ld_i64(TCGv_i64 ret, TCGv_ptr arg2, tcg_target_long offset);
-void tcg_gen_st_i64(TCGv_i64 arg1, TCGv_ptr arg2, tcg_target_long offset);
-void tcg_gen_and_i64(TCGv_i64 ret, TCGv_i64 arg1, TCGv_i64 arg2);
-void tcg_gen_or_i64(TCGv_i64 ret, TCGv_i64 arg1, TCGv_i64 arg2);
-void tcg_gen_xor_i64(TCGv_i64 ret, TCGv_i64 arg1, TCGv_i64 arg2);
-void tcg_gen_shl_i64(TCGv_i64 ret, TCGv_i64 arg1, TCGv_i64 arg2);
-void tcg_gen_shr_i64(TCGv_i64 ret, TCGv_i64 arg1, TCGv_i64 arg2);
-void tcg_gen_sar_i64(TCGv_i64 ret, TCGv_i64 arg1, TCGv_i64 arg2);
-void tcg_gen_mul_i64(TCGv_i64 ret, TCGv_i64 arg1, TCGv_i64 arg2);
-#endif /* TCG_TARGET_REG_BITS */
-
-static inline void tcg_gen_neg_i64(TCGv_i64 ret, TCGv_i64 arg)
-{
-    if (TCG_TARGET_HAS_neg_i64) {
-        tcg_gen_op2_i64(INDEX_op_neg_i64, ret, arg);
-    } else {
-        tcg_gen_subfi_i64(ret, 0, arg);
-    }
-}
-
-/* Size changing operations.  */
-
-void tcg_gen_extu_i32_i64(TCGv_i64 ret, TCGv_i32 arg);
-void tcg_gen_ext_i32_i64(TCGv_i64 ret, TCGv_i32 arg);
-void tcg_gen_concat_i32_i64(TCGv_i64 dest, TCGv_i32 low, TCGv_i32 high);
-void tcg_gen_extrl_i64_i32(TCGv_i32 ret, TCGv_i64 arg);
-void tcg_gen_extrh_i64_i32(TCGv_i32 ret, TCGv_i64 arg);
-void tcg_gen_extr_i64_i32(TCGv_i32 lo, TCGv_i32 hi, TCGv_i64 arg);
-void tcg_gen_extr32_i64(TCGv_i64 lo, TCGv_i64 hi, TCGv_i64 arg);
-
-static inline void tcg_gen_concat32_i64(TCGv_i64 ret, TCGv_i64 lo, TCGv_i64 hi)
-{
-    tcg_gen_deposit_i64(ret, lo, hi, 32, 32);
-}
-
-/* QEMU specific operations.  */
-=======
-#include "tcg/tcg-op-common.h"
->>>>>>> ae35f033
 
 #ifndef TARGET_LONG_BITS
 #error must include QEMU headers
