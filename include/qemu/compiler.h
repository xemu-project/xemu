--- conflicted
+++ resolved
@@ -199,8 +199,6 @@
 #define BUILTIN_SUBCLL_BROKEN
 #endif
 
-<<<<<<< HEAD
-=======
 #if __has_attribute(annotate)
 #define QEMU_ANNOTATE(x) __attribute__((annotate(x)))
 #else
@@ -274,5 +272,4 @@
       (expr)+0))))))
 #endif
 
->>>>>>> ae35f033
 #endif /* COMPILER_H */