--- conflicted
+++ resolved
@@ -391,94 +391,9 @@
  * exceptions (akin to @nonfault true for probe_access_full).
  * Likewise this function does not trigger plugin instrumentation.
  */
-<<<<<<< HEAD
-struct tb_tc {
-    const void *ptr;    /* pointer to the translated code */
-    size_t size;
-};
-
-struct TranslationBlock {
-#if !TARGET_TB_PCREL
-    /*
-     * Guest PC corresponding to this block.  This must be the true
-     * virtual address.  Therefore e.g. x86 stores EIP + CS_BASE, and
-     * targets like Arm, MIPS, HP-PA, which reuse low bits for ISA or
-     * privilege, must store those bits elsewhere.
-     *
-     * If TARGET_TB_PCREL, the opcodes for the TranslationBlock are
-     * written such that the TB is associated only with the physical
-     * page and may be run in any virtual address context.  In this case,
-     * PC must always be taken from ENV in a target-specific manner.
-     * Unwind information is taken as offsets from the page, to be
-     * deposited into the "current" PC.
-     */
-    target_ulong pc;
-#endif
-
-    /*
-     * Target-specific data associated with the TranslationBlock, e.g.:
-     * x86: the original user, the Code Segment virtual base,
-     * arm: an extension of tb->flags,
-     * s390x: instruction data for EXECUTE,
-     * sparc: the next pc of the instruction queue (for delay slots).
-     */
-    target_ulong cs_base;
-
-    uint32_t flags; /* flags defining in which context the code was generated */
-    uint32_t cflags;    /* compile flags */
-
-/* Note that TCG_MAX_INSNS is 512; we validate this match elsewhere. */
-#define CF_COUNT_MASK    0x000001ff
-#define CF_NO_GOTO_TB    0x00000200 /* Do not chain with goto_tb */
-#define CF_NO_GOTO_PTR   0x00000400 /* Do not chain with goto_ptr */
-#define CF_SINGLE_STEP   0x00000800 /* gdbstub single-step in effect */
-#define CF_LAST_IO       0x00008000 /* Last insn may be an IO access.  */
-#define CF_MEMI_ONLY     0x00010000 /* Only instrument memory ops */
-#define CF_USE_ICOUNT    0x00020000
-#define CF_INVALID       0x00040000 /* TB is stale. Set with @jmp_lock held */
-#define CF_PARALLEL      0x00080000 /* Generate code for a parallel context */
-#define CF_NOIRQ         0x00100000 /* Generate an uninterruptible TB */
-#define CF_CLUSTER_MASK  0xff000000 /* Top 8 bits are cluster ID */
-#define CF_CLUSTER_SHIFT 24
-
-    /* Per-vCPU dynamic tracing state used to generate this TB */
-    uint32_t trace_vcpu_dstate;
-
-    /*
-     * Above fields used for comparing
-     */
-
-    /* size of target code for this block (1 <= size <= TARGET_PAGE_SIZE) */
-    uint16_t size;
-    uint16_t icount;
-    uint64_t ihash;
-
-    struct tb_tc tc;
-
-    /* first and second physical page containing code. The lower bit
-       of the pointer tells the index in page_next[].
-       The list is protected by the TB's page('s) lock(s) */
-    uintptr_t page_next[2];
-    tb_page_addr_t page_addr[2];
-
-    /* jmp_lock placed here to fill a 4-byte hole. Its documentation is below */
-    QemuSpin jmp_lock;
-
-    /* The following data are used to directly call another TB from
-     * the code of this one. This can be done either by emitting direct or
-     * indirect native jump instructions. These jumps are reset so that the TB
-     * just continues its execution. The TB can be linked to another one by
-     * setting one of the jump targets (or patching the jump instruction). Only
-     * two of such jumps are supported.
-     */
-    uint16_t jmp_reset_offset[2]; /* offset of original jump target */
-#define TB_JMP_RESET_OFFSET_INVALID 0xffff /* indicates no jump generated */
-    uintptr_t jmp_target_arg[2];  /* target address or offset */
-=======
 int probe_access_full_mmu(CPUArchState *env, vaddr addr, int size,
                           MMUAccessType access_type, int mmu_idx,
                           void **phost, CPUTLBEntryFull **pfull);
->>>>>>> ae35f033
 
 #endif /* !CONFIG_USER_ONLY */
 #endif /* CONFIG_TCG */
