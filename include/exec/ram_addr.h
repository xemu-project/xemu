--- conflicted
+++ resolved
@@ -388,13 +388,9 @@
                 if (bitmap[k]) {
                     unsigned long temp = leul_to_cpu(bitmap[k]);
 
-<<<<<<< HEAD
-                    atomic_or(&blocks[DIRTY_MEMORY_VGA][idx][offset], temp);
-                    atomic_or(&blocks[DIRTY_MEMORY_NV2A][idx][offset], temp);
-                    atomic_or(&blocks[DIRTY_MEMORY_NV2A_TEX][idx][offset], temp);
-=======
                     qatomic_or(&blocks[DIRTY_MEMORY_VGA][idx][offset], temp);
->>>>>>> 8fe9f1f8
+                    qatomic_or(&blocks[DIRTY_MEMORY_NV2A][idx][offset], temp);
+                    qatomic_or(&blocks[DIRTY_MEMORY_NV2A_TEX][idx][offset], temp);
 
                     if (global_dirty_log) {
                         qatomic_or(
