/*
 * Physical memory management API
 *
 * Copyright 2011 Red Hat, Inc. and/or its affiliates
 *
 * Authors:
 *  Avi Kivity <avi@redhat.com>
 *
 * This work is licensed under the terms of the GNU GPL, version 2.  See
 * the COPYING file in the top-level directory.
 *
 */

#ifndef MEMORY_H
#define MEMORY_H

#ifndef CONFIG_USER_ONLY

#include "exec/cpu-common.h"
#include "exec/hwaddr.h"
#include "exec/memattrs.h"
#include "exec/memop.h"
#include "exec/ramlist.h"
#include "qemu/bswap.h"
#include "qemu/queue.h"
#include "qemu/int128.h"
#include "qemu/notify.h"
#include "qom/object.h"
#include "qemu/rcu.h"

#define RAM_ADDR_INVALID (~(ram_addr_t)0)

#define MAX_PHYS_ADDR_SPACE_BITS 62
#define MAX_PHYS_ADDR            (((hwaddr)1 << MAX_PHYS_ADDR_SPACE_BITS) - 1)

#define TYPE_MEMORY_REGION "qemu:memory-region"
#define MEMORY_REGION(obj) \
        OBJECT_CHECK(MemoryRegion, (obj), TYPE_MEMORY_REGION)

#define TYPE_IOMMU_MEMORY_REGION "qemu:iommu-memory-region"
#define IOMMU_MEMORY_REGION(obj) \
        OBJECT_CHECK(IOMMUMemoryRegion, (obj), TYPE_IOMMU_MEMORY_REGION)
#define IOMMU_MEMORY_REGION_CLASS(klass) \
        OBJECT_CLASS_CHECK(IOMMUMemoryRegionClass, (klass), \
                         TYPE_IOMMU_MEMORY_REGION)
#define IOMMU_MEMORY_REGION_GET_CLASS(obj) \
        OBJECT_GET_CLASS(IOMMUMemoryRegionClass, (obj), \
                         TYPE_IOMMU_MEMORY_REGION)

extern bool global_dirty_log;

typedef struct MemoryRegionOps MemoryRegionOps;
typedef struct MemoryRegionMmio MemoryRegionMmio;

struct MemoryRegionMmio {
    CPUReadMemoryFunc *read[3];
    CPUWriteMemoryFunc *write[3];
};

typedef struct IOMMUTLBEntry IOMMUTLBEntry;

/* See address_space_translate: bit 0 is read, bit 1 is write.  */
typedef enum {
    IOMMU_NONE = 0,
    IOMMU_RO   = 1,
    IOMMU_WO   = 2,
    IOMMU_RW   = 3,
} IOMMUAccessFlags;

#define IOMMU_ACCESS_FLAG(r, w) (((r) ? IOMMU_RO : 0) | ((w) ? IOMMU_WO : 0))

struct IOMMUTLBEntry {
    AddressSpace    *target_as;
    hwaddr           iova;
    hwaddr           translated_addr;
    hwaddr           addr_mask;  /* 0xfff = 4k translation */
    IOMMUAccessFlags perm;
};

/*
 * Bitmap for different IOMMUNotifier capabilities. Each notifier can
 * register with one or multiple IOMMU Notifier capability bit(s).
 */
typedef enum {
    IOMMU_NOTIFIER_NONE = 0,
    /* Notify cache invalidations */
    IOMMU_NOTIFIER_UNMAP = 0x1,
    /* Notify entry changes (newly created entries) */
    IOMMU_NOTIFIER_MAP = 0x2,
} IOMMUNotifierFlag;

#define IOMMU_NOTIFIER_ALL (IOMMU_NOTIFIER_MAP | IOMMU_NOTIFIER_UNMAP)

struct IOMMUNotifier;
typedef void (*IOMMUNotify)(struct IOMMUNotifier *notifier,
                            IOMMUTLBEntry *data);

struct IOMMUNotifier {
    IOMMUNotify notify;
    IOMMUNotifierFlag notifier_flags;
    /* Notify for address space range start <= addr <= end */
    hwaddr start;
    hwaddr end;
    int iommu_idx;
    QLIST_ENTRY(IOMMUNotifier) node;
};
typedef struct IOMMUNotifier IOMMUNotifier;

/* RAM is pre-allocated and passed into qemu_ram_alloc_from_ptr */
#define RAM_PREALLOC   (1 << 0)

/* RAM is mmap-ed with MAP_SHARED */
#define RAM_SHARED     (1 << 1)

/* Only a portion of RAM (used_length) is actually used, and migrated.
 * This used_length size can change across reboots.
 */
#define RAM_RESIZEABLE (1 << 2)

/* UFFDIO_ZEROPAGE is available on this RAMBlock to atomically
 * zero the page and wake waiting processes.
 * (Set during postcopy)
 */
#define RAM_UF_ZEROPAGE (1 << 3)

/* RAM can be migrated */
#define RAM_MIGRATABLE (1 << 4)

/* RAM is a persistent kind memory */
#define RAM_PMEM (1 << 5)

static inline void iommu_notifier_init(IOMMUNotifier *n, IOMMUNotify fn,
                                       IOMMUNotifierFlag flags,
                                       hwaddr start, hwaddr end,
                                       int iommu_idx)
{
    n->notify = fn;
    n->notifier_flags = flags;
    n->start = start;
    n->end = end;
    n->iommu_idx = iommu_idx;
}

/*
 * Memory region callbacks
 */
struct MemoryRegionOps {
    /* Read from the memory region. @addr is relative to @mr; @size is
     * in bytes. */
    uint64_t (*read)(void *opaque,
                     hwaddr addr,
                     unsigned size);
    /* Write to the memory region. @addr is relative to @mr; @size is
     * in bytes. */
    void (*write)(void *opaque,
                  hwaddr addr,
                  uint64_t data,
                  unsigned size);

    MemTxResult (*read_with_attrs)(void *opaque,
                                   hwaddr addr,
                                   uint64_t *data,
                                   unsigned size,
                                   MemTxAttrs attrs);
    MemTxResult (*write_with_attrs)(void *opaque,
                                    hwaddr addr,
                                    uint64_t data,
                                    unsigned size,
                                    MemTxAttrs attrs);

    enum device_endian endianness;
    /* Guest-visible constraints: */
    struct {
        /* If nonzero, specify bounds on access sizes beyond which a machine
         * check is thrown.
         */
        unsigned min_access_size;
        unsigned max_access_size;
        /* If true, unaligned accesses are supported.  Otherwise unaligned
         * accesses throw machine checks.
         */
         bool unaligned;
        /*
         * If present, and returns #false, the transaction is not accepted
         * by the device (and results in machine dependent behaviour such
         * as a machine check exception).
         */
        bool (*accepts)(void *opaque, hwaddr addr,
                        unsigned size, bool is_write,
                        MemTxAttrs attrs);
    } valid;
    /* Internal implementation constraints: */
    struct {
        /* If nonzero, specifies the minimum size implemented.  Smaller sizes
         * will be rounded upwards and a partial result will be returned.
         */
        unsigned min_access_size;
        /* If nonzero, specifies the maximum size implemented.  Larger sizes
         * will be done as a series of accesses with smaller sizes.
         */
        unsigned max_access_size;
        /* If true, unaligned accesses are supported.  Otherwise all accesses
         * are converted to (possibly multiple) naturally aligned accesses.
         */
        bool unaligned;
    } impl;
};

typedef struct MemoryRegionClass {
    /* private */
    ObjectClass parent_class;
} MemoryRegionClass;


enum IOMMUMemoryRegionAttr {
    IOMMU_ATTR_SPAPR_TCE_FD
};

/**
 * IOMMUMemoryRegionClass:
 *
 * All IOMMU implementations need to subclass TYPE_IOMMU_MEMORY_REGION
 * and provide an implementation of at least the @translate method here
 * to handle requests to the memory region. Other methods are optional.
 *
 * The IOMMU implementation must use the IOMMU notifier infrastructure
 * to report whenever mappings are changed, by calling
 * memory_region_notify_iommu() (or, if necessary, by calling
 * memory_region_notify_one() for each registered notifier).
 *
 * Conceptually an IOMMU provides a mapping from input address
 * to an output TLB entry. If the IOMMU is aware of memory transaction
 * attributes and the output TLB entry depends on the transaction
 * attributes, we represent this using IOMMU indexes. Each index
 * selects a particular translation table that the IOMMU has:
 *   @attrs_to_index returns the IOMMU index for a set of transaction attributes
 *   @translate takes an input address and an IOMMU index
 * and the mapping returned can only depend on the input address and the
 * IOMMU index.
 *
 * Most IOMMUs don't care about the transaction attributes and support
 * only a single IOMMU index. A more complex IOMMU might have one index
 * for secure transactions and one for non-secure transactions.
 */
typedef struct IOMMUMemoryRegionClass {
    /* private */
    MemoryRegionClass parent_class;

    /*
     * Return a TLB entry that contains a given address.
     *
     * The IOMMUAccessFlags indicated via @flag are optional and may
     * be specified as IOMMU_NONE to indicate that the caller needs
     * the full translation information for both reads and writes. If
     * the access flags are specified then the IOMMU implementation
     * may use this as an optimization, to stop doing a page table
     * walk as soon as it knows that the requested permissions are not
     * allowed. If IOMMU_NONE is passed then the IOMMU must do the
     * full page table walk and report the permissions in the returned
     * IOMMUTLBEntry. (Note that this implies that an IOMMU may not
     * return different mappings for reads and writes.)
     *
     * The returned information remains valid while the caller is
     * holding the big QEMU lock or is inside an RCU critical section;
     * if the caller wishes to cache the mapping beyond that it must
     * register an IOMMU notifier so it can invalidate its cached
     * information when the IOMMU mapping changes.
     *
     * @iommu: the IOMMUMemoryRegion
     * @hwaddr: address to be translated within the memory region
     * @flag: requested access permissions
     * @iommu_idx: IOMMU index for the translation
     */
    IOMMUTLBEntry (*translate)(IOMMUMemoryRegion *iommu, hwaddr addr,
                               IOMMUAccessFlags flag, int iommu_idx);
    /* Returns minimum supported page size in bytes.
     * If this method is not provided then the minimum is assumed to
     * be TARGET_PAGE_SIZE.
     *
     * @iommu: the IOMMUMemoryRegion
     */
    uint64_t (*get_min_page_size)(IOMMUMemoryRegion *iommu);
    /* Called when IOMMU Notifier flag changes (ie when the set of
     * events which IOMMU users are requesting notification for changes).
     * Optional method -- need not be provided if the IOMMU does not
     * need to know exactly which events must be notified.
     *
     * @iommu: the IOMMUMemoryRegion
     * @old_flags: events which previously needed to be notified
     * @new_flags: events which now need to be notified
     *
     * Returns 0 on success, or a negative errno; in particular
     * returns -EINVAL if the new flag bitmap is not supported by the
     * IOMMU memory region. In case of failure, the error object
     * must be created
     */
    int (*notify_flag_changed)(IOMMUMemoryRegion *iommu,
                               IOMMUNotifierFlag old_flags,
                               IOMMUNotifierFlag new_flags,
                               Error **errp);
    /* Called to handle memory_region_iommu_replay().
     *
     * The default implementation of memory_region_iommu_replay() is to
     * call the IOMMU translate method for every page in the address space
     * with flag == IOMMU_NONE and then call the notifier if translate
     * returns a valid mapping. If this method is implemented then it
     * overrides the default behaviour, and must provide the full semantics
     * of memory_region_iommu_replay(), by calling @notifier for every
     * translation present in the IOMMU.
     *
     * Optional method -- an IOMMU only needs to provide this method
     * if the default is inefficient or produces undesirable side effects.
     *
     * Note: this is not related to record-and-replay functionality.
     */
    void (*replay)(IOMMUMemoryRegion *iommu, IOMMUNotifier *notifier);

    /* Get IOMMU misc attributes. This is an optional method that
     * can be used to allow users of the IOMMU to get implementation-specific
     * information. The IOMMU implements this method to handle calls
     * by IOMMU users to memory_region_iommu_get_attr() by filling in
     * the arbitrary data pointer for any IOMMUMemoryRegionAttr values that
     * the IOMMU supports. If the method is unimplemented then
     * memory_region_iommu_get_attr() will always return -EINVAL.
     *
     * @iommu: the IOMMUMemoryRegion
     * @attr: attribute being queried
     * @data: memory to fill in with the attribute data
     *
     * Returns 0 on success, or a negative errno; in particular
     * returns -EINVAL for unrecognized or unimplemented attribute types.
     */
    int (*get_attr)(IOMMUMemoryRegion *iommu, enum IOMMUMemoryRegionAttr attr,
                    void *data);

    /* Return the IOMMU index to use for a given set of transaction attributes.
     *
     * Optional method: if an IOMMU only supports a single IOMMU index then
     * the default implementation of memory_region_iommu_attrs_to_index()
     * will return 0.
     *
     * The indexes supported by an IOMMU must be contiguous, starting at 0.
     *
     * @iommu: the IOMMUMemoryRegion
     * @attrs: memory transaction attributes
     */
    int (*attrs_to_index)(IOMMUMemoryRegion *iommu, MemTxAttrs attrs);

    /* Return the number of IOMMU indexes this IOMMU supports.
     *
     * Optional method: if this method is not provided, then
     * memory_region_iommu_num_indexes() will return 1, indicating that
     * only a single IOMMU index is supported.
     *
     * @iommu: the IOMMUMemoryRegion
     */
    int (*num_indexes)(IOMMUMemoryRegion *iommu);
} IOMMUMemoryRegionClass;

typedef struct CoalescedMemoryRange CoalescedMemoryRange;
typedef struct MemoryRegionIoeventfd MemoryRegionIoeventfd;

struct MemoryRegion {
    Object parent_obj;

    /* All fields are private - violators will be prosecuted */

    /* The following fields should fit in a cache line */
    bool romd_mode;
    bool ram;
    bool subpage;
    bool readonly; /* For RAM regions */
    bool nonvolatile;
    bool rom_device;
    bool flush_coalesced_mmio;
    bool global_locking;
    uint8_t dirty_log_mask;
    bool is_iommu;
    RAMBlock *ram_block;
    Object *owner;

    const MemoryRegionOps *ops;
    void *opaque;
    MemoryRegion *container;
    Int128 size;
    hwaddr addr;
    void (*destructor)(MemoryRegion *mr);
    uint64_t align;
    bool terminates;
    bool ram_device;
    bool enabled;
    bool warning_printed; /* For reservations */
    uint8_t vga_logging_count;
    MemoryRegion *alias;
    hwaddr alias_offset;
    int32_t priority;
    QTAILQ_HEAD(, MemoryRegion) subregions;
    QTAILQ_ENTRY(MemoryRegion) subregions_link;
    QTAILQ_HEAD(, CoalescedMemoryRange) coalesced;
    const char *name;
    unsigned ioeventfd_nb;
    MemoryRegionIoeventfd *ioeventfds;
};

struct IOMMUMemoryRegion {
    MemoryRegion parent_obj;

    QLIST_HEAD(, IOMMUNotifier) iommu_notify;
    IOMMUNotifierFlag iommu_notify_flags;
};

#define IOMMU_NOTIFIER_FOREACH(n, mr) \
    QLIST_FOREACH((n), &(mr)->iommu_notify, node)

/**
 * MemoryListener: callbacks structure for updates to the physical memory map
 *
 * Allows a component to adjust to changes in the guest-visible memory map.
 * Use with memory_listener_register() and memory_listener_unregister().
 */
struct MemoryListener {
    void (*begin)(MemoryListener *listener);
    void (*commit)(MemoryListener *listener);
    void (*region_add)(MemoryListener *listener, MemoryRegionSection *section);
    void (*region_del)(MemoryListener *listener, MemoryRegionSection *section);
    void (*region_nop)(MemoryListener *listener, MemoryRegionSection *section);
    void (*log_start)(MemoryListener *listener, MemoryRegionSection *section,
                      int old, int new);
    void (*log_stop)(MemoryListener *listener, MemoryRegionSection *section,
                     int old, int new);
    void (*log_sync)(MemoryListener *listener, MemoryRegionSection *section);
    void (*log_clear)(MemoryListener *listener, MemoryRegionSection *section);
    void (*log_global_start)(MemoryListener *listener);
    void (*log_global_stop)(MemoryListener *listener);
    void (*log_global_after_sync)(MemoryListener *listener);
    void (*eventfd_add)(MemoryListener *listener, MemoryRegionSection *section,
                        bool match_data, uint64_t data, EventNotifier *e);
    void (*eventfd_del)(MemoryListener *listener, MemoryRegionSection *section,
                        bool match_data, uint64_t data, EventNotifier *e);
    void (*coalesced_io_add)(MemoryListener *listener, MemoryRegionSection *section,
                               hwaddr addr, hwaddr len);
    void (*coalesced_io_del)(MemoryListener *listener, MemoryRegionSection *section,
                               hwaddr addr, hwaddr len);
    /* Lower = earlier (during add), later (during del) */
    unsigned priority;
    AddressSpace *address_space;
    QTAILQ_ENTRY(MemoryListener) link;
    QTAILQ_ENTRY(MemoryListener) link_as;
};

/**
 * AddressSpace: describes a mapping of addresses to #MemoryRegion objects
 */
struct AddressSpace {
    /* All fields are private. */
    struct rcu_head rcu;
    char *name;
    MemoryRegion *root;

    /* Accessed via RCU.  */
    struct FlatView *current_map;

    int ioeventfd_nb;
    struct MemoryRegionIoeventfd *ioeventfds;
    QTAILQ_HEAD(, MemoryListener) listeners;
    QTAILQ_ENTRY(AddressSpace) address_spaces_link;
};

typedef struct AddressSpaceDispatch AddressSpaceDispatch;
typedef struct FlatRange FlatRange;

/* Flattened global view of current active memory hierarchy.  Kept in sorted
 * order.
 */
struct FlatView {
    struct rcu_head rcu;
    unsigned ref;
    FlatRange *ranges;
    unsigned nr;
    unsigned nr_allocated;
    struct AddressSpaceDispatch *dispatch;
    MemoryRegion *root;
};

static inline FlatView *address_space_to_flatview(AddressSpace *as)
{
    return atomic_rcu_read(&as->current_map);
}


/**
 * MemoryRegionSection: describes a fragment of a #MemoryRegion
 *
 * @mr: the region, or %NULL if empty
 * @fv: the flat view of the address space the region is mapped in
 * @offset_within_region: the beginning of the section, relative to @mr's start
 * @size: the size of the section; will not exceed @mr's boundaries
 * @offset_within_address_space: the address of the first byte of the section
 *     relative to the region's address space
 * @readonly: writes to this section are ignored
 * @nonvolatile: this section is non-volatile
 */
struct MemoryRegionSection {
    Int128 size;
    MemoryRegion *mr;
    FlatView *fv;
    hwaddr offset_within_region;
    hwaddr offset_within_address_space;
    bool readonly;
    bool nonvolatile;
};

static inline bool MemoryRegionSection_eq(MemoryRegionSection *a,
                                          MemoryRegionSection *b)
{
    return a->mr == b->mr &&
           a->fv == b->fv &&
           a->offset_within_region == b->offset_within_region &&
           a->offset_within_address_space == b->offset_within_address_space &&
           int128_eq(a->size, b->size) &&
           a->readonly == b->readonly &&
           a->nonvolatile == b->nonvolatile;
}

/**
 * memory_region_init: Initialize a memory region
 *
 * The region typically acts as a container for other memory regions.  Use
 * memory_region_add_subregion() to add subregions.
 *
 * @mr: the #MemoryRegion to be initialized
 * @owner: the object that tracks the region's reference count
 * @name: used for debugging; not visible to the user or ABI
 * @size: size of the region; any subregions beyond this size will be clipped
 */
void memory_region_init(MemoryRegion *mr,
                        struct Object *owner,
                        const char *name,
                        uint64_t size);

/**
 * memory_region_ref: Add 1 to a memory region's reference count
 *
 * Whenever memory regions are accessed outside the BQL, they need to be
 * preserved against hot-unplug.  MemoryRegions actually do not have their
 * own reference count; they piggyback on a QOM object, their "owner".
 * This function adds a reference to the owner.
 *
 * All MemoryRegions must have an owner if they can disappear, even if the
 * device they belong to operates exclusively under the BQL.  This is because
 * the region could be returned at any time by memory_region_find, and this
 * is usually under guest control.
 *
 * @mr: the #MemoryRegion
 */
void memory_region_ref(MemoryRegion *mr);

/**
 * memory_region_unref: Remove 1 to a memory region's reference count
 *
 * Whenever memory regions are accessed outside the BQL, they need to be
 * preserved against hot-unplug.  MemoryRegions actually do not have their
 * own reference count; they piggyback on a QOM object, their "owner".
 * This function removes a reference to the owner and possibly destroys it.
 *
 * @mr: the #MemoryRegion
 */
void memory_region_unref(MemoryRegion *mr);

/**
 * memory_region_init_io: Initialize an I/O memory region.
 *
 * Accesses into the region will cause the callbacks in @ops to be called.
 * if @size is nonzero, subregions will be clipped to @size.
 *
 * @mr: the #MemoryRegion to be initialized.
 * @owner: the object that tracks the region's reference count
 * @ops: a structure containing read and write callbacks to be used when
 *       I/O is performed on the region.
 * @opaque: passed to the read and write callbacks of the @ops structure.
 * @name: used for debugging; not visible to the user or ABI
 * @size: size of the region.
 */
void memory_region_init_io(MemoryRegion *mr,
                           struct Object *owner,
                           const MemoryRegionOps *ops,
                           void *opaque,
                           const char *name,
                           uint64_t size);

/**
 * memory_region_init_ram_nomigrate:  Initialize RAM memory region.  Accesses
 *                                    into the region will modify memory
 *                                    directly.
 *
 * @mr: the #MemoryRegion to be initialized.
 * @owner: the object that tracks the region's reference count
 * @name: Region name, becomes part of RAMBlock name used in migration stream
 *        must be unique within any device
 * @size: size of the region.
 * @errp: pointer to Error*, to store an error if it happens.
 *
 * Note that this function does not do anything to cause the data in the
 * RAM memory region to be migrated; that is the responsibility of the caller.
 */
void memory_region_init_ram_nomigrate(MemoryRegion *mr,
                                      struct Object *owner,
                                      const char *name,
                                      uint64_t size,
                                      Error **errp);

/**
 * memory_region_init_ram_shared_nomigrate:  Initialize RAM memory region.
 *                                           Accesses into the region will
 *                                           modify memory directly.
 *
 * @mr: the #MemoryRegion to be initialized.
 * @owner: the object that tracks the region's reference count
 * @name: Region name, becomes part of RAMBlock name used in migration stream
 *        must be unique within any device
 * @size: size of the region.
 * @share: allow remapping RAM to different addresses
 * @errp: pointer to Error*, to store an error if it happens.
 *
 * Note that this function is similar to memory_region_init_ram_nomigrate.
 * The only difference is part of the RAM region can be remapped.
 */
void memory_region_init_ram_shared_nomigrate(MemoryRegion *mr,
                                             struct Object *owner,
                                             const char *name,
                                             uint64_t size,
                                             bool share,
                                             Error **errp);

/**
 * memory_region_init_resizeable_ram:  Initialize memory region with resizeable
 *                                     RAM.  Accesses into the region will
 *                                     modify memory directly.  Only an initial
 *                                     portion of this RAM is actually used.
 *                                     The used size can change across reboots.
 *
 * @mr: the #MemoryRegion to be initialized.
 * @owner: the object that tracks the region's reference count
 * @name: Region name, becomes part of RAMBlock name used in migration stream
 *        must be unique within any device
 * @size: used size of the region.
 * @max_size: max size of the region.
 * @resized: callback to notify owner about used size change.
 * @errp: pointer to Error*, to store an error if it happens.
 *
 * Note that this function does not do anything to cause the data in the
 * RAM memory region to be migrated; that is the responsibility of the caller.
 */
void memory_region_init_resizeable_ram(MemoryRegion *mr,
                                       struct Object *owner,
                                       const char *name,
                                       uint64_t size,
                                       uint64_t max_size,
                                       void (*resized)(const char*,
                                                       uint64_t length,
                                                       void *host),
                                       Error **errp);
#ifdef CONFIG_POSIX

/**
 * memory_region_init_ram_from_file:  Initialize RAM memory region with a
 *                                    mmap-ed backend.
 *
 * @mr: the #MemoryRegion to be initialized.
 * @owner: the object that tracks the region's reference count
 * @name: Region name, becomes part of RAMBlock name used in migration stream
 *        must be unique within any device
 * @size: size of the region.
 * @align: alignment of the region base address; if 0, the default alignment
 *         (getpagesize()) will be used.
 * @ram_flags: Memory region features:
 *             - RAM_SHARED: memory must be mmaped with the MAP_SHARED flag
 *             - RAM_PMEM: the memory is persistent memory
 *             Other bits are ignored now.
 * @path: the path in which to allocate the RAM.
 * @errp: pointer to Error*, to store an error if it happens.
 *
 * Note that this function does not do anything to cause the data in the
 * RAM memory region to be migrated; that is the responsibility of the caller.
 */
void memory_region_init_ram_from_file(MemoryRegion *mr,
                                      struct Object *owner,
                                      const char *name,
                                      uint64_t size,
                                      uint64_t align,
                                      uint32_t ram_flags,
                                      const char *path,
                                      Error **errp);

/**
 * memory_region_init_ram_from_fd:  Initialize RAM memory region with a
 *                                  mmap-ed backend.
 *
 * @mr: the #MemoryRegion to be initialized.
 * @owner: the object that tracks the region's reference count
 * @name: the name of the region.
 * @size: size of the region.
 * @share: %true if memory must be mmaped with the MAP_SHARED flag
 * @fd: the fd to mmap.
 * @errp: pointer to Error*, to store an error if it happens.
 *
 * Note that this function does not do anything to cause the data in the
 * RAM memory region to be migrated; that is the responsibility of the caller.
 */
void memory_region_init_ram_from_fd(MemoryRegion *mr,
                                    struct Object *owner,
                                    const char *name,
                                    uint64_t size,
                                    bool share,
                                    int fd,
                                    Error **errp);
#endif

/**
 * memory_region_init_ram_ptr:  Initialize RAM memory region from a
 *                              user-provided pointer.  Accesses into the
 *                              region will modify memory directly.
 *
 * @mr: the #MemoryRegion to be initialized.
 * @owner: the object that tracks the region's reference count
 * @name: Region name, becomes part of RAMBlock name used in migration stream
 *        must be unique within any device
 * @size: size of the region.
 * @ptr: memory to be mapped; must contain at least @size bytes.
 *
 * Note that this function does not do anything to cause the data in the
 * RAM memory region to be migrated; that is the responsibility of the caller.
 */
void memory_region_init_ram_ptr(MemoryRegion *mr,
                                struct Object *owner,
                                const char *name,
                                uint64_t size,
                                void *ptr);

/**
 * memory_region_init_ram_device_ptr:  Initialize RAM device memory region from
 *                                     a user-provided pointer.
 *
 * A RAM device represents a mapping to a physical device, such as to a PCI
 * MMIO BAR of an vfio-pci assigned device.  The memory region may be mapped
 * into the VM address space and access to the region will modify memory
 * directly.  However, the memory region should not be included in a memory
 * dump (device may not be enabled/mapped at the time of the dump), and
 * operations incompatible with manipulating MMIO should be avoided.  Replaces
 * skip_dump flag.
 *
 * @mr: the #MemoryRegion to be initialized.
 * @owner: the object that tracks the region's reference count
 * @name: the name of the region.
 * @size: size of the region.
 * @ptr: memory to be mapped; must contain at least @size bytes.
 *
 * Note that this function does not do anything to cause the data in the
 * RAM memory region to be migrated; that is the responsibility of the caller.
 * (For RAM device memory regions, migrating the contents rarely makes sense.)
 */
void memory_region_init_ram_device_ptr(MemoryRegion *mr,
                                       struct Object *owner,
                                       const char *name,
                                       uint64_t size,
                                       void *ptr);

/**
 * memory_region_init_alias: Initialize a memory region that aliases all or a
 *                           part of another memory region.
 *
 * @mr: the #MemoryRegion to be initialized.
 * @owner: the object that tracks the region's reference count
 * @name: used for debugging; not visible to the user or ABI
 * @orig: the region to be referenced; @mr will be equivalent to
 *        @orig between @offset and @offset + @size - 1.
 * @offset: start of the section in @orig to be referenced.
 * @size: size of the region.
 */
void memory_region_init_alias(MemoryRegion *mr,
                              struct Object *owner,
                              const char *name,
                              MemoryRegion *orig,
                              hwaddr offset,
                              uint64_t size);

/**
 * memory_region_init_rom_nomigrate: Initialize a ROM memory region.
 *
 * This has the same effect as calling memory_region_init_ram_nomigrate()
 * and then marking the resulting region read-only with
 * memory_region_set_readonly().
 *
 * Note that this function does not do anything to cause the data in the
 * RAM side of the memory region to be migrated; that is the responsibility
 * of the caller.
 *
 * @mr: the #MemoryRegion to be initialized.
 * @owner: the object that tracks the region's reference count
 * @name: Region name, becomes part of RAMBlock name used in migration stream
 *        must be unique within any device
 * @size: size of the region.
 * @errp: pointer to Error*, to store an error if it happens.
 */
void memory_region_init_rom_nomigrate(MemoryRegion *mr,
                                      struct Object *owner,
                                      const char *name,
                                      uint64_t size,
                                      Error **errp);

/**
 * memory_region_init_rom_device_nomigrate:  Initialize a ROM memory region.
 *                                 Writes are handled via callbacks.
 *
 * Note that this function does not do anything to cause the data in the
 * RAM side of the memory region to be migrated; that is the responsibility
 * of the caller.
 *
 * @mr: the #MemoryRegion to be initialized.
 * @owner: the object that tracks the region's reference count
 * @ops: callbacks for write access handling (must not be NULL).
 * @opaque: passed to the read and write callbacks of the @ops structure.
 * @name: Region name, becomes part of RAMBlock name used in migration stream
 *        must be unique within any device
 * @size: size of the region.
 * @errp: pointer to Error*, to store an error if it happens.
 */
void memory_region_init_rom_device_nomigrate(MemoryRegion *mr,
                                             struct Object *owner,
                                             const MemoryRegionOps *ops,
                                             void *opaque,
                                             const char *name,
                                             uint64_t size,
                                             Error **errp);

/**
 * memory_region_init_iommu: Initialize a memory region of a custom type
 * that translates addresses
 *
 * An IOMMU region translates addresses and forwards accesses to a target
 * memory region.
 *
 * The IOMMU implementation must define a subclass of TYPE_IOMMU_MEMORY_REGION.
 * @_iommu_mr should be a pointer to enough memory for an instance of
 * that subclass, @instance_size is the size of that subclass, and
 * @mrtypename is its name. This function will initialize @_iommu_mr as an
 * instance of the subclass, and its methods will then be called to handle
 * accesses to the memory region. See the documentation of
 * #IOMMUMemoryRegionClass for further details.
 *
 * @_iommu_mr: the #IOMMUMemoryRegion to be initialized
 * @instance_size: the IOMMUMemoryRegion subclass instance size
 * @mrtypename: the type name of the #IOMMUMemoryRegion
 * @owner: the object that tracks the region's reference count
 * @name: used for debugging; not visible to the user or ABI
 * @size: size of the region.
 */
void memory_region_init_iommu(void *_iommu_mr,
                              size_t instance_size,
                              const char *mrtypename,
                              Object *owner,
                              const char *name,
                              uint64_t size);

/**
 * memory_region_init_ram - Initialize RAM memory region.  Accesses into the
 *                          region will modify memory directly.
 *
 * @mr: the #MemoryRegion to be initialized
 * @owner: the object that tracks the region's reference count (must be
 *         TYPE_DEVICE or a subclass of TYPE_DEVICE, or NULL)
 * @name: name of the memory region
 * @size: size of the region in bytes
 * @errp: pointer to Error*, to store an error if it happens.
 *
 * This function allocates RAM for a board model or device, and
 * arranges for it to be migrated (by calling vmstate_register_ram()
 * if @owner is a DeviceState, or vmstate_register_ram_global() if
 * @owner is NULL).
 *
 * TODO: Currently we restrict @owner to being either NULL (for
 * global RAM regions with no owner) or devices, so that we can
 * give the RAM block a unique name for migration purposes.
 * We should lift this restriction and allow arbitrary Objects.
 * If you pass a non-NULL non-device @owner then we will assert.
 */
void memory_region_init_ram(MemoryRegion *mr,
                            struct Object *owner,
                            const char *name,
                            uint64_t size,
                            Error **errp);

/**
 * memory_region_init_rom: Initialize a ROM memory region.
 *
 * This has the same effect as calling memory_region_init_ram()
 * and then marking the resulting region read-only with
 * memory_region_set_readonly(). This includes arranging for the
 * contents to be migrated.
 *
 * TODO: Currently we restrict @owner to being either NULL (for
 * global RAM regions with no owner) or devices, so that we can
 * give the RAM block a unique name for migration purposes.
 * We should lift this restriction and allow arbitrary Objects.
 * If you pass a non-NULL non-device @owner then we will assert.
 *
 * @mr: the #MemoryRegion to be initialized.
 * @owner: the object that tracks the region's reference count
 * @name: Region name, becomes part of RAMBlock name used in migration stream
 *        must be unique within any device
 * @size: size of the region.
 * @errp: pointer to Error*, to store an error if it happens.
 */
void memory_region_init_rom(MemoryRegion *mr,
                            struct Object *owner,
                            const char *name,
                            uint64_t size,
                            Error **errp);

/**
 * memory_region_init_rom_device:  Initialize a ROM memory region.
 *                                 Writes are handled via callbacks.
 *
 * This function initializes a memory region backed by RAM for reads
 * and callbacks for writes, and arranges for the RAM backing to
 * be migrated (by calling vmstate_register_ram()
 * if @owner is a DeviceState, or vmstate_register_ram_global() if
 * @owner is NULL).
 *
 * TODO: Currently we restrict @owner to being either NULL (for
 * global RAM regions with no owner) or devices, so that we can
 * give the RAM block a unique name for migration purposes.
 * We should lift this restriction and allow arbitrary Objects.
 * If you pass a non-NULL non-device @owner then we will assert.
 *
 * @mr: the #MemoryRegion to be initialized.
 * @owner: the object that tracks the region's reference count
 * @ops: callbacks for write access handling (must not be NULL).
 * @name: Region name, becomes part of RAMBlock name used in migration stream
 *        must be unique within any device
 * @size: size of the region.
 * @errp: pointer to Error*, to store an error if it happens.
 */
void memory_region_init_rom_device(MemoryRegion *mr,
                                   struct Object *owner,
                                   const MemoryRegionOps *ops,
                                   void *opaque,
                                   const char *name,
                                   uint64_t size,
                                   Error **errp);


/**
 * memory_region_owner: get a memory region's owner.
 *
 * @mr: the memory region being queried.
 */
struct Object *memory_region_owner(MemoryRegion *mr);

/**
 * memory_region_size: get a memory region's size.
 *
 * @mr: the memory region being queried.
 */
uint64_t memory_region_size(MemoryRegion *mr);

/**
 * memory_region_is_ram: check whether a memory region is random access
 *
 * Returns %true if a memory region is random access.
 *
 * @mr: the memory region being queried
 */
static inline bool memory_region_is_ram(MemoryRegion *mr)
{
    return mr->ram;
}

/**
 * memory_region_is_ram_device: check whether a memory region is a ram device
 *
 * Returns %true if a memory region is a device backed ram region
 *
 * @mr: the memory region being queried
 */
bool memory_region_is_ram_device(MemoryRegion *mr);

/**
 * memory_region_is_romd: check whether a memory region is in ROMD mode
 *
 * Returns %true if a memory region is a ROM device and currently set to allow
 * direct reads.
 *
 * @mr: the memory region being queried
 */
static inline bool memory_region_is_romd(MemoryRegion *mr)
{
    return mr->rom_device && mr->romd_mode;
}

/**
 * memory_region_get_iommu: check whether a memory region is an iommu
 *
 * Returns pointer to IOMMUMemoryRegion if a memory region is an iommu,
 * otherwise NULL.
 *
 * @mr: the memory region being queried
 */
static inline IOMMUMemoryRegion *memory_region_get_iommu(MemoryRegion *mr)
{
    if (mr->alias) {
        return memory_region_get_iommu(mr->alias);
    }
    if (mr->is_iommu) {
        return (IOMMUMemoryRegion *) mr;
    }
    return NULL;
}

/**
 * memory_region_get_iommu_class_nocheck: returns iommu memory region class
 *   if an iommu or NULL if not
 *
 * Returns pointer to IOMMUMemoryRegionClass if a memory region is an iommu,
 * otherwise NULL. This is fast path avoiding QOM checking, use with caution.
 *
 * @mr: the memory region being queried
 */
static inline IOMMUMemoryRegionClass *memory_region_get_iommu_class_nocheck(
        IOMMUMemoryRegion *iommu_mr)
{
    return (IOMMUMemoryRegionClass *) (((Object *)iommu_mr)->class);
}

#define memory_region_is_iommu(mr) (memory_region_get_iommu(mr) != NULL)

/**
 * memory_region_iommu_get_min_page_size: get minimum supported page size
 * for an iommu
 *
 * Returns minimum supported page size for an iommu.
 *
 * @iommu_mr: the memory region being queried
 */
uint64_t memory_region_iommu_get_min_page_size(IOMMUMemoryRegion *iommu_mr);

/**
 * memory_region_notify_iommu: notify a change in an IOMMU translation entry.
 *
 * The notification type will be decided by entry.perm bits:
 *
 * - For UNMAP (cache invalidation) notifies: set entry.perm to IOMMU_NONE.
 * - For MAP (newly added entry) notifies: set entry.perm to the
 *   permission of the page (which is definitely !IOMMU_NONE).
 *
 * Note: for any IOMMU implementation, an in-place mapping change
 * should be notified with an UNMAP followed by a MAP.
 *
 * @iommu_mr: the memory region that was changed
 * @iommu_idx: the IOMMU index for the translation table which has changed
 * @entry: the new entry in the IOMMU translation table.  The entry
 *         replaces all old entries for the same virtual I/O address range.
 *         Deleted entries have .@perm == 0.
 */
void memory_region_notify_iommu(IOMMUMemoryRegion *iommu_mr,
                                int iommu_idx,
                                IOMMUTLBEntry entry);

/**
 * memory_region_notify_one: notify a change in an IOMMU translation
 *                           entry to a single notifier
 *
 * This works just like memory_region_notify_iommu(), but it only
 * notifies a specific notifier, not all of them.
 *
 * @notifier: the notifier to be notified
 * @entry: the new entry in the IOMMU translation table.  The entry
 *         replaces all old entries for the same virtual I/O address range.
 *         Deleted entries have .@perm == 0.
 */
void memory_region_notify_one(IOMMUNotifier *notifier,
                              IOMMUTLBEntry *entry);

/**
 * memory_region_register_iommu_notifier: register a notifier for changes to
 * IOMMU translation entries.
 *
 * Returns 0 on success, or a negative errno otherwise. In particular,
 * -EINVAL indicates that at least one of the attributes of the notifier
 * is not supported (flag/range) by the IOMMU memory region. In case of error
 * the error object must be created.
 *
 * @mr: the memory region to observe
 * @n: the IOMMUNotifier to be added; the notify callback receives a
 *     pointer to an #IOMMUTLBEntry as the opaque value; the pointer
 *     ceases to be valid on exit from the notifier.
 */
int memory_region_register_iommu_notifier(MemoryRegion *mr,
                                          IOMMUNotifier *n, Error **errp);

/**
 * memory_region_iommu_replay: replay existing IOMMU translations to
 * a notifier with the minimum page granularity returned by
 * mr->iommu_ops->get_page_size().
 *
 * Note: this is not related to record-and-replay functionality.
 *
 * @iommu_mr: the memory region to observe
 * @n: the notifier to which to replay iommu mappings
 */
void memory_region_iommu_replay(IOMMUMemoryRegion *iommu_mr, IOMMUNotifier *n);

/**
 * memory_region_unregister_iommu_notifier: unregister a notifier for
 * changes to IOMMU translation entries.
 *
 * @mr: the memory region which was observed and for which notity_stopped()
 *      needs to be called
 * @n: the notifier to be removed.
 */
void memory_region_unregister_iommu_notifier(MemoryRegion *mr,
                                             IOMMUNotifier *n);

/**
 * memory_region_iommu_get_attr: return an IOMMU attr if get_attr() is
 * defined on the IOMMU.
 *
 * Returns 0 on success, or a negative errno otherwise. In particular,
 * -EINVAL indicates that the IOMMU does not support the requested
 * attribute.
 *
 * @iommu_mr: the memory region
 * @attr: the requested attribute
 * @data: a pointer to the requested attribute data
 */
int memory_region_iommu_get_attr(IOMMUMemoryRegion *iommu_mr,
                                 enum IOMMUMemoryRegionAttr attr,
                                 void *data);

/**
 * memory_region_iommu_attrs_to_index: return the IOMMU index to
 * use for translations with the given memory transaction attributes.
 *
 * @iommu_mr: the memory region
 * @attrs: the memory transaction attributes
 */
int memory_region_iommu_attrs_to_index(IOMMUMemoryRegion *iommu_mr,
                                       MemTxAttrs attrs);

/**
 * memory_region_iommu_num_indexes: return the total number of IOMMU
 * indexes that this IOMMU supports.
 *
 * @iommu_mr: the memory region
 */
int memory_region_iommu_num_indexes(IOMMUMemoryRegion *iommu_mr);

/**
 * memory_region_name: get a memory region's name
 *
 * Returns the string that was used to initialize the memory region.
 *
 * @mr: the memory region being queried
 */
const char *memory_region_name(const MemoryRegion *mr);

/**
 * memory_region_is_logging: return whether a memory region is logging writes
 *
 * Returns %true if the memory region is logging writes for the given client
 *
 * @mr: the memory region being queried
 * @client: the client being queried
 */
bool memory_region_is_logging(MemoryRegion *mr, uint8_t client);

/**
 * memory_region_get_dirty_log_mask: return the clients for which a
 * memory region is logging writes.
 *
 * Returns a bitmap of clients, in which the DIRTY_MEMORY_* constants
 * are the bit indices.
 *
 * @mr: the memory region being queried
 */
uint8_t memory_region_get_dirty_log_mask(MemoryRegion *mr);

/**
 * memory_region_is_rom: check whether a memory region is ROM
 *
 * Returns %true if a memory region is read-only memory.
 *
 * @mr: the memory region being queried
 */
static inline bool memory_region_is_rom(MemoryRegion *mr)
{
    return mr->ram && mr->readonly;
}

/**
 * memory_region_is_nonvolatile: check whether a memory region is non-volatile
 *
 * Returns %true is a memory region is non-volatile memory.
 *
 * @mr: the memory region being queried
 */
static inline bool memory_region_is_nonvolatile(MemoryRegion *mr)
{
    return mr->nonvolatile;
}

/**
 * memory_region_get_fd: Get a file descriptor backing a RAM memory region.
 *
 * Returns a file descriptor backing a file-based RAM memory region,
 * or -1 if the region is not a file-based RAM memory region.
 *
 * @mr: the RAM or alias memory region being queried.
 */
int memory_region_get_fd(MemoryRegion *mr);

/**
 * memory_region_from_host: Convert a pointer into a RAM memory region
 * and an offset within it.
 *
 * Given a host pointer inside a RAM memory region (created with
 * memory_region_init_ram() or memory_region_init_ram_ptr()), return
 * the MemoryRegion and the offset within it.
 *
 * Use with care; by the time this function returns, the returned pointer is
 * not protected by RCU anymore.  If the caller is not within an RCU critical
 * section and does not hold the iothread lock, it must have other means of
 * protecting the pointer, such as a reference to the region that includes
 * the incoming ram_addr_t.
 *
 * @ptr: the host pointer to be converted
 * @offset: the offset within memory region
 */
MemoryRegion *memory_region_from_host(void *ptr, ram_addr_t *offset);

/**
 * memory_region_get_ram_ptr: Get a pointer into a RAM memory region.
 *
 * Returns a host pointer to a RAM memory region (created with
 * memory_region_init_ram() or memory_region_init_ram_ptr()).
 *
 * Use with care; by the time this function returns, the returned pointer is
 * not protected by RCU anymore.  If the caller is not within an RCU critical
 * section and does not hold the iothread lock, it must have other means of
 * protecting the pointer, such as a reference to the region that includes
 * the incoming ram_addr_t.
 *
 * @mr: the memory region being queried.
 */
void *memory_region_get_ram_ptr(MemoryRegion *mr);

/* memory_region_ram_resize: Resize a RAM region.
 *
 * Only legal before guest might have detected the memory size: e.g. on
 * incoming migration, or right after reset.
 *
 * @mr: a memory region created with @memory_region_init_resizeable_ram.
 * @newsize: the new size the region
 * @errp: pointer to Error*, to store an error if it happens.
 */
void memory_region_ram_resize(MemoryRegion *mr, ram_addr_t newsize,
                              Error **errp);

/**
 * memory_region_set_log: Turn dirty logging on or off for a region.
 *
 * Turns dirty logging on or off for a specified client (display, migration).
 * Only meaningful for RAM regions.
 *
 * @mr: the memory region being updated.
 * @log: whether dirty logging is to be enabled or disabled.
 * @client: the user of the logging information; %DIRTY_MEMORY_VGA only.
 */
void memory_region_set_log(MemoryRegion *mr, bool log, unsigned client);

/**
 * memory_region_set_dirty: Mark a range of bytes as dirty in a memory region.
 *
 * Marks a range of bytes as dirty, after it has been dirtied outside
 * guest code.
 *
 * @mr: the memory region being dirtied.
 * @addr: the address (relative to the start of the region) being dirtied.
 * @size: size of the range being dirtied.
 */
void memory_region_set_dirty(MemoryRegion *mr, hwaddr addr,
                             hwaddr size);

bool memory_region_test_and_clear_dirty(MemoryRegion *mr, hwaddr addr,
                                        hwaddr size, unsigned client);

/**
 * memory_region_set_client_dirty: Mark a range of bytes as dirty
 *                                 in a memory region for a specified client.
 *
 * Marks a range of bytes as dirty, after it has been dirtied outside
 * guest code.
 *
 * @mr: the memory region being dirtied.
 * @addr: the address (relative to the start of the region) being dirtied.
 * @size: size of the range being dirtied.
 * @client: the user of the logging information; %DIRTY_MEMORY_MIGRATION or
 *          %DIRTY_MEMORY_VGA.
 */
void memory_region_set_client_dirty(MemoryRegion *mr, hwaddr addr,
                                    hwaddr size, unsigned client);

/**
 * memory_region_clear_dirty_bitmap - clear dirty bitmap for memory range
 *
 * This function is called when the caller wants to clear the remote
 * dirty bitmap of a memory range within the memory region.  This can
 * be used by e.g. KVM to manually clear dirty log when
 * KVM_CAP_MANUAL_DIRTY_LOG_PROTECT is declared support by the host
 * kernel.
 *
 * @mr:     the memory region to clear the dirty log upon
 * @start:  start address offset within the memory region
 * @len:    length of the memory region to clear dirty bitmap
 */
void memory_region_clear_dirty_bitmap(MemoryRegion *mr, hwaddr start,
                                      hwaddr len);

/**
 * memory_region_snapshot_and_clear_dirty: Get a snapshot of the dirty
 *                                         bitmap and clear it.
 *
 * Creates a snapshot of the dirty bitmap, clears the dirty bitmap and
 * returns the snapshot.  The snapshot can then be used to query dirty
 * status, using memory_region_snapshot_get_dirty.  Snapshotting allows
 * querying the same page multiple times, which is especially useful for
 * display updates where the scanlines often are not page aligned.
 *
 * The dirty bitmap region which gets copyed into the snapshot (and
 * cleared afterwards) can be larger than requested.  The boundaries
 * are rounded up/down so complete bitmap longs (covering 64 pages on
 * 64bit hosts) can be copied over into the bitmap snapshot.  Which
 * isn't a problem for display updates as the extra pages are outside
 * the visible area, and in case the visible area changes a full
 * display redraw is due anyway.  Should other use cases for this
 * function emerge we might have to revisit this implementation
 * detail.
 *
 * Use g_free to release DirtyBitmapSnapshot.
 *
 * @mr: the memory region being queried.
 * @addr: the address (relative to the start of the region) being queried.
 * @size: the size of the range being queried.
 * @client: the user of the logging information; typically %DIRTY_MEMORY_VGA.
 */
DirtyBitmapSnapshot *memory_region_snapshot_and_clear_dirty(MemoryRegion *mr,
                                                            hwaddr addr,
                                                            hwaddr size,
                                                            unsigned client);

/**
 * memory_region_snapshot_get_dirty: Check whether a range of bytes is dirty
 *                                   in the specified dirty bitmap snapshot.
 *
 * @mr: the memory region being queried.
 * @snap: the dirty bitmap snapshot
 * @addr: the address (relative to the start of the region) being queried.
 * @size: the size of the range being queried.
 */
bool memory_region_snapshot_get_dirty(MemoryRegion *mr,
                                      DirtyBitmapSnapshot *snap,
                                      hwaddr addr, hwaddr size);

/**
 * memory_region_reset_dirty: Mark a range of pages as clean, for a specified
 *                            client.
 *
 * Marks a range of pages as no longer dirty.
 *
 * @mr: the region being updated.
 * @addr: the start of the subrange being cleaned.
 * @size: the size of the subrange being cleaned.
 * @client: the user of the logging information; %DIRTY_MEMORY_MIGRATION or
 *          %DIRTY_MEMORY_VGA.
 */
void memory_region_reset_dirty(MemoryRegion *mr, hwaddr addr,
                               hwaddr size, unsigned client);

/**
 * memory_region_flush_rom_device: Mark a range of pages dirty and invalidate
 *                                 TBs (for self-modifying code).
 *
 * The MemoryRegionOps->write() callback of a ROM device must use this function
 * to mark byte ranges that have been modified internally, such as by directly
 * accessing the memory returned by memory_region_get_ram_ptr().
 *
 * This function marks the range dirty and invalidates TBs so that TCG can
 * detect self-modifying code.
 *
 * @mr: the region being flushed.
 * @addr: the start, relative to the start of the region, of the range being
 *        flushed.
 * @size: the size, in bytes, of the range being flushed.
 */
void memory_region_flush_rom_device(MemoryRegion *mr, hwaddr addr, hwaddr size);

/**
 * memory_region_set_readonly: Turn a memory region read-only (or read-write)
 *
 * Allows a memory region to be marked as read-only (turning it into a ROM).
 * only useful on RAM regions.
 *
 * @mr: the region being updated.
 * @readonly: whether rhe region is to be ROM or RAM.
 */
void memory_region_set_readonly(MemoryRegion *mr, bool readonly);

/**
 * memory_region_set_nonvolatile: Turn a memory region non-volatile
 *
 * Allows a memory region to be marked as non-volatile.
 * only useful on RAM regions.
 *
 * @mr: the region being updated.
 * @nonvolatile: whether rhe region is to be non-volatile.
 */
void memory_region_set_nonvolatile(MemoryRegion *mr, bool nonvolatile);

/**
 * memory_region_rom_device_set_romd: enable/disable ROMD mode
 *
 * Allows a ROM device (initialized with memory_region_init_rom_device() to
 * set to ROMD mode (default) or MMIO mode.  When it is in ROMD mode, the
 * device is mapped to guest memory and satisfies read access directly.
 * When in MMIO mode, reads are forwarded to the #MemoryRegion.read function.
 * Writes are always handled by the #MemoryRegion.write function.
 *
 * @mr: the memory region to be updated
 * @romd_mode: %true to put the region into ROMD mode
 */
void memory_region_rom_device_set_romd(MemoryRegion *mr, bool romd_mode);

/**
 * memory_region_set_coalescing: Enable memory coalescing for the region.
 *
 * Enabled writes to a region to be queued for later processing. MMIO ->write
 * callbacks may be delayed until a non-coalesced MMIO is issued.
 * Only useful for IO regions.  Roughly similar to write-combining hardware.
 *
 * @mr: the memory region to be write coalesced
 */
void memory_region_set_coalescing(MemoryRegion *mr);

/**
 * memory_region_add_coalescing: Enable memory coalescing for a sub-range of
 *                               a region.
 *
 * Like memory_region_set_coalescing(), but works on a sub-range of a region.
 * Multiple calls can be issued coalesced disjoint ranges.
 *
 * @mr: the memory region to be updated.
 * @offset: the start of the range within the region to be coalesced.
 * @size: the size of the subrange to be coalesced.
 */
void memory_region_add_coalescing(MemoryRegion *mr,
                                  hwaddr offset,
                                  uint64_t size);

/**
 * memory_region_clear_coalescing: Disable MMIO coalescing for the region.
 *
 * Disables any coalescing caused by memory_region_set_coalescing() or
 * memory_region_add_coalescing().  Roughly equivalent to uncacheble memory
 * hardware.
 *
 * @mr: the memory region to be updated.
 */
void memory_region_clear_coalescing(MemoryRegion *mr);

/**
 * memory_region_set_flush_coalesced: Enforce memory coalescing flush before
 *                                    accesses.
 *
 * Ensure that pending coalesced MMIO request are flushed before the memory
 * region is accessed. This property is automatically enabled for all regions
 * passed to memory_region_set_coalescing() and memory_region_add_coalescing().
 *
 * @mr: the memory region to be updated.
 */
void memory_region_set_flush_coalesced(MemoryRegion *mr);

/**
 * memory_region_clear_flush_coalesced: Disable memory coalescing flush before
 *                                      accesses.
 *
 * Clear the automatic coalesced MMIO flushing enabled via
 * memory_region_set_flush_coalesced. Note that this service has no effect on
 * memory regions that have MMIO coalescing enabled for themselves. For them,
 * automatic flushing will stop once coalescing is disabled.
 *
 * @mr: the memory region to be updated.
 */
void memory_region_clear_flush_coalesced(MemoryRegion *mr);

/**
 * memory_region_clear_global_locking: Declares that access processing does
 *                                     not depend on the QEMU global lock.
 *
 * By clearing this property, accesses to the memory region will be processed
 * outside of QEMU's global lock (unless the lock is held on when issuing the
 * access request). In this case, the device model implementing the access
 * handlers is responsible for synchronization of concurrency.
 *
 * @mr: the memory region to be updated.
 */
void memory_region_clear_global_locking(MemoryRegion *mr);

/**
 * memory_region_add_eventfd: Request an eventfd to be triggered when a word
 *                            is written to a location.
 *
 * Marks a word in an IO region (initialized with memory_region_init_io())
 * as a trigger for an eventfd event.  The I/O callback will not be called.
 * The caller must be prepared to handle failure (that is, take the required
 * action if the callback _is_ called).
 *
 * @mr: the memory region being updated.
 * @addr: the address within @mr that is to be monitored
 * @size: the size of the access to trigger the eventfd
 * @match_data: whether to match against @data, instead of just @addr
 * @data: the data to match against the guest write
 * @e: event notifier to be triggered when @addr, @size, and @data all match.
 **/
void memory_region_add_eventfd(MemoryRegion *mr,
                               hwaddr addr,
                               unsigned size,
                               bool match_data,
                               uint64_t data,
                               EventNotifier *e);

/**
 * memory_region_del_eventfd: Cancel an eventfd.
 *
 * Cancels an eventfd trigger requested by a previous
 * memory_region_add_eventfd() call.
 *
 * @mr: the memory region being updated.
 * @addr: the address within @mr that is to be monitored
 * @size: the size of the access to trigger the eventfd
 * @match_data: whether to match against @data, instead of just @addr
 * @data: the data to match against the guest write
 * @e: event notifier to be triggered when @addr, @size, and @data all match.
 */
void memory_region_del_eventfd(MemoryRegion *mr,
                               hwaddr addr,
                               unsigned size,
                               bool match_data,
                               uint64_t data,
                               EventNotifier *e);

/**
 * memory_region_add_subregion: Add a subregion to a container.
 *
 * Adds a subregion at @offset.  The subregion may not overlap with other
 * subregions (except for those explicitly marked as overlapping).  A region
 * may only be added once as a subregion (unless removed with
 * memory_region_del_subregion()); use memory_region_init_alias() if you
 * want a region to be a subregion in multiple locations.
 *
 * @mr: the region to contain the new subregion; must be a container
 *      initialized with memory_region_init().
 * @offset: the offset relative to @mr where @subregion is added.
 * @subregion: the subregion to be added.
 */
void memory_region_add_subregion(MemoryRegion *mr,
                                 hwaddr offset,
                                 MemoryRegion *subregion);
/**
 * memory_region_add_subregion_overlap: Add a subregion to a container
 *                                      with overlap.
 *
 * Adds a subregion at @offset.  The subregion may overlap with other
 * subregions.  Conflicts are resolved by having a higher @priority hide a
 * lower @priority. Subregions without priority are taken as @priority 0.
 * A region may only be added once as a subregion (unless removed with
 * memory_region_del_subregion()); use memory_region_init_alias() if you
 * want a region to be a subregion in multiple locations.
 *
 * @mr: the region to contain the new subregion; must be a container
 *      initialized with memory_region_init().
 * @offset: the offset relative to @mr where @subregion is added.
 * @subregion: the subregion to be added.
 * @priority: used for resolving overlaps; highest priority wins.
 */
void memory_region_add_subregion_overlap(MemoryRegion *mr,
                                         hwaddr offset,
                                         MemoryRegion *subregion,
                                         int priority);

/**
 * memory_region_get_ram_addr: Get the ram address associated with a memory
 *                             region
 */
ram_addr_t memory_region_get_ram_addr(MemoryRegion *mr);

uint64_t memory_region_get_alignment(const MemoryRegion *mr);
/**
 * memory_region_del_subregion: Remove a subregion.
 *
 * Removes a subregion from its container.
 *
 * @mr: the container to be updated.
 * @subregion: the region being removed; must be a current subregion of @mr.
 */
void memory_region_del_subregion(MemoryRegion *mr,
                                 MemoryRegion *subregion);

/*
 * memory_region_set_enabled: dynamically enable or disable a region
 *
 * Enables or disables a memory region.  A disabled memory region
 * ignores all accesses to itself and its subregions.  It does not
 * obscure sibling subregions with lower priority - it simply behaves as
 * if it was removed from the hierarchy.
 *
 * Regions default to being enabled.
 *
 * @mr: the region to be updated
 * @enabled: whether to enable or disable the region
 */
void memory_region_set_enabled(MemoryRegion *mr, bool enabled);

/*
 * memory_region_set_address: dynamically update the address of a region
 *
 * Dynamically updates the address of a region, relative to its container.
 * May be used on regions are currently part of a memory hierarchy.
 *
 * @mr: the region to be updated
 * @addr: new address, relative to container region
 */
void memory_region_set_address(MemoryRegion *mr, hwaddr addr);

/*
 * memory_region_set_size: dynamically update the size of a region.
 *
 * Dynamically updates the size of a region.
 *
 * @mr: the region to be updated
 * @size: used size of the region.
 */
void memory_region_set_size(MemoryRegion *mr, uint64_t size);

/*
 * memory_region_set_alias_offset: dynamically update a memory alias's offset
 *
 * Dynamically updates the offset into the target region that an alias points
 * to, as if the fourth argument to memory_region_init_alias() has changed.
 *
 * @mr: the #MemoryRegion to be updated; should be an alias.
 * @offset: the new offset into the target memory region
 */
void memory_region_set_alias_offset(MemoryRegion *mr,
                                    hwaddr offset);

/**
 * memory_region_present: checks if an address relative to a @container
 * translates into #MemoryRegion within @container
 *
 * Answer whether a #MemoryRegion within @container covers the address
 * @addr.
 *
 * @container: a #MemoryRegion within which @addr is a relative address
 * @addr: the area within @container to be searched
 */
bool memory_region_present(MemoryRegion *container, hwaddr addr);

/**
 * memory_region_is_mapped: returns true if #MemoryRegion is mapped
 * into any address space.
 *
 * @mr: a #MemoryRegion which should be checked if it's mapped
 */
bool memory_region_is_mapped(MemoryRegion *mr);

/**
 * memory_region_find: translate an address/size relative to a
 * MemoryRegion into a #MemoryRegionSection.
 *
 * Locates the first #MemoryRegion within @mr that overlaps the range
 * given by @addr and @size.
 *
 * Returns a #MemoryRegionSection that describes a contiguous overlap.
 * It will have the following characteristics:
 *    .@size = 0 iff no overlap was found
 *    .@mr is non-%NULL iff an overlap was found
 *
 * Remember that in the return value the @offset_within_region is
 * relative to the returned region (in the .@mr field), not to the
 * @mr argument.
 *
 * Similarly, the .@offset_within_address_space is relative to the
 * address space that contains both regions, the passed and the
 * returned one.  However, in the special case where the @mr argument
 * has no container (and thus is the root of the address space), the
 * following will hold:
 *    .@offset_within_address_space >= @addr
 *    .@offset_within_address_space + .@size <= @addr + @size
 *
 * @mr: a MemoryRegion within which @addr is a relative address
 * @addr: start of the area within @as to be searched
 * @size: size of the area to be searched
 */
MemoryRegionSection memory_region_find(MemoryRegion *mr,
                                       hwaddr addr, uint64_t size);

/**
 * memory_global_dirty_log_sync: synchronize the dirty log for all memory
 *
 * Synchronizes the dirty page log for all address spaces.
 */
void memory_global_dirty_log_sync(void);

/**
 * memory_global_dirty_log_sync: synchronize the dirty log for all memory
 *
 * Synchronizes the vCPUs with a thread that is reading the dirty bitmap.
 * This function must be called after the dirty log bitmap is cleared, and
 * before dirty guest memory pages are read.  If you are using
 * #DirtyBitmapSnapshot, memory_region_snapshot_and_clear_dirty() takes
 * care of doing this.
 */
void memory_global_after_dirty_log_sync(void);

/**
 * memory_region_transaction_begin: Start a transaction.
 *
 * During a transaction, changes will be accumulated and made visible
 * only when the transaction ends (is committed).
 */
void memory_region_transaction_begin(void);

/**
 * memory_region_transaction_commit: Commit a transaction and make changes
 *                                   visible to the guest.
 */
void memory_region_transaction_commit(void);

/**
 * memory_listener_register: register callbacks to be called when memory
 *                           sections are mapped or unmapped into an address
 *                           space
 *
 * @listener: an object containing the callbacks to be called
 * @filter: if non-%NULL, only regions in this address space will be observed
 */
void memory_listener_register(MemoryListener *listener, AddressSpace *filter);

/**
 * memory_listener_unregister: undo the effect of memory_listener_register()
 *
 * @listener: an object containing the callbacks to be removed
 */
void memory_listener_unregister(MemoryListener *listener);

/**
 * memory_global_dirty_log_start: begin dirty logging for all regions
 */
void memory_global_dirty_log_start(void);

/**
 * memory_global_dirty_log_stop: end dirty logging for all regions
 */
void memory_global_dirty_log_stop(void);

void mtree_info(bool flatview, bool dispatch_tree, bool owner);

/**
 * memory_region_dispatch_read: perform a read directly to the specified
 * MemoryRegion.
 *
 * @mr: #MemoryRegion to access
 * @addr: address within that region
 * @pval: pointer to uint64_t which the data is written to
 * @op: size, sign, and endianness of the memory operation
 * @attrs: memory transaction attributes to use for the access
 */
MemTxResult memory_region_dispatch_read(MemoryRegion *mr,
                                        hwaddr addr,
                                        uint64_t *pval,
                                        MemOp op,
                                        MemTxAttrs attrs);
/**
 * memory_region_dispatch_write: perform a write directly to the specified
 * MemoryRegion.
 *
 * @mr: #MemoryRegion to access
 * @addr: address within that region
 * @data: data to write
 * @op: size, sign, and endianness of the memory operation
 * @attrs: memory transaction attributes to use for the access
 */
MemTxResult memory_region_dispatch_write(MemoryRegion *mr,
                                         hwaddr addr,
                                         uint64_t data,
                                         MemOp op,
                                         MemTxAttrs attrs);

/**
 * address_space_init: initializes an address space
 *
 * @as: an uninitialized #AddressSpace
 * @root: a #MemoryRegion that routes addresses for the address space
 * @name: an address space name.  The name is only used for debugging
 *        output.
 */
void address_space_init(AddressSpace *as, MemoryRegion *root, const char *name);

/**
 * address_space_destroy: destroy an address space
 *
 * Releases all resources associated with an address space.  After an address space
 * is destroyed, its root memory region (given by address_space_init()) may be destroyed
 * as well.
 *
 * @as: address space to be destroyed
 */
void address_space_destroy(AddressSpace *as);

/**
 * address_space_remove_listeners: unregister all listeners of an address space
 *
 * Removes all callbacks previously registered with memory_listener_register()
 * for @as.
 *
 * @as: an initialized #AddressSpace
 */
void address_space_remove_listeners(AddressSpace *as);

/**
 * address_space_rw: read from or write to an address space.
 *
 * Return a MemTxResult indicating whether the operation succeeded
 * or failed (eg unassigned memory, device rejected the transaction,
 * IOMMU fault).
 *
 * @as: #AddressSpace to be accessed
 * @addr: address within that address space
 * @attrs: memory transaction attributes
 * @buf: buffer with the data transferred
 * @len: the number of bytes to read or write
 * @is_write: indicates the transfer direction
 */
MemTxResult address_space_rw(AddressSpace *as, hwaddr addr,
                             MemTxAttrs attrs, uint8_t *buf,
                             hwaddr len, bool is_write);

/**
 * address_space_write: write to address space.
 *
 * Return a MemTxResult indicating whether the operation succeeded
 * or failed (eg unassigned memory, device rejected the transaction,
 * IOMMU fault).
 *
 * @as: #AddressSpace to be accessed
 * @addr: address within that address space
 * @attrs: memory transaction attributes
 * @buf: buffer with the data transferred
 * @len: the number of bytes to write
 */
MemTxResult address_space_write(AddressSpace *as, hwaddr addr,
                                MemTxAttrs attrs,
                                const uint8_t *buf, hwaddr len);

/**
 * address_space_write_rom: write to address space, including ROM.
 *
 * This function writes to the specified address space, but will
 * write data to both ROM and RAM. This is used for non-guest
 * writes like writes from the gdb debug stub or initial loading
 * of ROM contents.
 *
 * Note that portions of the write which attempt to write data to
 * a device will be silently ignored -- only real RAM and ROM will
 * be written to.
 *
 * Return a MemTxResult indicating whether the operation succeeded
 * or failed (eg unassigned memory, device rejected the transaction,
 * IOMMU fault).
 *
 * @as: #AddressSpace to be accessed
 * @addr: address within that address space
 * @attrs: memory transaction attributes
 * @buf: buffer with the data transferred
 * @len: the number of bytes to write
 */
MemTxResult address_space_write_rom(AddressSpace *as, hwaddr addr,
                                    MemTxAttrs attrs,
                                    const uint8_t *buf, hwaddr len);

/* address_space_ld*: load from an address space
 * address_space_st*: store to an address space
 *
 * These functions perform a load or store of the byte, word,
 * longword or quad to the specified address within the AddressSpace.
 * The _le suffixed functions treat the data as little endian;
 * _be indicates big endian; no suffix indicates "same endianness
 * as guest CPU".
 *
 * The "guest CPU endianness" accessors are deprecated for use outside
 * target-* code; devices should be CPU-agnostic and use either the LE
 * or the BE accessors.
 *
 * @as #AddressSpace to be accessed
 * @addr: address within that address space
 * @val: data value, for stores
 * @attrs: memory transaction attributes
 * @result: location to write the success/failure of the transaction;
 *   if NULL, this information is discarded
 */

#define SUFFIX
#define ARG1         as
#define ARG1_DECL    AddressSpace *as
#include "exec/memory_ldst.inc.h"

#define SUFFIX
#define ARG1         as
#define ARG1_DECL    AddressSpace *as
#include "exec/memory_ldst_phys.inc.h"

struct MemoryRegionCache {
    void *ptr;
    hwaddr xlat;
    hwaddr len;
    FlatView *fv;
    MemoryRegionSection mrs;
    bool is_write;
};

#define MEMORY_REGION_CACHE_INVALID ((MemoryRegionCache) { .mrs.mr = NULL })


/* address_space_ld*_cached: load from a cached #MemoryRegion
 * address_space_st*_cached: store into a cached #MemoryRegion
 *
 * These functions perform a load or store of the byte, word,
 * longword or quad to the specified address.  The address is
 * a physical address in the AddressSpace, but it must lie within
 * a #MemoryRegion that was mapped with address_space_cache_init.
 *
 * The _le suffixed functions treat the data as little endian;
 * _be indicates big endian; no suffix indicates "same endianness
 * as guest CPU".
 *
 * The "guest CPU endianness" accessors are deprecated for use outside
 * target-* code; devices should be CPU-agnostic and use either the LE
 * or the BE accessors.
 *
 * @cache: previously initialized #MemoryRegionCache to be accessed
 * @addr: address within the address space
 * @val: data value, for stores
 * @attrs: memory transaction attributes
 * @result: location to write the success/failure of the transaction;
 *   if NULL, this information is discarded
 */

#define SUFFIX       _cached_slow
#define ARG1         cache
#define ARG1_DECL    MemoryRegionCache *cache
#include "exec/memory_ldst.inc.h"

/* Inline fast path for direct RAM access.  */
static inline uint8_t address_space_ldub_cached(MemoryRegionCache *cache,
    hwaddr addr, MemTxAttrs attrs, MemTxResult *result)
{
    assert(addr < cache->len);
    if (likely(cache->ptr)) {
        return ldub_p(cache->ptr + addr);
    } else {
        return address_space_ldub_cached_slow(cache, addr, attrs, result);
    }
}

static inline void address_space_stb_cached(MemoryRegionCache *cache,
    hwaddr addr, uint32_t val, MemTxAttrs attrs, MemTxResult *result)
{
    assert(addr < cache->len);
    if (likely(cache->ptr)) {
        stb_p(cache->ptr + addr, val);
    } else {
        address_space_stb_cached_slow(cache, addr, val, attrs, result);
    }
}

#define ENDIANNESS   _le
#include "exec/memory_ldst_cached.inc.h"

#define ENDIANNESS   _be
#include "exec/memory_ldst_cached.inc.h"

#define SUFFIX       _cached
#define ARG1         cache
#define ARG1_DECL    MemoryRegionCache *cache
#include "exec/memory_ldst_phys.inc.h"

/* address_space_cache_init: prepare for repeated access to a physical
 * memory region
 *
 * @cache: #MemoryRegionCache to be filled
 * @as: #AddressSpace to be accessed
 * @addr: address within that address space
 * @len: length of buffer
 * @is_write: indicates the transfer direction
 *
 * Will only work with RAM, and may map a subset of the requested range by
 * returning a value that is less than @len.  On failure, return a negative
 * errno value.
 *
 * Because it only works with RAM, this function can be used for
 * read-modify-write operations.  In this case, is_write should be %true.
 *
 * Note that addresses passed to the address_space_*_cached functions
 * are relative to @addr.
 */
int64_t address_space_cache_init(MemoryRegionCache *cache,
                                 AddressSpace *as,
                                 hwaddr addr,
                                 hwaddr len,
                                 bool is_write);

/**
 * address_space_cache_invalidate: complete a write to a #MemoryRegionCache
 *
 * @cache: The #MemoryRegionCache to operate on.
 * @addr: The first physical address that was written, relative to the
 * address that was passed to @address_space_cache_init.
 * @access_len: The number of bytes that were written starting at @addr.
 */
void address_space_cache_invalidate(MemoryRegionCache *cache,
                                    hwaddr addr,
                                    hwaddr access_len);

/**
 * address_space_cache_destroy: free a #MemoryRegionCache
 *
 * @cache: The #MemoryRegionCache whose memory should be released.
 */
void address_space_cache_destroy(MemoryRegionCache *cache);

/* address_space_get_iotlb_entry: translate an address into an IOTLB
 * entry. Should be called from an RCU critical section.
 */
IOMMUTLBEntry address_space_get_iotlb_entry(AddressSpace *as, hwaddr addr,
                                            bool is_write, MemTxAttrs attrs);

/* address_space_translate: translate an address range into an address space
 * into a MemoryRegion and an address range into that section.  Should be
 * called from an RCU critical section, to avoid that the last reference
 * to the returned region disappears after address_space_translate returns.
 *
 * @fv: #FlatView to be accessed
 * @addr: address within that address space
 * @xlat: pointer to address within the returned memory region section's
 * #MemoryRegion.
 * @len: pointer to length
 * @is_write: indicates the transfer direction
 * @attrs: memory attributes
 */
MemoryRegion *flatview_translate(FlatView *fv,
                                 hwaddr addr, hwaddr *xlat,
                                 hwaddr *len, bool is_write,
                                 MemTxAttrs attrs);

static inline MemoryRegion *address_space_translate(AddressSpace *as,
                                                    hwaddr addr, hwaddr *xlat,
                                                    hwaddr *len, bool is_write,
                                                    MemTxAttrs attrs)
{
    return flatview_translate(address_space_to_flatview(as),
                              addr, xlat, len, is_write, attrs);
}

/* address_space_access_valid: check for validity of accessing an address
 * space range
 *
 * Check whether memory is assigned to the given address space range, and
 * access is permitted by any IOMMU regions that are active for the address
 * space.
 *
 * For now, addr and len should be aligned to a page size.  This limitation
 * will be lifted in the future.
 *
 * @as: #AddressSpace to be accessed
 * @addr: address within that address space
 * @len: length of the area to be checked
 * @is_write: indicates the transfer direction
 * @attrs: memory attributes
 */
bool address_space_access_valid(AddressSpace *as, hwaddr addr, hwaddr len,
                                bool is_write, MemTxAttrs attrs);

/* address_space_map: map a physical memory region into a host virtual address
 *
 * May map a subset of the requested range, given by and returned in @plen.
 * May return %NULL if resources needed to perform the mapping are exhausted.
 * Use only for reads OR writes - not for read-modify-write operations.
 * Use cpu_register_map_client() to know when retrying the map operation is
 * likely to succeed.
 *
 * @as: #AddressSpace to be accessed
 * @addr: address within that address space
 * @plen: pointer to length of buffer; updated on return
 * @is_write: indicates the transfer direction
 * @attrs: memory attributes
 */
void *address_space_map(AddressSpace *as, hwaddr addr,
                        hwaddr *plen, bool is_write, MemTxAttrs attrs);

/* address_space_unmap: Unmaps a memory region previously mapped by address_space_map()
 *
 * Will also mark the memory as dirty if @is_write == %true.  @access_len gives
 * the amount of memory that was actually read or written by the caller.
 *
 * @as: #AddressSpace used
 * @buffer: host pointer as returned by address_space_map()
 * @len: buffer length as returned by address_space_map()
 * @access_len: amount of data actually transferred
 * @is_write: indicates the transfer direction
 */
void address_space_unmap(AddressSpace *as, void *buffer, hwaddr len,
                         int is_write, hwaddr access_len);


/* Internal functions, part of the implementation of address_space_read.  */
MemTxResult address_space_read_full(AddressSpace *as, hwaddr addr,
                                    MemTxAttrs attrs, uint8_t *buf, hwaddr len);
MemTxResult flatview_read_continue(FlatView *fv, hwaddr addr,
                                   MemTxAttrs attrs, uint8_t *buf,
                                   hwaddr len, hwaddr addr1, hwaddr l,
                                   MemoryRegion *mr);
void *qemu_map_ram_ptr(RAMBlock *ram_block, ram_addr_t addr);

/* Internal functions, part of the implementation of address_space_read_cached
 * and address_space_write_cached.  */
void address_space_read_cached_slow(MemoryRegionCache *cache,
                                    hwaddr addr, void *buf, hwaddr len);
void address_space_write_cached_slow(MemoryRegionCache *cache,
                                     hwaddr addr, const void *buf, hwaddr len);

static inline bool memory_access_is_direct(MemoryRegion *mr, bool is_write)
{
    if (is_write) {
        return memory_region_is_ram(mr) &&
               !mr->readonly && !memory_region_is_ram_device(mr);
    } else {
        return (memory_region_is_ram(mr) && !memory_region_is_ram_device(mr)) ||
               memory_region_is_romd(mr);
    }
}

/**
 * address_space_read: read from an address space.
 *
 * Return a MemTxResult indicating whether the operation succeeded
 * or failed (eg unassigned memory, device rejected the transaction,
 * IOMMU fault).  Called within RCU critical section.
 *
 * @as: #AddressSpace to be accessed
 * @addr: address within that address space
 * @attrs: memory transaction attributes
 * @buf: buffer with the data transferred
 */
static inline __attribute__((__always_inline__))
MemTxResult address_space_read(AddressSpace *as, hwaddr addr,
                               MemTxAttrs attrs, uint8_t *buf,
                               hwaddr len)
{
    MemTxResult result = MEMTX_OK;
    hwaddr l, addr1;
    void *ptr;
    MemoryRegion *mr;
    FlatView *fv;

    if (__builtin_constant_p(len)) {
        if (len) {
            rcu_read_lock();
            fv = address_space_to_flatview(as);
            l = len;
            mr = flatview_translate(fv, addr, &addr1, &l, false, attrs);
            if (len == l && memory_access_is_direct(mr, false)) {
                ptr = qemu_map_ram_ptr(mr->ram_block, addr1);
                memcpy(buf, ptr, len);
            } else {
                result = flatview_read_continue(fv, addr, attrs, buf, len,
                                                addr1, l, mr);
            }
            rcu_read_unlock();
        }
    } else {
        result = address_space_read_full(as, addr, attrs, buf, len);
    }
    return result;
}

/**
 * address_space_read_cached: read from a cached RAM region
 *
 * @cache: Cached region to be addressed
 * @addr: address relative to the base of the RAM region
 * @buf: buffer with the data transferred
 * @len: length of the data transferred
 */
static inline void
address_space_read_cached(MemoryRegionCache *cache, hwaddr addr,
                          void *buf, hwaddr len)
{
    assert(addr < cache->len && len <= cache->len - addr);
    if (likely(cache->ptr)) {
        memcpy(buf, cache->ptr + addr, len);
    } else {
        address_space_read_cached_slow(cache, addr, buf, len);
    }
}

/**
 * address_space_write_cached: write to a cached RAM region
 *
 * @cache: Cached region to be addressed
 * @addr: address relative to the base of the RAM region
 * @buf: buffer with the data transferred
 * @len: length of the data transferred
 */
static inline void
address_space_write_cached(MemoryRegionCache *cache, hwaddr addr,
                           void *buf, hwaddr len)
{
    assert(addr < cache->len && len <= cache->len - addr);
    if (likely(cache->ptr)) {
        memcpy(cache->ptr + addr, buf, len);
    } else {
        address_space_write_cached_slow(cache, addr, buf, len);
    }
}

<<<<<<< HEAD
void memory_region_destroy(MemoryRegion *mr);
=======
#ifdef NEED_CPU_H
/* enum device_endian to MemOp.  */
static inline MemOp devend_memop(enum device_endian end)
{
    QEMU_BUILD_BUG_ON(DEVICE_HOST_ENDIAN != DEVICE_LITTLE_ENDIAN &&
                      DEVICE_HOST_ENDIAN != DEVICE_BIG_ENDIAN);

#if defined(HOST_WORDS_BIGENDIAN) != defined(TARGET_WORDS_BIGENDIAN)
    /* Swap if non-host endianness or native (target) endianness */
    return (end == DEVICE_HOST_ENDIAN) ? 0 : MO_BSWAP;
#else
    const int non_host_endianness =
        DEVICE_LITTLE_ENDIAN ^ DEVICE_BIG_ENDIAN ^ DEVICE_HOST_ENDIAN;

    /* In this case, native (target) endianness needs no swap.  */
    return (end == non_host_endianness) ? MO_BSWAP : 0;
#endif
}
#endif
>>>>>>> b0ca999a

#endif

#endif<|MERGE_RESOLUTION|>--- conflicted
+++ resolved
@@ -2243,9 +2243,6 @@
     }
 }
 
-<<<<<<< HEAD
-void memory_region_destroy(MemoryRegion *mr);
-=======
 #ifdef NEED_CPU_H
 /* enum device_endian to MemOp.  */
 static inline MemOp devend_memop(enum device_endian end)
@@ -2265,7 +2262,8 @@
 #endif
 }
 #endif
->>>>>>> b0ca999a
+
+void memory_region_destroy(MemoryRegion *mr);
 
 #endif
 
