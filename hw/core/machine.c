/*
 * QEMU Machine
 *
 * Copyright (C) 2014 Red Hat Inc
 *
 * Authors:
 *   Marcel Apfelbaum <marcel.a@redhat.com>
 *
 * This work is licensed under the terms of the GNU GPL, version 2 or later.
 * See the COPYING file in the top-level directory.
 */

#include "qemu/osdep.h"
#include "qemu/accel.h"
#include "sysemu/replay.h"
#include "hw/boards.h"
#include "hw/loader.h"
#include "qapi/error.h"
#include "qapi/qapi-visit-machine.h"
#include "qom/object_interfaces.h"
#include "sysemu/cpus.h"
#include "sysemu/sysemu.h"
#include "sysemu/reset.h"
#include "sysemu/runstate.h"
#include "sysemu/xen.h"
#include "sysemu/qtest.h"
#include "hw/pci/pci_bridge.h"
#include "hw/mem/nvdimm.h"
#include "migration/global_state.h"
#include "exec/confidential-guest-support.h"
#include "hw/virtio/virtio-pci.h"
#include "hw/virtio/virtio-net.h"
#include "hw/virtio/virtio-iommu.h"
#include "audio/audio.h"

GlobalProperty hw_compat_8_2[] = {
<<<<<<< HEAD
    { "migration", "zero-page-detection", "legacy"},
=======
    { TYPE_VIRTIO_IOMMU_PCI, "granule", "4k" },
    { TYPE_VIRTIO_IOMMU_PCI, "aw-bits", "64" },
>>>>>>> 73279cec
};
const size_t hw_compat_8_2_len = G_N_ELEMENTS(hw_compat_8_2);

GlobalProperty hw_compat_8_1[] = {
    { TYPE_PCI_BRIDGE, "x-pci-express-writeable-slt-bug", "true" },
    { "ramfb", "x-migrate", "off" },
    { "vfio-pci-nohotplug", "x-ramfb-migrate", "off" },
    { "igb", "x-pcie-flr-init", "off" },
};
const size_t hw_compat_8_1_len = G_N_ELEMENTS(hw_compat_8_1);

GlobalProperty hw_compat_8_0[] = {
    { "migration", "multifd-flush-after-each-section", "on"},
    { TYPE_PCI_DEVICE, "x-pcie-ari-nextfn-1", "on" },
    { TYPE_VIRTIO_NET, "host_uso", "off"},
    { TYPE_VIRTIO_NET, "guest_uso4", "off"},
    { TYPE_VIRTIO_NET, "guest_uso6", "off"},
};
const size_t hw_compat_8_0_len = G_N_ELEMENTS(hw_compat_8_0);

GlobalProperty hw_compat_7_2[] = {
    { "e1000e", "migrate-timadj", "off" },
    { "virtio-mem", "x-early-migration", "false" },
    { "migration", "x-preempt-pre-7-2", "true" },
    { TYPE_PCI_DEVICE, "x-pcie-err-unc-mask", "off" },
};
const size_t hw_compat_7_2_len = G_N_ELEMENTS(hw_compat_7_2);

GlobalProperty hw_compat_7_1[] = {
    { "virtio-device", "queue_reset", "false" },
    { "virtio-rng-pci", "vectors", "0" },
    { "virtio-rng-pci-transitional", "vectors", "0" },
    { "virtio-rng-pci-non-transitional", "vectors", "0" },
};
const size_t hw_compat_7_1_len = G_N_ELEMENTS(hw_compat_7_1);

GlobalProperty hw_compat_7_0[] = {
    { "arm-gicv3-common", "force-8-bit-prio", "on" },
    { "nvme-ns", "eui64-default", "on"},
};
const size_t hw_compat_7_0_len = G_N_ELEMENTS(hw_compat_7_0);

GlobalProperty hw_compat_6_2[] = {
    { "PIIX4_PM", "x-not-migrate-acpi-index", "on"},
};
const size_t hw_compat_6_2_len = G_N_ELEMENTS(hw_compat_6_2);

GlobalProperty hw_compat_6_1[] = {
    { "vhost-user-vsock-device", "seqpacket", "off" },
    { "nvme-ns", "shared", "off" },
};
const size_t hw_compat_6_1_len = G_N_ELEMENTS(hw_compat_6_1);

GlobalProperty hw_compat_6_0[] = {
    { "gpex-pcihost", "allow-unmapped-accesses", "false" },
    { "i8042", "extended-state", "false"},
    { "nvme-ns", "eui64-default", "off"},
    { "e1000", "init-vet", "off" },
    { "e1000e", "init-vet", "off" },
    { "vhost-vsock-device", "seqpacket", "off" },
};
const size_t hw_compat_6_0_len = G_N_ELEMENTS(hw_compat_6_0);

GlobalProperty hw_compat_5_2[] = {
    { "ICH9-LPC", "smm-compat", "on"},
    { "PIIX4_PM", "smm-compat", "on"},
    { "virtio-blk-device", "report-discard-granularity", "off" },
    { "virtio-net-pci-base", "vectors", "3"},
    { "nvme", "msix-exclusive-bar", "on"},
};
const size_t hw_compat_5_2_len = G_N_ELEMENTS(hw_compat_5_2);

GlobalProperty hw_compat_5_1[] = {
    { "vhost-scsi", "num_queues", "1"},
    { "vhost-user-blk", "num-queues", "1"},
    { "vhost-user-scsi", "num_queues", "1"},
    { "virtio-blk-device", "num-queues", "1"},
    { "virtio-scsi-device", "num_queues", "1"},
    { "nvme", "use-intel-id", "on"},
    { "pvpanic", "events", "1"}, /* PVPANIC_PANICKED */
    { "pl011", "migrate-clk", "off" },
    { "virtio-pci", "x-ats-page-aligned", "off"},
};
const size_t hw_compat_5_1_len = G_N_ELEMENTS(hw_compat_5_1);

GlobalProperty hw_compat_5_0[] = {
    { "pci-host-bridge", "x-config-reg-migration-enabled", "off" },
    { "virtio-balloon-device", "page-poison", "false" },
    { "vmport", "x-read-set-eax", "off" },
    { "vmport", "x-signal-unsupported-cmd", "off" },
    { "vmport", "x-report-vmx-type", "off" },
    { "vmport", "x-cmds-v2", "off" },
    { "virtio-device", "x-disable-legacy-check", "true" },
};
const size_t hw_compat_5_0_len = G_N_ELEMENTS(hw_compat_5_0);

GlobalProperty hw_compat_4_2[] = {
    { "virtio-blk-device", "queue-size", "128"},
    { "virtio-scsi-device", "virtqueue_size", "128"},
    { "virtio-blk-device", "x-enable-wce-if-config-wce", "off" },
    { "virtio-blk-device", "seg-max-adjust", "off"},
    { "virtio-scsi-device", "seg_max_adjust", "off"},
    { "vhost-blk-device", "seg_max_adjust", "off"},
    { "usb-host", "suppress-remote-wake", "off" },
    { "usb-redir", "suppress-remote-wake", "off" },
    { "qxl", "revision", "4" },
    { "qxl-vga", "revision", "4" },
    { "fw_cfg", "acpi-mr-restore", "false" },
    { "virtio-device", "use-disabled-flag", "false" },
};
const size_t hw_compat_4_2_len = G_N_ELEMENTS(hw_compat_4_2);

GlobalProperty hw_compat_4_1[] = {
    { "virtio-pci", "x-pcie-flr-init", "off" },
};
const size_t hw_compat_4_1_len = G_N_ELEMENTS(hw_compat_4_1);

GlobalProperty hw_compat_4_0[] = {
    { "VGA",            "edid", "false" },
    { "secondary-vga",  "edid", "false" },
    { "bochs-display",  "edid", "false" },
    { "virtio-vga",     "edid", "false" },
    { "virtio-gpu-device", "edid", "false" },
    { "virtio-device", "use-started", "false" },
    { "virtio-balloon-device", "qemu-4-0-config-size", "true" },
    { "pl031", "migrate-tick-offset", "false" },
};
const size_t hw_compat_4_0_len = G_N_ELEMENTS(hw_compat_4_0);

GlobalProperty hw_compat_3_1[] = {
    { "pcie-root-port", "x-speed", "2_5" },
    { "pcie-root-port", "x-width", "1" },
    { "memory-backend-file", "x-use-canonical-path-for-ramblock-id", "true" },
    { "memory-backend-memfd", "x-use-canonical-path-for-ramblock-id", "true" },
    { "tpm-crb", "ppi", "false" },
    { "tpm-tis", "ppi", "false" },
    { "usb-kbd", "serial", "42" },
    { "usb-mouse", "serial", "42" },
    { "usb-tablet", "serial", "42" },
    { "virtio-blk-device", "discard", "false" },
    { "virtio-blk-device", "write-zeroes", "false" },
    { "virtio-balloon-device", "qemu-4-0-config-size", "false" },
    { "pcie-root-port-base", "disable-acs", "true" }, /* Added in 4.1 */
};
const size_t hw_compat_3_1_len = G_N_ELEMENTS(hw_compat_3_1);

GlobalProperty hw_compat_3_0[] = {};
const size_t hw_compat_3_0_len = G_N_ELEMENTS(hw_compat_3_0);

GlobalProperty hw_compat_2_12[] = {
    { "migration", "decompress-error-check", "off" },
    { "hda-audio", "use-timer", "false" },
    { "cirrus-vga", "global-vmstate", "true" },
    { "VGA", "global-vmstate", "true" },
    { "vmware-svga", "global-vmstate", "true" },
    { "qxl-vga", "global-vmstate", "true" },
};
const size_t hw_compat_2_12_len = G_N_ELEMENTS(hw_compat_2_12);

GlobalProperty hw_compat_2_11[] = {
    { "hpet", "hpet-offset-saved", "false" },
    { "virtio-blk-pci", "vectors", "2" },
    { "vhost-user-blk-pci", "vectors", "2" },
    { "e1000", "migrate_tso_props", "off" },
};
const size_t hw_compat_2_11_len = G_N_ELEMENTS(hw_compat_2_11);

GlobalProperty hw_compat_2_10[] = {
    { "virtio-mouse-device", "wheel-axis", "false" },
    { "virtio-tablet-device", "wheel-axis", "false" },
};
const size_t hw_compat_2_10_len = G_N_ELEMENTS(hw_compat_2_10);

GlobalProperty hw_compat_2_9[] = {
    { "pci-bridge", "shpc", "off" },
    { "intel-iommu", "pt", "off" },
    { "virtio-net-device", "x-mtu-bypass-backend", "off" },
    { "pcie-root-port", "x-migrate-msix", "false" },
};
const size_t hw_compat_2_9_len = G_N_ELEMENTS(hw_compat_2_9);

GlobalProperty hw_compat_2_8[] = {
    { "fw_cfg_mem", "x-file-slots", "0x10" },
    { "fw_cfg_io", "x-file-slots", "0x10" },
    { "pflash_cfi01", "old-multiple-chip-handling", "on" },
    { "pci-bridge", "shpc", "on" },
    { TYPE_PCI_DEVICE, "x-pcie-extcap-init", "off" },
    { "virtio-pci", "x-pcie-deverr-init", "off" },
    { "virtio-pci", "x-pcie-lnkctl-init", "off" },
    { "virtio-pci", "x-pcie-pm-init", "off" },
    { "cirrus-vga", "vgamem_mb", "8" },
    { "isa-cirrus-vga", "vgamem_mb", "8" },
};
const size_t hw_compat_2_8_len = G_N_ELEMENTS(hw_compat_2_8);

GlobalProperty hw_compat_2_7[] = {
    { "virtio-pci", "page-per-vq", "on" },
    { "virtio-serial-device", "emergency-write", "off" },
    { "ioapic", "version", "0x11" },
    { "intel-iommu", "x-buggy-eim", "true" },
    { "virtio-pci", "x-ignore-backend-features", "on" },
};
const size_t hw_compat_2_7_len = G_N_ELEMENTS(hw_compat_2_7);

GlobalProperty hw_compat_2_6[] = {
    { "virtio-mmio", "format_transport_address", "off" },
    /* Optional because not all virtio-pci devices support legacy mode */
    { "virtio-pci", "disable-modern", "on",  .optional = true },
    { "virtio-pci", "disable-legacy", "off", .optional = true },
};
const size_t hw_compat_2_6_len = G_N_ELEMENTS(hw_compat_2_6);

GlobalProperty hw_compat_2_5[] = {
    { "isa-fdc", "fallback", "144" },
    { "pvscsi", "x-old-pci-configuration", "on" },
    { "pvscsi", "x-disable-pcie", "on" },
    { "vmxnet3", "x-old-msi-offsets", "on" },
    { "vmxnet3", "x-disable-pcie", "on" },
};
const size_t hw_compat_2_5_len = G_N_ELEMENTS(hw_compat_2_5);

GlobalProperty hw_compat_2_4[] = {
    /* Optional because the 'scsi' property is Linux-only */
    { "virtio-blk-device", "scsi", "true", .optional = true },
    { "e1000", "extra_mac_registers", "off" },
    { "virtio-pci", "x-disable-pcie", "on" },
    { "virtio-pci", "migrate-extra", "off" },
    { "fw_cfg_mem", "dma_enabled", "off" },
    { "fw_cfg_io", "dma_enabled", "off" }
};
const size_t hw_compat_2_4_len = G_N_ELEMENTS(hw_compat_2_4);

GlobalProperty hw_compat_2_3[] = {
    { "virtio-blk-pci", "any_layout", "off" },
    { "virtio-balloon-pci", "any_layout", "off" },
    { "virtio-serial-pci", "any_layout", "off" },
    { "virtio-9p-pci", "any_layout", "off" },
    { "virtio-rng-pci", "any_layout", "off" },
    { TYPE_PCI_DEVICE, "x-pcie-lnksta-dllla", "off" },
    { "migration", "send-configuration", "off" },
    { "migration", "send-section-footer", "off" },
    { "migration", "store-global-state", "off" },
};
const size_t hw_compat_2_3_len = G_N_ELEMENTS(hw_compat_2_3);

GlobalProperty hw_compat_2_2[] = {};
const size_t hw_compat_2_2_len = G_N_ELEMENTS(hw_compat_2_2);

GlobalProperty hw_compat_2_1[] = {
    { "intel-hda", "old_msi_addr", "on" },
    { "VGA", "qemu-extended-regs", "off" },
    { "secondary-vga", "qemu-extended-regs", "off" },
    { "virtio-scsi-pci", "any_layout", "off" },
    { "usb-mouse", "usb_version", "1" },
    { "usb-kbd", "usb_version", "1" },
    { "virtio-pci", "virtio-pci-bus-master-bug-migration", "on" },
};
const size_t hw_compat_2_1_len = G_N_ELEMENTS(hw_compat_2_1);

MachineState *current_machine;

static char *machine_get_kernel(Object *obj, Error **errp)
{
    MachineState *ms = MACHINE(obj);

    return g_strdup(ms->kernel_filename);
}

static void machine_set_kernel(Object *obj, const char *value, Error **errp)
{
    MachineState *ms = MACHINE(obj);

    g_free(ms->kernel_filename);
    ms->kernel_filename = g_strdup(value);
}

static char *machine_get_initrd(Object *obj, Error **errp)
{
    MachineState *ms = MACHINE(obj);

    return g_strdup(ms->initrd_filename);
}

static void machine_set_initrd(Object *obj, const char *value, Error **errp)
{
    MachineState *ms = MACHINE(obj);

    g_free(ms->initrd_filename);
    ms->initrd_filename = g_strdup(value);
}

static char *machine_get_append(Object *obj, Error **errp)
{
    MachineState *ms = MACHINE(obj);

    return g_strdup(ms->kernel_cmdline);
}

static void machine_set_append(Object *obj, const char *value, Error **errp)
{
    MachineState *ms = MACHINE(obj);

    g_free(ms->kernel_cmdline);
    ms->kernel_cmdline = g_strdup(value);
}

static char *machine_get_dtb(Object *obj, Error **errp)
{
    MachineState *ms = MACHINE(obj);

    return g_strdup(ms->dtb);
}

static void machine_set_dtb(Object *obj, const char *value, Error **errp)
{
    MachineState *ms = MACHINE(obj);

    g_free(ms->dtb);
    ms->dtb = g_strdup(value);
}

static char *machine_get_dumpdtb(Object *obj, Error **errp)
{
    MachineState *ms = MACHINE(obj);

    return g_strdup(ms->dumpdtb);
}

static void machine_set_dumpdtb(Object *obj, const char *value, Error **errp)
{
    MachineState *ms = MACHINE(obj);

    g_free(ms->dumpdtb);
    ms->dumpdtb = g_strdup(value);
}

static void machine_get_phandle_start(Object *obj, Visitor *v,
                                      const char *name, void *opaque,
                                      Error **errp)
{
    MachineState *ms = MACHINE(obj);
    int64_t value = ms->phandle_start;

    visit_type_int(v, name, &value, errp);
}

static void machine_set_phandle_start(Object *obj, Visitor *v,
                                      const char *name, void *opaque,
                                      Error **errp)
{
    MachineState *ms = MACHINE(obj);
    int64_t value;

    if (!visit_type_int(v, name, &value, errp)) {
        return;
    }

    ms->phandle_start = value;
}

static char *machine_get_dt_compatible(Object *obj, Error **errp)
{
    MachineState *ms = MACHINE(obj);

    return g_strdup(ms->dt_compatible);
}

static void machine_set_dt_compatible(Object *obj, const char *value, Error **errp)
{
    MachineState *ms = MACHINE(obj);

    g_free(ms->dt_compatible);
    ms->dt_compatible = g_strdup(value);
}

static bool machine_get_dump_guest_core(Object *obj, Error **errp)
{
    MachineState *ms = MACHINE(obj);

    return ms->dump_guest_core;
}

static void machine_set_dump_guest_core(Object *obj, bool value, Error **errp)
{
    MachineState *ms = MACHINE(obj);

    ms->dump_guest_core = value;
}

static bool machine_get_mem_merge(Object *obj, Error **errp)
{
    MachineState *ms = MACHINE(obj);

    return ms->mem_merge;
}

static void machine_set_mem_merge(Object *obj, bool value, Error **errp)
{
    MachineState *ms = MACHINE(obj);

    ms->mem_merge = value;
}

static bool machine_get_usb(Object *obj, Error **errp)
{
    MachineState *ms = MACHINE(obj);

    return ms->usb;
}

static void machine_set_usb(Object *obj, bool value, Error **errp)
{
    MachineState *ms = MACHINE(obj);

    ms->usb = value;
    ms->usb_disabled = !value;
}

static bool machine_get_graphics(Object *obj, Error **errp)
{
    MachineState *ms = MACHINE(obj);

    return ms->enable_graphics;
}

static void machine_set_graphics(Object *obj, bool value, Error **errp)
{
    MachineState *ms = MACHINE(obj);

    ms->enable_graphics = value;
}

static char *machine_get_firmware(Object *obj, Error **errp)
{
    MachineState *ms = MACHINE(obj);

    return g_strdup(ms->firmware);
}

static void machine_set_firmware(Object *obj, const char *value, Error **errp)
{
    MachineState *ms = MACHINE(obj);

    g_free(ms->firmware);
    ms->firmware = g_strdup(value);
}

static void machine_set_suppress_vmdesc(Object *obj, bool value, Error **errp)
{
    MachineState *ms = MACHINE(obj);

    ms->suppress_vmdesc = value;
}

static bool machine_get_suppress_vmdesc(Object *obj, Error **errp)
{
    MachineState *ms = MACHINE(obj);

    return ms->suppress_vmdesc;
}

static char *machine_get_memory_encryption(Object *obj, Error **errp)
{
    MachineState *ms = MACHINE(obj);

    if (ms->cgs) {
        return g_strdup(object_get_canonical_path_component(OBJECT(ms->cgs)));
    }

    return NULL;
}

static void machine_set_memory_encryption(Object *obj, const char *value,
                                        Error **errp)
{
    Object *cgs =
        object_resolve_path_component(object_get_objects_root(), value);

    if (!cgs) {
        error_setg(errp, "No such memory encryption object '%s'", value);
        return;
    }

    object_property_set_link(obj, "confidential-guest-support", cgs, errp);
}

static void machine_check_confidential_guest_support(const Object *obj,
                                                     const char *name,
                                                     Object *new_target,
                                                     Error **errp)
{
    /*
     * So far the only constraint is that the target has the
     * TYPE_CONFIDENTIAL_GUEST_SUPPORT interface, and that's checked
     * by the QOM core
     */
}

static bool machine_get_nvdimm(Object *obj, Error **errp)
{
    MachineState *ms = MACHINE(obj);

    return ms->nvdimms_state->is_enabled;
}

static void machine_set_nvdimm(Object *obj, bool value, Error **errp)
{
    MachineState *ms = MACHINE(obj);

    ms->nvdimms_state->is_enabled = value;
}

static bool machine_get_hmat(Object *obj, Error **errp)
{
    MachineState *ms = MACHINE(obj);

    return ms->numa_state->hmat_enabled;
}

static void machine_set_hmat(Object *obj, bool value, Error **errp)
{
    MachineState *ms = MACHINE(obj);

    ms->numa_state->hmat_enabled = value;
}

static void machine_get_mem(Object *obj, Visitor *v, const char *name,
                            void *opaque, Error **errp)
{
    MachineState *ms = MACHINE(obj);
    MemorySizeConfiguration mem = {
        .has_size = true,
        .size = ms->ram_size,
        .has_max_size = !!ms->ram_slots,
        .max_size = ms->maxram_size,
        .has_slots = !!ms->ram_slots,
        .slots = ms->ram_slots,
    };
    MemorySizeConfiguration *p_mem = &mem;

    visit_type_MemorySizeConfiguration(v, name, &p_mem, &error_abort);
}

static void machine_set_mem(Object *obj, Visitor *v, const char *name,
                            void *opaque, Error **errp)
{
    ERRP_GUARD();
    MachineState *ms = MACHINE(obj);
    MachineClass *mc = MACHINE_GET_CLASS(obj);
    MemorySizeConfiguration *mem;

    if (!visit_type_MemorySizeConfiguration(v, name, &mem, errp)) {
        return;
    }

    if (!mem->has_size) {
        mem->has_size = true;
        mem->size = mc->default_ram_size;
    }
    mem->size = QEMU_ALIGN_UP(mem->size, 8192);
    if (mc->fixup_ram_size) {
        mem->size = mc->fixup_ram_size(mem->size);
    }
    if ((ram_addr_t)mem->size != mem->size) {
        error_setg(errp, "ram size too large");
        goto out_free;
    }

    if (mem->has_max_size) {
        if (mem->max_size < mem->size) {
            error_setg(errp, "invalid value of maxmem: "
                       "maximum memory size (0x%" PRIx64 ") must be at least "
                       "the initial memory size (0x%" PRIx64 ")",
                       mem->max_size, mem->size);
            goto out_free;
        }
        if (mem->has_slots && mem->slots && mem->max_size == mem->size) {
            error_setg(errp, "invalid value of maxmem: "
                       "memory slots were specified but maximum memory size "
                       "(0x%" PRIx64 ") is equal to the initial memory size "
                       "(0x%" PRIx64 ")", mem->max_size, mem->size);
            goto out_free;
        }
        ms->maxram_size = mem->max_size;
    } else {
        if (mem->has_slots) {
            error_setg(errp, "slots specified but no max-size");
            goto out_free;
        }
        ms->maxram_size = mem->size;
    }
    ms->ram_size = mem->size;
    ms->ram_slots = mem->has_slots ? mem->slots : 0;
out_free:
    qapi_free_MemorySizeConfiguration(mem);
}

static char *machine_get_nvdimm_persistence(Object *obj, Error **errp)
{
    MachineState *ms = MACHINE(obj);

    return g_strdup(ms->nvdimms_state->persistence_string);
}

static void machine_set_nvdimm_persistence(Object *obj, const char *value,
                                           Error **errp)
{
    MachineState *ms = MACHINE(obj);
    NVDIMMState *nvdimms_state = ms->nvdimms_state;

    if (strcmp(value, "cpu") == 0) {
        nvdimms_state->persistence = 3;
    } else if (strcmp(value, "mem-ctrl") == 0) {
        nvdimms_state->persistence = 2;
    } else {
        error_setg(errp, "-machine nvdimm-persistence=%s: unsupported option",
                   value);
        return;
    }

    g_free(nvdimms_state->persistence_string);
    nvdimms_state->persistence_string = g_strdup(value);
}

void machine_class_allow_dynamic_sysbus_dev(MachineClass *mc, const char *type)
{
    QAPI_LIST_PREPEND(mc->allowed_dynamic_sysbus_devices, g_strdup(type));
}

bool device_is_dynamic_sysbus(MachineClass *mc, DeviceState *dev)
{
    Object *obj = OBJECT(dev);

    if (!object_dynamic_cast(obj, TYPE_SYS_BUS_DEVICE)) {
        return false;
    }

    return device_type_is_dynamic_sysbus(mc, object_get_typename(obj));
}

bool device_type_is_dynamic_sysbus(MachineClass *mc, const char *type)
{
    bool allowed = false;
    strList *wl;
    ObjectClass *klass = object_class_by_name(type);

    for (wl = mc->allowed_dynamic_sysbus_devices;
         !allowed && wl;
         wl = wl->next) {
        allowed |= !!object_class_dynamic_cast(klass, wl->value);
    }

    return allowed;
}

static char *machine_get_audiodev(Object *obj, Error **errp)
{
    MachineState *ms = MACHINE(obj);

    return g_strdup(ms->audiodev);
}

static void machine_set_audiodev(Object *obj, const char *value,
                                 Error **errp)
{
    MachineState *ms = MACHINE(obj);

    if (!audio_state_by_name(value, errp)) {
        return;
    }

    g_free(ms->audiodev);
    ms->audiodev = g_strdup(value);
}

HotpluggableCPUList *machine_query_hotpluggable_cpus(MachineState *machine)
{
    int i;
    HotpluggableCPUList *head = NULL;
    MachineClass *mc = MACHINE_GET_CLASS(machine);

    /* force board to initialize possible_cpus if it hasn't been done yet */
    mc->possible_cpu_arch_ids(machine);

    for (i = 0; i < machine->possible_cpus->len; i++) {
        CPUState *cpu;
        HotpluggableCPU *cpu_item = g_new0(typeof(*cpu_item), 1);

        cpu_item->type = g_strdup(machine->possible_cpus->cpus[i].type);
        cpu_item->vcpus_count = machine->possible_cpus->cpus[i].vcpus_count;
        cpu_item->props = g_memdup(&machine->possible_cpus->cpus[i].props,
                                   sizeof(*cpu_item->props));

        cpu = machine->possible_cpus->cpus[i].cpu;
        if (cpu) {
            cpu_item->qom_path = object_get_canonical_path(OBJECT(cpu));
        }
        QAPI_LIST_PREPEND(head, cpu_item);
    }
    return head;
}

/**
 * machine_set_cpu_numa_node:
 * @machine: machine object to modify
 * @props: specifies which cpu objects to assign to
 *         numa node specified by @props.node_id
 * @errp: if an error occurs, a pointer to an area to store the error
 *
 * Associate NUMA node specified by @props.node_id with cpu slots that
 * match socket/core/thread-ids specified by @props. It's recommended to use
 * query-hotpluggable-cpus.props values to specify affected cpu slots,
 * which would lead to exact 1:1 mapping of cpu slots to NUMA node.
 *
 * However for CLI convenience it's possible to pass in subset of properties,
 * which would affect all cpu slots that match it.
 * Ex for pc machine:
 *    -smp 4,cores=2,sockets=2 -numa node,nodeid=0 -numa node,nodeid=1 \
 *    -numa cpu,node-id=0,socket_id=0 \
 *    -numa cpu,node-id=1,socket_id=1
 * will assign all child cores of socket 0 to node 0 and
 * of socket 1 to node 1.
 *
 * On attempt of reassigning (already assigned) cpu slot to another NUMA node,
 * return error.
 * Empty subset is disallowed and function will return with error in this case.
 */
void machine_set_cpu_numa_node(MachineState *machine,
                               const CpuInstanceProperties *props, Error **errp)
{
    MachineClass *mc = MACHINE_GET_CLASS(machine);
    NodeInfo *numa_info = machine->numa_state->nodes;
    bool match = false;
    int i;

    if (!mc->possible_cpu_arch_ids) {
        error_setg(errp, "mapping of CPUs to NUMA node is not supported");
        return;
    }

    /* disabling node mapping is not supported, forbid it */
    assert(props->has_node_id);

    /* force board to initialize possible_cpus if it hasn't been done yet */
    mc->possible_cpu_arch_ids(machine);

    for (i = 0; i < machine->possible_cpus->len; i++) {
        CPUArchId *slot = &machine->possible_cpus->cpus[i];

        /* reject unsupported by board properties */
        if (props->has_thread_id && !slot->props.has_thread_id) {
            error_setg(errp, "thread-id is not supported");
            return;
        }

        if (props->has_core_id && !slot->props.has_core_id) {
            error_setg(errp, "core-id is not supported");
            return;
        }

        if (props->has_cluster_id && !slot->props.has_cluster_id) {
            error_setg(errp, "cluster-id is not supported");
            return;
        }

        if (props->has_socket_id && !slot->props.has_socket_id) {
            error_setg(errp, "socket-id is not supported");
            return;
        }

        if (props->has_die_id && !slot->props.has_die_id) {
            error_setg(errp, "die-id is not supported");
            return;
        }

        /* skip slots with explicit mismatch */
        if (props->has_thread_id && props->thread_id != slot->props.thread_id) {
                continue;
        }

        if (props->has_core_id && props->core_id != slot->props.core_id) {
                continue;
        }

        if (props->has_cluster_id &&
            props->cluster_id != slot->props.cluster_id) {
                continue;
        }

        if (props->has_die_id && props->die_id != slot->props.die_id) {
                continue;
        }

        if (props->has_socket_id && props->socket_id != slot->props.socket_id) {
                continue;
        }

        /* reject assignment if slot is already assigned, for compatibility
         * of legacy cpu_index mapping with SPAPR core based mapping do not
         * error out if cpu thread and matched core have the same node-id */
        if (slot->props.has_node_id &&
            slot->props.node_id != props->node_id) {
            error_setg(errp, "CPU is already assigned to node-id: %" PRId64,
                       slot->props.node_id);
            return;
        }

        /* assign slot to node as it's matched '-numa cpu' key */
        match = true;
        slot->props.node_id = props->node_id;
        slot->props.has_node_id = props->has_node_id;

        if (machine->numa_state->hmat_enabled) {
            if ((numa_info[props->node_id].initiator < MAX_NODES) &&
                (props->node_id != numa_info[props->node_id].initiator)) {
                error_setg(errp, "The initiator of CPU NUMA node %" PRId64
                           " should be itself (got %" PRIu16 ")",
                           props->node_id, numa_info[props->node_id].initiator);
                return;
            }
            numa_info[props->node_id].has_cpu = true;
            numa_info[props->node_id].initiator = props->node_id;
        }
    }

    if (!match) {
        error_setg(errp, "no match found");
    }
}

static void machine_get_smp(Object *obj, Visitor *v, const char *name,
                            void *opaque, Error **errp)
{
    MachineState *ms = MACHINE(obj);
    SMPConfiguration *config = &(SMPConfiguration){
        .has_cpus = true, .cpus = ms->smp.cpus,
        .has_drawers = true, .drawers = ms->smp.drawers,
        .has_books = true, .books = ms->smp.books,
        .has_sockets = true, .sockets = ms->smp.sockets,
        .has_dies = true, .dies = ms->smp.dies,
        .has_clusters = true, .clusters = ms->smp.clusters,
        .has_cores = true, .cores = ms->smp.cores,
        .has_threads = true, .threads = ms->smp.threads,
        .has_maxcpus = true, .maxcpus = ms->smp.max_cpus,
    };

    if (!visit_type_SMPConfiguration(v, name, &config, &error_abort)) {
        return;
    }
}

static void machine_set_smp(Object *obj, Visitor *v, const char *name,
                            void *opaque, Error **errp)
{
    MachineState *ms = MACHINE(obj);
    g_autoptr(SMPConfiguration) config = NULL;

    if (!visit_type_SMPConfiguration(v, name, &config, errp)) {
        return;
    }

    machine_parse_smp_config(ms, config, errp);
}

static void machine_get_boot(Object *obj, Visitor *v, const char *name,
                            void *opaque, Error **errp)
{
    MachineState *ms = MACHINE(obj);
    BootConfiguration *config = &ms->boot_config;
    visit_type_BootConfiguration(v, name, &config, &error_abort);
}

static void machine_free_boot_config(MachineState *ms)
{
    g_free(ms->boot_config.order);
    g_free(ms->boot_config.once);
    g_free(ms->boot_config.splash);
}

static void machine_copy_boot_config(MachineState *ms, BootConfiguration *config)
{
    MachineClass *machine_class = MACHINE_GET_CLASS(ms);

    machine_free_boot_config(ms);
    ms->boot_config = *config;
    if (!config->order) {
        ms->boot_config.order = g_strdup(machine_class->default_boot_order);
    }
}

static void machine_set_boot(Object *obj, Visitor *v, const char *name,
                            void *opaque, Error **errp)
{
    ERRP_GUARD();
    MachineState *ms = MACHINE(obj);
    BootConfiguration *config = NULL;

    if (!visit_type_BootConfiguration(v, name, &config, errp)) {
        return;
    }
    if (config->order) {
        validate_bootdevices(config->order, errp);
        if (*errp) {
            goto out_free;
        }
    }
    if (config->once) {
        validate_bootdevices(config->once, errp);
        if (*errp) {
            goto out_free;
        }
    }

    machine_copy_boot_config(ms, config);
    /* Strings live in ms->boot_config.  */
    free(config);
    return;

out_free:
    qapi_free_BootConfiguration(config);
}

void machine_add_audiodev_property(MachineClass *mc)
{
    ObjectClass *oc = OBJECT_CLASS(mc);

    object_class_property_add_str(oc, "audiodev",
                                  machine_get_audiodev,
                                  machine_set_audiodev);
    object_class_property_set_description(oc, "audiodev",
                                          "Audiodev to use for default machine devices");
}

static void machine_class_init(ObjectClass *oc, void *data)
{
    MachineClass *mc = MACHINE_CLASS(oc);

    /* Default 128 MB as guest ram size */
    mc->default_ram_size = 128 * MiB;
    mc->rom_file_has_mr = true;

    /* numa node memory size aligned on 8MB by default.
     * On Linux, each node's border has to be 8MB aligned
     */
    mc->numa_mem_align_shift = 23;

    object_class_property_add_str(oc, "kernel",
        machine_get_kernel, machine_set_kernel);
    object_class_property_set_description(oc, "kernel",
        "Linux kernel image file");

    object_class_property_add_str(oc, "initrd",
        machine_get_initrd, machine_set_initrd);
    object_class_property_set_description(oc, "initrd",
        "Linux initial ramdisk file");

    object_class_property_add_str(oc, "append",
        machine_get_append, machine_set_append);
    object_class_property_set_description(oc, "append",
        "Linux kernel command line");

    object_class_property_add_str(oc, "dtb",
        machine_get_dtb, machine_set_dtb);
    object_class_property_set_description(oc, "dtb",
        "Linux kernel device tree file");

    object_class_property_add_str(oc, "dumpdtb",
        machine_get_dumpdtb, machine_set_dumpdtb);
    object_class_property_set_description(oc, "dumpdtb",
        "Dump current dtb to a file and quit");

    object_class_property_add(oc, "boot", "BootConfiguration",
        machine_get_boot, machine_set_boot,
        NULL, NULL);
    object_class_property_set_description(oc, "boot",
        "Boot configuration");

    object_class_property_add(oc, "smp", "SMPConfiguration",
        machine_get_smp, machine_set_smp,
        NULL, NULL);
    object_class_property_set_description(oc, "smp",
        "CPU topology");

    object_class_property_add(oc, "phandle-start", "int",
        machine_get_phandle_start, machine_set_phandle_start,
        NULL, NULL);
    object_class_property_set_description(oc, "phandle-start",
        "The first phandle ID we may generate dynamically");

    object_class_property_add_str(oc, "dt-compatible",
        machine_get_dt_compatible, machine_set_dt_compatible);
    object_class_property_set_description(oc, "dt-compatible",
        "Overrides the \"compatible\" property of the dt root node");

    object_class_property_add_bool(oc, "dump-guest-core",
        machine_get_dump_guest_core, machine_set_dump_guest_core);
    object_class_property_set_description(oc, "dump-guest-core",
        "Include guest memory in a core dump");

    object_class_property_add_bool(oc, "mem-merge",
        machine_get_mem_merge, machine_set_mem_merge);
    object_class_property_set_description(oc, "mem-merge",
        "Enable/disable memory merge support");

    object_class_property_add_bool(oc, "usb",
        machine_get_usb, machine_set_usb);
    object_class_property_set_description(oc, "usb",
        "Set on/off to enable/disable usb");

    object_class_property_add_bool(oc, "graphics",
        machine_get_graphics, machine_set_graphics);
    object_class_property_set_description(oc, "graphics",
        "Set on/off to enable/disable graphics emulation");

    object_class_property_add_str(oc, "firmware",
        machine_get_firmware, machine_set_firmware);
    object_class_property_set_description(oc, "firmware",
        "Firmware image");

    object_class_property_add_bool(oc, "suppress-vmdesc",
        machine_get_suppress_vmdesc, machine_set_suppress_vmdesc);
    object_class_property_set_description(oc, "suppress-vmdesc",
        "Set on to disable self-describing migration");

    object_class_property_add_link(oc, "confidential-guest-support",
                                   TYPE_CONFIDENTIAL_GUEST_SUPPORT,
                                   offsetof(MachineState, cgs),
                                   machine_check_confidential_guest_support,
                                   OBJ_PROP_LINK_STRONG);
    object_class_property_set_description(oc, "confidential-guest-support",
                                          "Set confidential guest scheme to support");

    /* For compatibility */
    object_class_property_add_str(oc, "memory-encryption",
        machine_get_memory_encryption, machine_set_memory_encryption);
    object_class_property_set_description(oc, "memory-encryption",
        "Set memory encryption object to use");

    object_class_property_add_link(oc, "memory-backend", TYPE_MEMORY_BACKEND,
                                   offsetof(MachineState, memdev), object_property_allow_set_link,
                                   OBJ_PROP_LINK_STRONG);
    object_class_property_set_description(oc, "memory-backend",
                                          "Set RAM backend"
                                          "Valid value is ID of hostmem based backend");

    object_class_property_add(oc, "memory", "MemorySizeConfiguration",
        machine_get_mem, machine_set_mem,
        NULL, NULL);
    object_class_property_set_description(oc, "memory",
        "Memory size configuration");
}

static void machine_class_base_init(ObjectClass *oc, void *data)
{
    MachineClass *mc = MACHINE_CLASS(oc);
    mc->max_cpus = mc->max_cpus ?: 1;
    mc->min_cpus = mc->min_cpus ?: 1;
    mc->default_cpus = mc->default_cpus ?: 1;

    if (!object_class_is_abstract(oc)) {
        const char *cname = object_class_get_name(oc);
        assert(g_str_has_suffix(cname, TYPE_MACHINE_SUFFIX));
        mc->name = g_strndup(cname,
                            strlen(cname) - strlen(TYPE_MACHINE_SUFFIX));
        mc->compat_props = g_ptr_array_new();
    }
}

static void machine_initfn(Object *obj)
{
    MachineState *ms = MACHINE(obj);
    MachineClass *mc = MACHINE_GET_CLASS(obj);

    container_get(obj, "/peripheral");
    container_get(obj, "/peripheral-anon");

    ms->dump_guest_core = true;
    ms->mem_merge = true;
    ms->enable_graphics = true;
    ms->kernel_cmdline = g_strdup("");
    ms->ram_size = mc->default_ram_size;
    ms->maxram_size = mc->default_ram_size;

    if (mc->nvdimm_supported) {
        ms->nvdimms_state = g_new0(NVDIMMState, 1);
        object_property_add_bool(obj, "nvdimm",
                                 machine_get_nvdimm, machine_set_nvdimm);
        object_property_set_description(obj, "nvdimm",
                                        "Set on/off to enable/disable "
                                        "NVDIMM instantiation");

        object_property_add_str(obj, "nvdimm-persistence",
                                machine_get_nvdimm_persistence,
                                machine_set_nvdimm_persistence);
        object_property_set_description(obj, "nvdimm-persistence",
                                        "Set NVDIMM persistence"
                                        "Valid values are cpu, mem-ctrl");
    }

    if (mc->cpu_index_to_instance_props && mc->get_default_cpu_node_id) {
        ms->numa_state = g_new0(NumaState, 1);
        object_property_add_bool(obj, "hmat",
                                 machine_get_hmat, machine_set_hmat);
        object_property_set_description(obj, "hmat",
                                        "Set on/off to enable/disable "
                                        "ACPI Heterogeneous Memory Attribute "
                                        "Table (HMAT)");
    }

    /* default to mc->default_cpus */
    ms->smp.cpus = mc->default_cpus;
    ms->smp.max_cpus = mc->default_cpus;
    ms->smp.drawers = 1;
    ms->smp.books = 1;
    ms->smp.sockets = 1;
    ms->smp.dies = 1;
    ms->smp.clusters = 1;
    ms->smp.cores = 1;
    ms->smp.threads = 1;

    machine_copy_boot_config(ms, &(BootConfiguration){ 0 });
}

static void machine_finalize(Object *obj)
{
    MachineState *ms = MACHINE(obj);

    machine_free_boot_config(ms);
    g_free(ms->kernel_filename);
    g_free(ms->initrd_filename);
    g_free(ms->kernel_cmdline);
    g_free(ms->dtb);
    g_free(ms->dumpdtb);
    g_free(ms->dt_compatible);
    g_free(ms->firmware);
    g_free(ms->device_memory);
    g_free(ms->nvdimms_state);
    g_free(ms->numa_state);
    g_free(ms->audiodev);
}

bool machine_usb(MachineState *machine)
{
    return machine->usb;
}

int machine_phandle_start(MachineState *machine)
{
    return machine->phandle_start;
}

bool machine_dump_guest_core(MachineState *machine)
{
    return machine->dump_guest_core;
}

bool machine_mem_merge(MachineState *machine)
{
    return machine->mem_merge;
}

static char *cpu_slot_to_string(const CPUArchId *cpu)
{
    GString *s = g_string_new(NULL);
    if (cpu->props.has_socket_id) {
        g_string_append_printf(s, "socket-id: %"PRId64, cpu->props.socket_id);
    }
    if (cpu->props.has_die_id) {
        if (s->len) {
            g_string_append_printf(s, ", ");
        }
        g_string_append_printf(s, "die-id: %"PRId64, cpu->props.die_id);
    }
    if (cpu->props.has_cluster_id) {
        if (s->len) {
            g_string_append_printf(s, ", ");
        }
        g_string_append_printf(s, "cluster-id: %"PRId64, cpu->props.cluster_id);
    }
    if (cpu->props.has_core_id) {
        if (s->len) {
            g_string_append_printf(s, ", ");
        }
        g_string_append_printf(s, "core-id: %"PRId64, cpu->props.core_id);
    }
    if (cpu->props.has_thread_id) {
        if (s->len) {
            g_string_append_printf(s, ", ");
        }
        g_string_append_printf(s, "thread-id: %"PRId64, cpu->props.thread_id);
    }
    return g_string_free(s, false);
}

static void numa_validate_initiator(NumaState *numa_state)
{
    int i;
    NodeInfo *numa_info = numa_state->nodes;

    for (i = 0; i < numa_state->num_nodes; i++) {
        if (numa_info[i].initiator == MAX_NODES) {
            continue;
        }

        if (!numa_info[numa_info[i].initiator].present) {
            error_report("NUMA node %" PRIu16 " is missing, use "
                         "'-numa node' option to declare it first",
                         numa_info[i].initiator);
            exit(1);
        }

        if (!numa_info[numa_info[i].initiator].has_cpu) {
            error_report("The initiator of NUMA node %d is invalid", i);
            exit(1);
        }
    }
}

static void machine_numa_finish_cpu_init(MachineState *machine)
{
    int i;
    bool default_mapping;
    GString *s = g_string_new(NULL);
    MachineClass *mc = MACHINE_GET_CLASS(machine);
    const CPUArchIdList *possible_cpus = mc->possible_cpu_arch_ids(machine);

    assert(machine->numa_state->num_nodes);
    for (i = 0; i < possible_cpus->len; i++) {
        if (possible_cpus->cpus[i].props.has_node_id) {
            break;
        }
    }
    default_mapping = (i == possible_cpus->len);

    for (i = 0; i < possible_cpus->len; i++) {
        const CPUArchId *cpu_slot = &possible_cpus->cpus[i];

        if (!cpu_slot->props.has_node_id) {
            /* fetch default mapping from board and enable it */
            CpuInstanceProperties props = cpu_slot->props;

            props.node_id = mc->get_default_cpu_node_id(machine, i);
            if (!default_mapping) {
                /* record slots with not set mapping,
                 * TODO: make it hard error in future */
                char *cpu_str = cpu_slot_to_string(cpu_slot);
                g_string_append_printf(s, "%sCPU %d [%s]",
                                       s->len ? ", " : "", i, cpu_str);
                g_free(cpu_str);

                /* non mapped cpus used to fallback to node 0 */
                props.node_id = 0;
            }

            props.has_node_id = true;
            machine_set_cpu_numa_node(machine, &props, &error_fatal);
        }
    }

    if (machine->numa_state->hmat_enabled) {
        numa_validate_initiator(machine->numa_state);
    }

    if (s->len && !qtest_enabled()) {
        warn_report("CPU(s) not present in any NUMA nodes: %s",
                    s->str);
        warn_report("All CPU(s) up to maxcpus should be described "
                    "in NUMA config, ability to start up with partial NUMA "
                    "mappings is obsoleted and will be removed in future");
    }
    g_string_free(s, true);
}

static void validate_cpu_cluster_to_numa_boundary(MachineState *ms)
{
    MachineClass *mc = MACHINE_GET_CLASS(ms);
    NumaState *state = ms->numa_state;
    const CPUArchIdList *possible_cpus = mc->possible_cpu_arch_ids(ms);
    const CPUArchId *cpus = possible_cpus->cpus;
    int i, j;

    if (qtest_enabled() || state->num_nodes <= 1 || possible_cpus->len <= 1) {
        return;
    }

    /*
     * The Linux scheduling domain can't be parsed when the multiple CPUs
     * in one cluster have been associated with different NUMA nodes. However,
     * it's fine to associate one NUMA node with CPUs in different clusters.
     */
    for (i = 0; i < possible_cpus->len; i++) {
        for (j = i + 1; j < possible_cpus->len; j++) {
            if (cpus[i].props.has_socket_id &&
                cpus[i].props.has_cluster_id &&
                cpus[i].props.has_node_id &&
                cpus[j].props.has_socket_id &&
                cpus[j].props.has_cluster_id &&
                cpus[j].props.has_node_id &&
                cpus[i].props.socket_id == cpus[j].props.socket_id &&
                cpus[i].props.cluster_id == cpus[j].props.cluster_id &&
                cpus[i].props.node_id != cpus[j].props.node_id) {
                warn_report("CPU-%d and CPU-%d in socket-%" PRId64 "-cluster-%" PRId64
                             " have been associated with node-%" PRId64 " and node-%" PRId64
                             " respectively. It can cause OSes like Linux to"
                             " misbehave", i, j, cpus[i].props.socket_id,
                             cpus[i].props.cluster_id, cpus[i].props.node_id,
                             cpus[j].props.node_id);
            }
        }
    }
}

MemoryRegion *machine_consume_memdev(MachineState *machine,
                                     HostMemoryBackend *backend)
{
    MemoryRegion *ret = host_memory_backend_get_memory(backend);

    if (host_memory_backend_is_mapped(backend)) {
        error_report("memory backend %s can't be used multiple times.",
                     object_get_canonical_path_component(OBJECT(backend)));
        exit(EXIT_FAILURE);
    }
    host_memory_backend_set_mapped(backend, true);
    vmstate_register_ram_global(ret);
    return ret;
}

static bool create_default_memdev(MachineState *ms, const char *path, Error **errp)
{
    Object *obj;
    MachineClass *mc = MACHINE_GET_CLASS(ms);
    bool r = false;

    obj = object_new(path ? TYPE_MEMORY_BACKEND_FILE : TYPE_MEMORY_BACKEND_RAM);
    if (path) {
        if (!object_property_set_str(obj, "mem-path", path, errp)) {
            goto out;
        }
    }
    if (!object_property_set_int(obj, "size", ms->ram_size, errp)) {
        goto out;
    }
    object_property_add_child(object_get_objects_root(), mc->default_ram_id,
                              obj);
    /* Ensure backend's memory region name is equal to mc->default_ram_id */
    if (!object_property_set_bool(obj, "x-use-canonical-path-for-ramblock-id",
                             false, errp)) {
        goto out;
    }
    if (!user_creatable_complete(USER_CREATABLE(obj), errp)) {
        goto out;
    }
    r = object_property_set_link(OBJECT(ms), "memory-backend", obj, errp);

out:
    object_unref(obj);
    return r;
}

const char *machine_class_default_cpu_type(MachineClass *mc)
{
    if (mc->valid_cpu_types && !mc->valid_cpu_types[1]) {
        /* Only a single CPU type allowed: use it as default. */
        return mc->valid_cpu_types[0];
    }
    return mc->default_cpu_type;
}

static bool is_cpu_type_supported(const MachineState *machine, Error **errp)
{
    MachineClass *mc = MACHINE_GET_CLASS(machine);
    ObjectClass *oc = object_class_by_name(machine->cpu_type);
    CPUClass *cc;
    int i;

    /*
     * Check if the user specified CPU type is supported when the valid
     * CPU types have been determined. Note that the user specified CPU
     * type is provided through '-cpu' option.
     */
    if (mc->valid_cpu_types) {
        assert(mc->valid_cpu_types[0] != NULL);
        for (i = 0; mc->valid_cpu_types[i]; i++) {
            if (object_class_dynamic_cast(oc, mc->valid_cpu_types[i])) {
                break;
            }
        }

        /* The user specified CPU type isn't valid */
        if (!mc->valid_cpu_types[i]) {
            g_autofree char *requested = cpu_model_from_type(machine->cpu_type);
            error_setg(errp, "Invalid CPU model: %s", requested);
            if (!mc->valid_cpu_types[1]) {
                g_autofree char *model = cpu_model_from_type(
                                                 mc->valid_cpu_types[0]);
                error_append_hint(errp, "The only valid type is: %s\n", model);
            } else {
                error_append_hint(errp, "The valid models are: ");
                for (i = 0; mc->valid_cpu_types[i]; i++) {
                    g_autofree char *model = cpu_model_from_type(
                                                 mc->valid_cpu_types[i]);
                    error_append_hint(errp, "%s%s",
                                      model,
                                      mc->valid_cpu_types[i + 1] ? ", " : "");
                }
                error_append_hint(errp, "\n");
            }

            return false;
        }
    }

    /* Check if CPU type is deprecated and warn if so */
    cc = CPU_CLASS(oc);
    assert(cc != NULL);
    if (cc->deprecation_note) {
        warn_report("CPU model %s is deprecated -- %s",
                    machine->cpu_type, cc->deprecation_note);
    }

    return true;
}

void machine_run_board_init(MachineState *machine, const char *mem_path, Error **errp)
{
    ERRP_GUARD();
    MachineClass *machine_class = MACHINE_GET_CLASS(machine);

    /* This checkpoint is required by replay to separate prior clock
       reading from the other reads, because timer polling functions query
       clock values from the log. */
    replay_checkpoint(CHECKPOINT_INIT);

    if (!xen_enabled()) {
        /* On 32-bit hosts, QEMU is limited by virtual address space */
        if (machine->ram_size > (2047 << 20) && HOST_LONG_BITS == 32) {
            error_setg(errp, "at most 2047 MB RAM can be simulated");
            return;
        }
    }

    if (machine->memdev) {
        ram_addr_t backend_size = object_property_get_uint(OBJECT(machine->memdev),
                                                           "size",  &error_abort);
        if (backend_size != machine->ram_size) {
            error_setg(errp, "Machine memory size does not match the size of the memory backend");
            return;
        }
    } else if (machine_class->default_ram_id && machine->ram_size &&
               numa_uses_legacy_mem()) {
        if (object_property_find(object_get_objects_root(),
                                 machine_class->default_ram_id)) {
            error_setg(errp, "object's id '%s' is reserved for the default"
                " RAM backend, it can't be used for any other purposes",
                machine_class->default_ram_id);
            error_append_hint(errp,
                "Change the object's 'id' to something else or disable"
                " automatic creation of the default RAM backend by setting"
                " 'memory-backend=%s' with '-machine'.\n",
                machine_class->default_ram_id);
            return;
        }
        if (!create_default_memdev(current_machine, mem_path, errp)) {
            return;
        }
    }

    if (machine->numa_state) {
        numa_complete_configuration(machine);
        if (machine->numa_state->num_nodes) {
            machine_numa_finish_cpu_init(machine);
            if (machine_class->cpu_cluster_has_numa_boundary) {
                validate_cpu_cluster_to_numa_boundary(machine);
            }
        }
    }

    if (!machine->ram && machine->memdev) {
        machine->ram = machine_consume_memdev(machine, machine->memdev);
    }

    /* Check if the CPU type is supported */
    if (machine->cpu_type && !is_cpu_type_supported(machine, errp)) {
        return;
    }

    if (machine->cgs) {
        /*
         * With confidential guests, the host can't see the real
         * contents of RAM, so there's no point in it trying to merge
         * areas.
         */
        machine_set_mem_merge(OBJECT(machine), false, &error_abort);

        /*
         * Virtio devices can't count on directly accessing guest
         * memory, so they need iommu_platform=on to use normal DMA
         * mechanisms.  That requires also disabling legacy virtio
         * support for those virtio pci devices which allow it.
         */
        object_register_sugar_prop(TYPE_VIRTIO_PCI, "disable-legacy",
                                   "on", true);
        object_register_sugar_prop(TYPE_VIRTIO_DEVICE, "iommu_platform",
                                   "on", false);
    }

    accel_init_interfaces(ACCEL_GET_CLASS(machine->accelerator));
    machine_class->init(machine);
    phase_advance(PHASE_MACHINE_INITIALIZED);
}

static NotifierList machine_init_done_notifiers =
    NOTIFIER_LIST_INITIALIZER(machine_init_done_notifiers);

void qemu_add_machine_init_done_notifier(Notifier *notify)
{
    notifier_list_add(&machine_init_done_notifiers, notify);
    if (phase_check(PHASE_MACHINE_READY)) {
        notify->notify(notify, NULL);
    }
}

void qemu_remove_machine_init_done_notifier(Notifier *notify)
{
    notifier_remove(notify);
}

void qdev_machine_creation_done(void)
{
    cpu_synchronize_all_post_init();

    if (current_machine->boot_config.once) {
        qemu_boot_set(current_machine->boot_config.once, &error_fatal);
        qemu_register_reset(restore_boot_order, g_strdup(current_machine->boot_config.order));
    }

    /*
     * ok, initial machine setup is done, starting from now we can
     * only create hotpluggable devices
     */
    phase_advance(PHASE_MACHINE_READY);
    qdev_assert_realized_properly();

    /* TODO: once all bus devices are qdevified, this should be done
     * when bus is created by qdev.c */
    /*
     * This is where we arrange for the sysbus to be reset when the
     * whole simulation is reset. In turn, resetting the sysbus will cause
     * all devices hanging off it (and all their child buses, recursively)
     * to be reset. Note that this will *not* reset any Device objects
     * which are not attached to some part of the qbus tree!
     */
    qemu_register_resettable(OBJECT(sysbus_get_default()));

    notifier_list_notify(&machine_init_done_notifiers, NULL);

    if (rom_check_and_register_reset() != 0) {
        exit(1);
    }

    replay_start();

    /* This checkpoint is required by replay to separate prior clock
       reading from the other reads, because timer polling functions query
       clock values from the log. */
    replay_checkpoint(CHECKPOINT_RESET);
    qemu_system_reset(SHUTDOWN_CAUSE_NONE);
    register_global_state();
}

static const TypeInfo machine_info = {
    .name = TYPE_MACHINE,
    .parent = TYPE_OBJECT,
    .abstract = true,
    .class_size = sizeof(MachineClass),
    .class_init    = machine_class_init,
    .class_base_init = machine_class_base_init,
    .instance_size = sizeof(MachineState),
    .instance_init = machine_initfn,
    .instance_finalize = machine_finalize,
};

static void machine_register_types(void)
{
    type_register_static(&machine_info);
}

type_init(machine_register_types)<|MERGE_RESOLUTION|>--- conflicted
+++ resolved
@@ -34,12 +34,9 @@
 #include "audio/audio.h"
 
 GlobalProperty hw_compat_8_2[] = {
-<<<<<<< HEAD
     { "migration", "zero-page-detection", "legacy"},
-=======
     { TYPE_VIRTIO_IOMMU_PCI, "granule", "4k" },
     { TYPE_VIRTIO_IOMMU_PCI, "aw-bits", "64" },
->>>>>>> 73279cec
 };
 const size_t hw_compat_8_2_len = G_N_ELEMENTS(hw_compat_8_2);
 
