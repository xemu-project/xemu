--- conflicted
+++ resolved
@@ -1097,12 +1097,10 @@
     i = OHCI_BM(td.flags, TD_DI);
     if (i < ohci->done_count) {
         ohci->done_count = i;
-<<<<<<< HEAD
-    if (OHCI_BM(td.flags, TD_CC) != OHCI_CC_NOERROR)
+    }
+    if (OHCI_BM(td.flags, TD_CC) != OHCI_CC_NOERROR) {
         ohci->done_count = 0;
-=======
-    }
->>>>>>> ae35f033
+    }
 exit_no_retire:
     if (ohci_put_td(ohci, addr, &td)) {
         ohci_die(ohci);
