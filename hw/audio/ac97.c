/*
 * Copyright (C) 2006 InnoTek Systemberatung GmbH
 *
 * This file is part of VirtualBox Open Source Edition (OSE), as
 * available from http://www.virtualbox.org. This file is free software;
 * you can redistribute it and/or modify it under the terms of the GNU
 * General Public License as published by the Free Software Foundation,
 * in version 2 as it comes in the "COPYING" file of the VirtualBox OSE
 * distribution. VirtualBox OSE is distributed in the hope that it will
 * be useful, but WITHOUT ANY WARRANTY of any kind.
 *
 * If you received this file as part of a commercial VirtualBox
 * distribution, then only the terms of your commercial VirtualBox
 * license agreement apply instead of the previous paragraph.
 *
 * Contributions after 2012-01-13 are licensed under the terms of the
 * GNU GPL, version 2 or (at your option) any later version.
 */

#include "qemu/osdep.h"
#include "hw/audio/soundhw.h"
#include "audio/audio.h"
#include "hw/pci/pci.h"
#include "hw/qdev-properties.h"
#include "migration/vmstate.h"
#include "qemu/module.h"
#include "sysemu/dma.h"
#include "qom/object.h"

#include "ac97_int.h"

enum {
    AC97_Reset                     = 0x00,
    AC97_Master_Volume_Mute        = 0x02,
    AC97_Headphone_Volume_Mute     = 0x04,
    AC97_Master_Volume_Mono_Mute   = 0x06,
    AC97_Master_Tone_RL            = 0x08,
    AC97_PC_BEEP_Volume_Mute       = 0x0A,
    AC97_Phone_Volume_Mute         = 0x0C,
    AC97_Mic_Volume_Mute           = 0x0E,
    AC97_Line_In_Volume_Mute       = 0x10,
    AC97_CD_Volume_Mute            = 0x12,
    AC97_Video_Volume_Mute         = 0x14,
    AC97_Aux_Volume_Mute           = 0x16,
    AC97_PCM_Out_Volume_Mute       = 0x18,
    AC97_Record_Select             = 0x1A,
    AC97_Record_Gain_Mute          = 0x1C,
    AC97_Record_Gain_Mic_Mute      = 0x1E,
    AC97_General_Purpose           = 0x20,
    AC97_3D_Control                = 0x22,
    AC97_AC_97_RESERVED            = 0x24,
    AC97_Powerdown_Ctrl_Stat       = 0x26,
    AC97_Extended_Audio_ID         = 0x28,
    AC97_Extended_Audio_Ctrl_Stat  = 0x2A,
    AC97_PCM_Front_DAC_Rate        = 0x2C,
    AC97_PCM_Surround_DAC_Rate     = 0x2E,
    AC97_PCM_LFE_DAC_Rate          = 0x30,
    AC97_PCM_LR_ADC_Rate           = 0x32,
    AC97_MIC_ADC_Rate              = 0x34,
    AC97_6Ch_Vol_C_LFE_Mute        = 0x36,
    AC97_6Ch_Vol_L_R_Surround_Mute = 0x38,
    AC97_Vendor_Reserved           = 0x58,
    AC97_Sigmatel_Analog           = 0x6c, /* We emulate a Sigmatel codec */
    AC97_Sigmatel_Dac2Invert       = 0x6e, /* We emulate a Sigmatel codec */
    AC97_Vendor_ID1                = 0x7c,
    AC97_Vendor_ID2                = 0x7e
};

#define SOFT_VOLUME
#define SR_FIFOE 16             /* rwc */
#define SR_BCIS  8              /* rwc */
#define SR_LVBCI 4              /* rwc */
#define SR_CELV  2              /* ro */
#define SR_DCH   1              /* ro */
#define SR_VALID_MASK ((1 << 5) - 1)
#define SR_WCLEAR_MASK (SR_FIFOE | SR_BCIS | SR_LVBCI)
#define SR_RO_MASK (SR_DCH | SR_CELV)
#define SR_INT_MASK (SR_FIFOE | SR_BCIS | SR_LVBCI)

#define CR_IOCE  16             /* rw */
#define CR_FEIE  8              /* rw */
#define CR_LVBIE 4              /* rw */
#define CR_RR    2              /* rw */
#define CR_RPBM  1              /* rw */
#define CR_VALID_MASK ((1 << 5) - 1)
#define CR_DONT_CLEAR_MASK (CR_IOCE | CR_FEIE | CR_LVBIE)

#define GC_WR    4              /* rw */
#define GC_CR    2              /* rw */
#define GC_VALID_MASK ((1 << 6) - 1)

<<<<<<< HEAD
#define GS_MD3   (1<<17)        /* rw */
#define GS_AD3   (1<<16)        /* rw */
#define GS_RCS   (1<<15)        /* rwc */
#define GS_B3S12 (1<<14)        /* ro */
#define GS_B2S12 (1<<13)        /* ro */
#define GS_B1S12 (1<<12)        /* ro */
#define GS_S1R1  (1<<11)        /* rwc */
#define GS_S0R1  (1<<10)        /* rwc */
#define GS_S1CR  (1<<9)         /* ro */
#define GS_S0CR  (1<<8)         /* ro */
#define GS_MINT  (1<<7)         /* ro */
#define GS_POINT (1<<6)         /* ro */
#define GS_PIINT (1<<5)         /* ro */
#define GS_SOINT (1<<4)         /* ro */
#define GS_RSRVD (1<<3)
#define GS_MOINT (1<<2)         /* ro */
#define GS_MIINT (1<<1)         /* ro */
#define GS_GSCI  1              /* rwc */
#define GS_RO_MASK (GS_B3S12|                   \
                    GS_B2S12|                   \
                    GS_B1S12|                   \
                    GS_S1CR|                    \
                    GS_S0CR|                    \
                    GS_MINT|                    \
                    GS_POINT|                   \
                    GS_PIINT|                   \
                    GS_SOINT|                   \
                    GS_RSRVD|                   \
                    GS_MOINT|                   \
=======
#define GS_MD3   (1 << 17)      /* rw */
#define GS_AD3   (1 << 16)      /* rw */
#define GS_RCS   (1 << 15)      /* rwc */
#define GS_B3S12 (1 << 14)      /* ro */
#define GS_B2S12 (1 << 13)      /* ro */
#define GS_B1S12 (1 << 12)      /* ro */
#define GS_S1R1  (1 << 11)      /* rwc */
#define GS_S0R1  (1 << 10)      /* rwc */
#define GS_S1CR  (1 << 9)       /* ro */
#define GS_S0CR  (1 << 8)       /* ro */
#define GS_MINT  (1 << 7)       /* ro */
#define GS_POINT (1 << 6)       /* ro */
#define GS_PIINT (1 << 5)       /* ro */
#define GS_RSRVD ((1 << 4) | (1 << 3))
#define GS_MOINT (1 << 2)       /* ro */
#define GS_MIINT (1 << 1)       /* ro */
#define GS_GSCI  1              /* rwc */
#define GS_RO_MASK (GS_B3S12 | \
                    GS_B2S12 | \
                    GS_B1S12 | \
                    GS_S1CR  | \
                    GS_S0CR  | \
                    GS_MINT  | \
                    GS_POINT | \
                    GS_PIINT | \
                    GS_RSRVD | \
                    GS_MOINT | \
>>>>>>> b67b00e6
                    GS_MIINT)
#define GS_VALID_MASK ((1 << 18) - 1)
#define GS_WCLEAR_MASK (GS_RCS | GS_S1R1 | GS_S0R1 | GS_GSCI)

<<<<<<< HEAD
/* Buffer Descriptor */
#define BD_IOC (1<<31)      /* Interrupt on Completion */
#define BD_BUP (1<<30)      /* Buffer Underrun Policy */
=======
#define BD_IOC (1 << 31)
#define BD_BUP (1 << 30)
>>>>>>> b67b00e6

#define EACS_VRA 1
#define EACS_VRM 8

#define MUTE_SHIFT 15

#define REC_MASK 7
enum {
    REC_MIC = 0,
    REC_CD,
    REC_VIDEO,
    REC_AUX,
    REC_LINE_IN,
    REC_STEREO_MIX,
    REC_MONO_MIX,
    REC_PHONE
};

enum {
    BUP_SET = 1,
    BUP_LAST = 2
};

#ifdef DEBUG_AC97
#define dolog(...) AUD_log("ac97", __VA_ARGS__)
#else
#define dolog(...)
#endif

#define MKREGS(prefix, start)                   \
enum {                                          \
    prefix ## _BDBAR = start,                   \
    prefix ## _CIV = start + 4,                 \
    prefix ## _LVI = start + 5,                 \
    prefix ## _SR = start + 6,                  \
    prefix ## _PICB = start + 8,                \
    prefix ## _PIV = start + 10,                \
    prefix ## _CR = start + 11                  \
}

<<<<<<< HEAD
MKREGS (PI, PI_INDEX * 16);
MKREGS (PO, PO_INDEX * 16);
MKREGS (MC, MC_INDEX * 16);
MKREGS (SO, SO_INDEX * 16);
=======
enum {
    PI_INDEX = 0,
    PO_INDEX,
    MC_INDEX,
    LAST_INDEX
};

MKREGS(PI, PI_INDEX * 16);
MKREGS(PO, PO_INDEX * 16);
MKREGS(MC, MC_INDEX * 16);
>>>>>>> b67b00e6

enum {
    GLOB_CNT = 0x2c,
    GLOB_STA = 0x30,
    CAS      = 0x34
};

#define GET_BM(index) (((index) >> 4) & 7)

static void po_callback(void *opaque, int free);
static void pi_callback(void *opaque, int avail);
static void mc_callback(void *opaque, int avail);

static void fetch_bd(AC97LinkState *s, AC97BusMasterRegs *r)
{
    uint8_t b[8];

<<<<<<< HEAD
    dma_memory_read(s->as, r->bdbar + r->civ * 8, b, 8);
=======
    pci_dma_read(&s->dev, r->bdbar + r->civ * 8, b, 8);
>>>>>>> b67b00e6
    r->bd_valid = 1;
    r->bd.addr = le32_to_cpu(*(uint32_t *) &b[0]) & ~3;
    r->bd.ctl_len = le32_to_cpu(*(uint32_t *) &b[4]);
    r->picb = r->bd.ctl_len & 0xffff;
    dolog("bd %2d addr=0x%x ctl=0x%06x len=0x%x(%d bytes)\n",
          r->civ, r->bd.addr, r->bd.ctl_len >> 16,
          r->bd.ctl_len & 0xffff, (r->bd.ctl_len & 0xffff) << 1);
}

<<<<<<< HEAD

/**
 * Update the BM status register
 */
static void update_sr (AC97LinkState *s, AC97BusMasterRegs *r, uint32_t new_sr)
=======
static void update_sr(AC97LinkState *s, AC97BusMasterRegs *r, uint32_t new_sr)
>>>>>>> b67b00e6
{
    int event = 0;
    int level = 0;
    uint32_t new_mask = new_sr & SR_INT_MASK;
    uint32_t old_mask = r->sr & SR_INT_MASK;
    uint32_t masks[] = {GS_PIINT, GS_POINT, GS_MINT};

    if (new_mask ^ old_mask) {
        /** @todo is IRQ deasserted when only one of status bits is cleared? */
        if (!new_mask) {
            event = 1;
            level = 0;
        } else {
            if ((new_mask & SR_LVBCI) && (r->cr & CR_LVBIE)) {
                event = 1;
                level = 1;
            }
            if ((new_mask & SR_BCIS) && (r->cr & CR_IOCE)) {
                event = 1;
                level = 1;
            }
        }
    }

    r->sr = new_sr;

    dolog("IOC%d LVB%d sr=0x%x event=%d level=%d\n",
          r->sr & SR_BCIS, r->sr & SR_LVBCI, r->sr, event, level);

    if (!event) {
        return;
    }

    if (level) {
        s->glob_sta |= masks[r - s->bm_regs];
<<<<<<< HEAD
        dolog ("set irq level=1\n");
        pci_irq_assert(s->pci_dev);
    }
    else {
        s->glob_sta &= ~masks[r - s->bm_regs];
        dolog ("set irq level=0\n");
        pci_irq_deassert(s->pci_dev);
=======
        dolog("set irq level=1\n");
        pci_irq_assert(&s->dev);
    } else {
        s->glob_sta &= ~masks[r - s->bm_regs];
        dolog("set irq level=0\n");
        pci_irq_deassert(&s->dev);
>>>>>>> b67b00e6
    }
}

static void voice_set_active(AC97LinkState *s, int bm_index, int on)
{
    switch (bm_index) {
    case PI_INDEX:
        AUD_set_active_in(s->voice_pi, on);
        break;

    case PO_INDEX:
        AUD_set_active_out(s->voice_po, on);
        break;

    case MC_INDEX:
        AUD_set_active_in(s->voice_mc, on);
        break;

    case SO_INDEX:
        break;

    default:
<<<<<<< HEAD
        AUD_log ("ac97", "invalid bm_index(%d) in voice_set_active\n", bm_index);
=======
        AUD_log("ac97", "invalid bm_index(%d) in voice_set_active", bm_index);
>>>>>>> b67b00e6
        break;
    }
}

static void reset_bm_regs(AC97LinkState *s, AC97BusMasterRegs *r)
{
    dolog("reset_bm_regs\n");
    r->bdbar = 0;
    r->civ = 0;
    r->lvi = 0;
    /** todo do we need to do that? */
    update_sr(s, r, SR_DCH);
    r->picb = 0;
    r->piv = 0;
    r->cr = r->cr & CR_DONT_CLEAR_MASK;
    r->bd_valid = 0;

    voice_set_active(s, r - s->bm_regs, 0);
    memset(s->silence, 0, sizeof(s->silence));
}

static void mixer_store(AC97LinkState *s, uint32_t i, uint16_t v)
{
    if (i + 2 > sizeof(s->mixer_data)) {
        dolog("mixer_store: index %d out of bounds %zd\n",
              i, sizeof(s->mixer_data));
        return;
    }

    s->mixer_data[i + 0] = v & 0xff;
    s->mixer_data[i + 1] = v >> 8;
}

static uint16_t mixer_load(AC97LinkState *s, uint32_t i)
{
    uint16_t val = 0xffff;

    if (i + 2 > sizeof(s->mixer_data)) {
        dolog("mixer_load: index %d out of bounds %zd\n",
              i, sizeof(s->mixer_data));
    } else {
        val = s->mixer_data[i + 0] | (s->mixer_data[i + 1] << 8);
    }

    return val;
}

static void open_voice(AC97LinkState *s, int index, int freq)
{
    struct audsettings as;

    as.freq = freq;
    as.nchannels = 2;
    as.fmt = AUDIO_FORMAT_S16;
    as.endianness = 0;

    if (freq > 0) {
        s->invalid_freq[index] = 0;
        switch (index) {
        case PI_INDEX:
            s->voice_pi = AUD_open_in(
                &s->card,
                s->voice_pi,
                "ac97.pi",
                s,
                pi_callback,
                &as
                );
            break;

        case PO_INDEX:
            s->voice_po = AUD_open_out(
                &s->card,
                s->voice_po,
                "ac97.po",
                s,
                po_callback,
                &as
                );
            break;

        case MC_INDEX:
            s->voice_mc = AUD_open_in(
                &s->card,
                s->voice_mc,
                "ac97.mc",
                s,
                mc_callback,
                &as
                );
            break;

        case SO_INDEX:
            break;
        }
    } else {
        s->invalid_freq[index] = freq;
        switch (index) {
        case PI_INDEX:
            AUD_close_in(&s->card, s->voice_pi);
            s->voice_pi = NULL;
            break;

        case PO_INDEX:
            AUD_close_out(&s->card, s->voice_po);
            s->voice_po = NULL;
            break;

        case MC_INDEX:
            AUD_close_in(&s->card, s->voice_mc);
            s->voice_mc = NULL;
            break;

        case SO_INDEX:
            break;
        }
    }
}

static void reset_voices(AC97LinkState *s, uint8_t active[LAST_INDEX])
{
    uint16_t freq;

    freq = mixer_load(s, AC97_PCM_LR_ADC_Rate);
    open_voice(s, PI_INDEX, freq);
    AUD_set_active_in(s->voice_pi, active[PI_INDEX]);

    freq = mixer_load(s, AC97_PCM_Front_DAC_Rate);
    open_voice(s, PO_INDEX, freq);
    AUD_set_active_out(s->voice_po, active[PO_INDEX]);

    freq = mixer_load(s, AC97_MIC_ADC_Rate);
    open_voice(s, MC_INDEX, freq);
    AUD_set_active_in(s->voice_mc, active[MC_INDEX]);
}

static void get_volume(uint16_t vol, uint16_t mask, int inverse,
                       int *mute, uint8_t *lvol, uint8_t *rvol)
{
    *mute = (vol >> MUTE_SHIFT) & 1;
    *rvol = (255 * (vol & mask)) / mask;
    *lvol = (255 * ((vol >> 8) & mask)) / mask;

    if (inverse) {
        *rvol = 255 - *rvol;
        *lvol = 255 - *lvol;
    }
}

static void update_combined_volume_out(AC97LinkState *s)
{
    uint8_t lvol, rvol, plvol, prvol;
    int mute, pmute;

    get_volume(mixer_load(s, AC97_Master_Volume_Mute), 0x3f, 1,
               &mute, &lvol, &rvol);
    get_volume(mixer_load(s, AC97_PCM_Out_Volume_Mute), 0x1f, 1,
               &pmute, &plvol, &prvol);

    mute = mute | pmute;
    lvol = (lvol * plvol) / 255;
    rvol = (rvol * prvol) / 255;

    AUD_set_volume_out(s->voice_po, mute, lvol, rvol);
}

static void update_volume_in(AC97LinkState *s)
{
    uint8_t lvol, rvol;
    int mute;

    get_volume(mixer_load(s, AC97_Record_Gain_Mute), 0x0f, 0,
               &mute, &lvol, &rvol);

    AUD_set_volume_in(s->voice_pi, mute, lvol, rvol);
}

static void set_volume(AC97LinkState *s, int index, uint32_t val)
{
    switch (index) {
    case AC97_Master_Volume_Mute:
        val &= 0xbf3f;
        mixer_store(s, index, val);
        update_combined_volume_out(s);
        break;
    case AC97_PCM_Out_Volume_Mute:
        val &= 0x9f1f;
        mixer_store(s, index, val);
        update_combined_volume_out(s);
        break;
    case AC97_Record_Gain_Mute:
        val &= 0x8f0f;
        mixer_store(s, index, val);
        update_volume_in(s);
        break;
    }
}

static void record_select(AC97LinkState *s, uint32_t val)
{
    uint8_t rs = val & REC_MASK;
    uint8_t ls = (val >> 8) & REC_MASK;
    mixer_store(s, AC97_Record_Select, rs | (ls << 8));
}

static void mixer_reset(AC97LinkState *s)
{
    uint8_t active[LAST_INDEX];

    dolog("mixer_reset\n");
    memset(s->mixer_data, 0, sizeof(s->mixer_data));
    memset(active, 0, sizeof(active));
    mixer_store(s, AC97_Reset, 0x0000); /* 6940 */
    mixer_store(s, AC97_Headphone_Volume_Mute, 0x0000);
    mixer_store(s, AC97_Master_Volume_Mono_Mute, 0x0000);
    mixer_store(s, AC97_Master_Tone_RL, 0x0000);
    mixer_store(s, AC97_PC_BEEP_Volume_Mute, 0x0000);
    mixer_store(s, AC97_Phone_Volume_Mute, 0x0000);
    mixer_store(s, AC97_Mic_Volume_Mute, 0x0000);
    mixer_store(s, AC97_Line_In_Volume_Mute, 0x0000);
    mixer_store(s, AC97_CD_Volume_Mute, 0x0000);
    mixer_store(s, AC97_Video_Volume_Mute, 0x0000);
    mixer_store(s, AC97_Aux_Volume_Mute, 0x0000);
    mixer_store(s, AC97_Record_Gain_Mic_Mute, 0x0000);
    mixer_store(s, AC97_General_Purpose, 0x0000);
    mixer_store(s, AC97_3D_Control, 0x0000);
    mixer_store(s, AC97_Powerdown_Ctrl_Stat, 0x000f);

    /*
     * Sigmatel 9700 (STAC9700)
     */
    mixer_store(s, AC97_Vendor_ID1, 0x8384);
    mixer_store(s, AC97_Vendor_ID2, 0x7600); /* 7608 */

    mixer_store(s, AC97_Extended_Audio_ID, 0x0809);
    mixer_store(s, AC97_Extended_Audio_Ctrl_Stat, 0x0009);
    mixer_store(s, AC97_PCM_Front_DAC_Rate, 0xbb80);
    mixer_store(s, AC97_PCM_Surround_DAC_Rate, 0xbb80);
    mixer_store(s, AC97_PCM_LFE_DAC_Rate, 0xbb80);
    mixer_store(s, AC97_PCM_LR_ADC_Rate, 0xbb80);
    mixer_store(s, AC97_MIC_ADC_Rate, 0xbb80);

    record_select(s, 0);
    set_volume(s, AC97_Master_Volume_Mute, 0x8000);
    set_volume(s, AC97_PCM_Out_Volume_Mute, 0x8808);
    set_volume(s, AC97_Record_Gain_Mute, 0x8808);

    reset_voices(s, active);
}

/**
 * Native audio mixer
 * I/O Reads
 */
static uint32_t nam_readb(void *opaque, uint32_t addr)
{
    AC97LinkState *s = opaque;
    dolog("U nam readb 0x%x\n", addr);
    s->cas = 0;
    return ~0U;
}

static uint32_t nam_readw(void *opaque, uint32_t addr)
{
    AC97LinkState *s = opaque;
    s->cas = 0;
    return mixer_load(s, addr);
}

static uint32_t nam_readl(void *opaque, uint32_t addr)
{
    AC97LinkState *s = opaque;
    dolog("U nam readl 0x%x\n", addr);
    s->cas = 0;
    return ~0U;
}

/**
 * Native audio mixer
 * I/O Writes
 */
static void nam_writeb(void *opaque, uint32_t addr, uint32_t val)
{
    AC97LinkState *s = opaque;
    dolog("U nam writeb 0x%x <- 0x%x\n", addr, val);
    s->cas = 0;
}

static void nam_writew(void *opaque, uint32_t addr, uint32_t val)
{
    AC97LinkState *s = opaque;

    s->cas = 0;
    switch (addr) {
    case AC97_Reset:
        mixer_reset(s);
        break;
    case AC97_Powerdown_Ctrl_Stat:
        val &= ~0x800f;
        val |= mixer_load(s, addr) & 0xf;
        mixer_store(s, addr, val);
        break;
    case AC97_PCM_Out_Volume_Mute:
    case AC97_Master_Volume_Mute:
    case AC97_Record_Gain_Mute:
        set_volume(s, addr, val);
        break;
    case AC97_Record_Select:
        record_select(s, val);
        break;
    case AC97_Vendor_ID1:
    case AC97_Vendor_ID2:
        dolog("Attempt to write vendor ID to 0x%x\n", val);
        break;
    case AC97_Extended_Audio_ID:
        dolog("Attempt to write extended audio ID to 0x%x\n", val);
        break;
    case AC97_Extended_Audio_Ctrl_Stat:
        if (!(val & EACS_VRA)) {
            mixer_store(s, AC97_PCM_Front_DAC_Rate, 0xbb80);
            mixer_store(s, AC97_PCM_LR_ADC_Rate,    0xbb80);
            open_voice(s, PI_INDEX, 48000);
            open_voice(s, PO_INDEX, 48000);
        }
        if (!(val & EACS_VRM)) {
            mixer_store(s, AC97_MIC_ADC_Rate, 0xbb80);
            open_voice(s, MC_INDEX, 48000);
        }
        dolog("Setting extended audio control to 0x%x\n", val);
        mixer_store(s, AC97_Extended_Audio_Ctrl_Stat, val);
        break;
    case AC97_PCM_Front_DAC_Rate:
        if (mixer_load(s, AC97_Extended_Audio_Ctrl_Stat) & EACS_VRA) {
            mixer_store(s, addr, val);
            dolog("Set front DAC rate to %d\n", val);
            open_voice(s, PO_INDEX, val);
        } else {
            dolog("Attempt to set front DAC rate to %d, but VRA is not set\n",
                  val);
        }
        break;
    case AC97_MIC_ADC_Rate:
        if (mixer_load(s, AC97_Extended_Audio_Ctrl_Stat) & EACS_VRM) {
            mixer_store(s, addr, val);
            dolog("Set MIC ADC rate to %d\n", val);
            open_voice(s, MC_INDEX, val);
        } else {
            dolog("Attempt to set MIC ADC rate to %d, but VRM is not set\n",
                  val);
        }
        break;
    case AC97_PCM_LR_ADC_Rate:
        if (mixer_load(s, AC97_Extended_Audio_Ctrl_Stat) & EACS_VRA) {
            mixer_store(s, addr, val);
            dolog("Set front LR ADC rate to %d\n", val);
            open_voice(s, PI_INDEX, val);
        } else {
            dolog("Attempt to set LR ADC rate to %d, but VRA is not set\n",
                  val);
        }
        break;
    case AC97_Headphone_Volume_Mute:
    case AC97_Master_Volume_Mono_Mute:
    case AC97_Master_Tone_RL:
    case AC97_PC_BEEP_Volume_Mute:
    case AC97_Phone_Volume_Mute:
    case AC97_Mic_Volume_Mute:
    case AC97_Line_In_Volume_Mute:
    case AC97_CD_Volume_Mute:
    case AC97_Video_Volume_Mute:
    case AC97_Aux_Volume_Mute:
    case AC97_Record_Gain_Mic_Mute:
    case AC97_General_Purpose:
    case AC97_3D_Control:
    case AC97_Sigmatel_Analog:
    case AC97_Sigmatel_Dac2Invert:
        /* None of the features in these regs are emulated, so they are RO */
        break;
    default:
<<<<<<< HEAD
        dolog ("U nam writew %#x <- %#x\n", addr, val);
        mixer_store (s, index, val);
        assert(0);
=======
        dolog("U nam writew 0x%x <- 0x%x\n", addr, val);
        mixer_store(s, addr, val);
>>>>>>> b67b00e6
        break;
    }
}

static void nam_writel(void *opaque, uint32_t addr, uint32_t val)
{
    AC97LinkState *s = opaque;
    dolog("U nam writel 0x%x <- 0x%x\n", addr, val);
    s->cas = 0;
}

/**
 * Native audio bus master
 * I/O Reads
 */
static uint32_t nabm_readb(void *opaque, uint32_t addr)
{
    AC97LinkState *s = opaque;
    AC97BusMasterRegs *r = NULL;
    uint32_t val = ~0U;

    switch (addr) {
    case CAS:
        dolog("CAS %d\n", s->cas);
        val = s->cas;
        s->cas = 1;
        break;
    case PI_CIV:
    case PO_CIV:
    case MC_CIV:
<<<<<<< HEAD
    case SO_CIV:
        r = &s->bm_regs[GET_BM (index)];
=======
        r = &s->bm_regs[GET_BM(addr)];
>>>>>>> b67b00e6
        val = r->civ;
        dolog("CIV[%d] -> 0x%x\n", GET_BM(addr), val);
        break;
    case PI_LVI:
    case PO_LVI:
    case MC_LVI:
<<<<<<< HEAD
    case SO_LVI:
        r = &s->bm_regs[GET_BM (index)];
=======
        r = &s->bm_regs[GET_BM(addr)];
>>>>>>> b67b00e6
        val = r->lvi;
        dolog("LVI[%d] -> 0x%x\n", GET_BM(addr), val);
        break;
    case PI_PIV:
    case PO_PIV:
    case MC_PIV:
<<<<<<< HEAD
    case SO_PIV:
        r = &s->bm_regs[GET_BM (index)];
=======
        r = &s->bm_regs[GET_BM(addr)];
>>>>>>> b67b00e6
        val = r->piv;
        dolog("PIV[%d] -> 0x%x\n", GET_BM(addr), val);
        break;
    case PI_CR:
    case PO_CR:
    case MC_CR:
<<<<<<< HEAD
    case SO_CR:
        r = &s->bm_regs[GET_BM (index)];
=======
        r = &s->bm_regs[GET_BM(addr)];
>>>>>>> b67b00e6
        val = r->cr;
        dolog("CR[%d] -> 0x%x\n", GET_BM(addr), val);
        break;
    case PI_SR:
    case PO_SR:
    case MC_SR:
<<<<<<< HEAD
    case SO_SR:
        r = &s->bm_regs[GET_BM (index)];
=======
        r = &s->bm_regs[GET_BM(addr)];
>>>>>>> b67b00e6
        val = r->sr & 0xff;
        dolog("SRb[%d] -> 0x%x\n", GET_BM(addr), val);
        break;
    default:
<<<<<<< HEAD
        dolog ("U nabm readb %#x -> %#x\n", addr, val);
        assert(0);
=======
        dolog("U nabm readb 0x%x -> 0x%x\n", addr, val);
>>>>>>> b67b00e6
        break;
    }
    return val;
}

static uint32_t nabm_readw(void *opaque, uint32_t addr)
{
    AC97LinkState *s = opaque;
    AC97BusMasterRegs *r = NULL;
    uint32_t val = ~0U;

    switch (addr) {
    case PI_SR:
    case PO_SR:
    case MC_SR:
<<<<<<< HEAD
    case SO_SR:
        r = &s->bm_regs[GET_BM (index)];
=======
        r = &s->bm_regs[GET_BM(addr)];
>>>>>>> b67b00e6
        val = r->sr;
        dolog("SR[%d] -> 0x%x\n", GET_BM(addr), val);
        break;
    case PI_PICB:
    case PO_PICB:
    case MC_PICB:
<<<<<<< HEAD
    case SO_PICB:
        r = &s->bm_regs[GET_BM (index)];
=======
        r = &s->bm_regs[GET_BM(addr)];
>>>>>>> b67b00e6
        val = r->picb;
        dolog("PICB[%d] -> 0x%x\n", GET_BM(addr), val);
        break;
    default:
<<<<<<< HEAD
        dolog ("U nabm readw %#x -> %#x\n", addr, val);
        val = nabm_readb(opaque, addr) | (nabm_readb(opaque, addr + 1) << 8);
=======
        dolog("U nabm readw 0x%x -> 0x%x\n", addr, val);
>>>>>>> b67b00e6
        break;
    }
    return val;
}

static uint32_t nabm_readl(void *opaque, uint32_t addr)
{
    AC97LinkState *s = opaque;
    AC97BusMasterRegs *r = NULL;
    uint32_t val = ~0U;

    switch (addr) {
    case PI_BDBAR:
    case PO_BDBAR:
    case MC_BDBAR:
<<<<<<< HEAD
    case SO_BDBAR:
        r = &s->bm_regs[GET_BM (index)];
=======
        r = &s->bm_regs[GET_BM(addr)];
>>>>>>> b67b00e6
        val = r->bdbar;
        dolog("BMADDR[%d] -> 0x%x\n", GET_BM(addr), val);
        break;
    case PI_CIV:
    case PO_CIV:
    case MC_CIV:
<<<<<<< HEAD
    case SO_CIV:
        r = &s->bm_regs[GET_BM (index)];
=======
        r = &s->bm_regs[GET_BM(addr)];
>>>>>>> b67b00e6
        val = r->civ | (r->lvi << 8) | (r->sr << 16);
        dolog("CIV LVI SR[%d] -> 0x%x, 0x%x, 0x%x\n", GET_BM(addr),
               r->civ, r->lvi, r->sr);
        break;
    case PI_PICB:
    case PO_PICB:
    case MC_PICB:
<<<<<<< HEAD
    case SO_PICB:
        r = &s->bm_regs[GET_BM (index)];
=======
        r = &s->bm_regs[GET_BM(addr)];
>>>>>>> b67b00e6
        val = r->picb | (r->piv << 16) | (r->cr << 24);
        dolog("PICB PIV CR[%d] -> 0x%x 0x%x 0x%x 0x%x\n", GET_BM(addr),
               val, r->picb, r->piv, r->cr);
        break;
    case GLOB_CNT:
        val = s->glob_cnt;
        dolog("glob_cnt -> 0x%x\n", val);
        break;
    case GLOB_STA:
        val = s->glob_sta | GS_S0CR;
        dolog("glob_sta -> 0x%x\n", val);
        break;
    default:
<<<<<<< HEAD
        dolog ("U nabm readl %#x -> %#x\n", addr, val);
        val = nabm_readw(opaque, addr) | (nabm_readw(opaque, addr + 2) << 16);
=======
        dolog("U nabm readl 0x%x -> 0x%x\n", addr, val);
>>>>>>> b67b00e6
        break;
    }
    return val;
}

/**
 * Native audio bus master
 * I/O Writes
 */
static void nabm_writeb(void *opaque, uint32_t addr, uint32_t val)
{
    AC97LinkState *s = opaque;
    AC97BusMasterRegs *r = NULL;

    switch (addr) {
    case PI_LVI:
    case PO_LVI:
    case MC_LVI:
<<<<<<< HEAD
    case SO_LVI:
        r = &s->bm_regs[GET_BM (index)];
=======
        r = &s->bm_regs[GET_BM(addr)];
>>>>>>> b67b00e6
        if ((r->cr & CR_RPBM) && (r->sr & SR_DCH)) {
            r->sr &= ~(SR_DCH | SR_CELV);
            r->civ = r->piv;
            r->piv = (r->piv + 1) % 32;
            fetch_bd(s, r);
        }
        r->lvi = val % 32;
        dolog("LVI[%d] <- 0x%x\n", GET_BM(addr), val);
        break;
    case PI_CR:
    case PO_CR:
    case MC_CR:
<<<<<<< HEAD
    case SO_CR:
        r = &s->bm_regs[GET_BM (index)];
=======
        r = &s->bm_regs[GET_BM(addr)];
>>>>>>> b67b00e6
        if (val & CR_RR) {
            reset_bm_regs(s, r);
        } else {
            r->cr = val & CR_VALID_MASK;
            if (!(r->cr & CR_RPBM)) {
                voice_set_active(s, r - s->bm_regs, 0);
                r->sr |= SR_DCH;
            } else {
                r->civ = r->piv;
                r->piv = (r->piv + 1) % 32;
                fetch_bd(s, r);
                r->sr &= ~SR_DCH;
                voice_set_active(s, r - s->bm_regs, 1);
            }
        }
        dolog("CR[%d] <- 0x%x (cr 0x%x)\n", GET_BM(addr), val, r->cr);
        break;
    case PI_SR:
    case PO_SR:
    case MC_SR:
<<<<<<< HEAD
    case SO_SR:
        r = &s->bm_regs[GET_BM (index)];
=======
        r = &s->bm_regs[GET_BM(addr)];
>>>>>>> b67b00e6
        r->sr |= val & ~(SR_RO_MASK | SR_WCLEAR_MASK);
        update_sr(s, r, r->sr & ~(val & SR_WCLEAR_MASK));
        dolog("SR[%d] <- 0x%x (sr 0x%x)\n", GET_BM(addr), val, r->sr);
        break;
    default:
        dolog("U nabm writeb 0x%x <- 0x%x\n", addr, val);
        break;
    }
}

static void nabm_writew(void *opaque, uint32_t addr, uint32_t val)
{
    AC97LinkState *s = opaque;
    AC97BusMasterRegs *r = NULL;

    switch (addr) {
    case PI_SR:
    case PO_SR:
    case MC_SR:
<<<<<<< HEAD
    case SO_SR:
        r = &s->bm_regs[GET_BM (index)];
=======
        r = &s->bm_regs[GET_BM(addr)];
>>>>>>> b67b00e6
        r->sr |= val & ~(SR_RO_MASK | SR_WCLEAR_MASK);
        update_sr(s, r, r->sr & ~(val & SR_WCLEAR_MASK));
        dolog("SR[%d] <- 0x%x (sr 0x%x)\n", GET_BM(addr), val, r->sr);
        break;
    default:
<<<<<<< HEAD
        dolog ("U nabm writew %#x <- %#x\n", addr, val);
        nabm_writeb(opaque, addr, val & 0xff);
        nabm_writeb(opaque, addr + 1, (val >> 8) & 0xff);
=======
        dolog("U nabm writew 0x%x <- 0x%x\n", addr, val);
>>>>>>> b67b00e6
        break;
    }
}

static void nabm_writel(void *opaque, uint32_t addr, uint32_t val)
{
    AC97LinkState *s = opaque;
    AC97BusMasterRegs *r = NULL;

    switch (addr) {
    case PI_BDBAR:
    case PO_BDBAR:
    case MC_BDBAR:
<<<<<<< HEAD
    case SO_BDBAR:
        r = &s->bm_regs[GET_BM (index)];
=======
        r = &s->bm_regs[GET_BM(addr)];
>>>>>>> b67b00e6
        r->bdbar = val & ~3;
        dolog("BDBAR[%d] <- 0x%x (bdbar 0x%x)\n", GET_BM(addr), val, r->bdbar);
        break;
    case GLOB_CNT:
        /* TODO: Handle WR or CR being set (warm/cold reset requests) */
        if (!(val & (GC_WR | GC_CR))) {
            s->glob_cnt = val & GC_VALID_MASK;
        }
        dolog("glob_cnt <- 0x%x (glob_cnt 0x%x)\n", val, s->glob_cnt);
        break;
    case GLOB_STA:
        s->glob_sta &= ~(val & GS_WCLEAR_MASK);
        s->glob_sta |= (val & ~(GS_WCLEAR_MASK | GS_RO_MASK)) & GS_VALID_MASK;
        dolog("glob_sta <- 0x%x (glob_sta 0x%x)\n", val, s->glob_sta);
        break;
    default:
<<<<<<< HEAD
        dolog ("U nabm writel %#x <- %#x\n", addr, val);
        nabm_writew(opaque, addr, val & 0xffff);
        nabm_writew(opaque, addr + 2, (val >> 16) & 0xffff);
=======
        dolog("U nabm writel 0x%x <- 0x%x\n", addr, val);
>>>>>>> b67b00e6
        break;
    }
}

static int write_audio(AC97LinkState *s, AC97BusMasterRegs *r,
                       int max, int *stop)
{
    uint8_t tmpbuf[4096];
    uint32_t addr = r->bd.addr;
    uint32_t temp = r->picb << 1;
    uint32_t written = 0;
    int to_copy = 0;
    temp = MIN(temp, max);

    if (!temp) {
        *stop = 1;
        return 0;
    }

    while (temp) {
        int copied;
<<<<<<< HEAD
        to_copy = MIN (temp, sizeof (tmpbuf));
        dma_memory_read (s->as, addr, tmpbuf, to_copy);
        copied = AUD_write (s->voice_po, tmpbuf, to_copy);
        dolog ("write_audio max=%x to_copy=%x copied=%x\n",
               max, to_copy, copied);
=======
        to_copy = MIN(temp, sizeof(tmpbuf));
        pci_dma_read(&s->dev, addr, tmpbuf, to_copy);
        copied = AUD_write(s->voice_po, tmpbuf, to_copy);
        dolog("write_audio max=%x to_copy=%x copied=%x\n",
              max, to_copy, copied);
>>>>>>> b67b00e6
        if (!copied) {
            *stop = 1;
            break;
        }
        temp -= copied;
        addr += copied;
        written += copied;
    }

    if (!temp) {
        if (to_copy < 4) {
            dolog("whoops\n");
            s->last_samp = 0;
        } else {
            s->last_samp = *(uint32_t *)&tmpbuf[to_copy - 4];
        }
    }

    r->bd.addr = addr;
    return written;
}

static void write_bup(AC97LinkState *s, int elapsed)
{
    dolog("write_bup\n");
    if (!(s->bup_flag & BUP_SET)) {
        if (s->bup_flag & BUP_LAST) {
            int i;
            uint8_t *p = s->silence;
            for (i = 0; i < sizeof(s->silence) / 4; i++, p += 4) {
                *(uint32_t *) p = s->last_samp;
            }
        } else {
            memset(s->silence, 0, sizeof(s->silence));
        }
        s->bup_flag |= BUP_SET;
    }

    while (elapsed) {
        int temp = MIN(elapsed, sizeof(s->silence));
        while (temp) {
            int copied = AUD_write(s->voice_po, s->silence, temp);
            if (!copied) {
                return;
            }
            temp -= copied;
            elapsed -= copied;
        }
    }
}

static int read_audio(AC97LinkState *s, AC97BusMasterRegs *r,
                      int max, int *stop)
{
    uint8_t tmpbuf[4096];
    uint32_t addr = r->bd.addr;
    uint32_t temp = r->picb << 1;
    uint32_t nread = 0;
    int to_copy = 0;
    SWVoiceIn *voice = (r - s->bm_regs) == MC_INDEX ? s->voice_mc : s->voice_pi;

    temp = MIN(temp, max);

    if (!temp) {
        *stop = 1;
        return 0;
    }

    while (temp) {
        int acquired;
        to_copy = MIN(temp, sizeof(tmpbuf));
        acquired = AUD_read(voice, tmpbuf, to_copy);
        if (!acquired) {
            *stop = 1;
            break;
        }
<<<<<<< HEAD
        dma_memory_write (s->as, addr, tmpbuf, acquired);
=======
        pci_dma_write(&s->dev, addr, tmpbuf, acquired);
>>>>>>> b67b00e6
        temp -= acquired;
        addr += acquired;
        nread += acquired;
    }

    r->bd.addr = addr;
    return nread;
}

static void transfer_audio(AC97LinkState *s, int index, int elapsed)
{
    AC97BusMasterRegs *r = &s->bm_regs[index];
    int stop = 0;

    if (s->invalid_freq[index]) {
        AUD_log("ac97", "attempt to use voice %d with invalid frequency %d\n",
                index, s->invalid_freq[index]);
        return;
    }

    if (r->sr & SR_DCH) {
        if (r->cr & CR_RPBM) {
            switch (index) {
            case PO_INDEX:
                write_bup(s, elapsed);
                break;
            }
        }
        return;
    }

    while ((elapsed >> 1) && !stop) {
        int temp;

        if (!r->bd_valid) {
            dolog("invalid bd\n");
            fetch_bd(s, r);
        }

        if (!r->picb) {
            dolog("fresh bd %d is empty 0x%x 0x%x\n",
                  r->civ, r->bd.addr, r->bd.ctl_len);
            if (r->civ == r->lvi) {
                r->sr |= SR_DCH; /* CELV? */
                s->bup_flag = 0;
                break;
            }
            r->sr &= ~SR_CELV;
            r->civ = r->piv;
            r->piv = (r->piv + 1) % 32;
            fetch_bd(s, r);
            return;
        }

        switch (index) {
        case PO_INDEX:
            temp = write_audio(s, r, elapsed, &stop);
            elapsed -= temp;
            r->picb -= (temp >> 1);
            break;

        case PI_INDEX:
        case MC_INDEX:
            temp = read_audio(s, r, elapsed, &stop);
            elapsed -= temp;
            r->picb -= (temp >> 1);
            break;
        }

        if (!r->picb) {
            uint32_t new_sr = r->sr & ~SR_CELV;

            if (r->bd.ctl_len & BD_IOC) {
                new_sr |= SR_BCIS;
            }

            if (r->civ == r->lvi) {
                dolog("Underrun civ (%d) == lvi (%d)\n", r->civ, r->lvi);

                new_sr |= SR_LVBCI | SR_DCH | SR_CELV;
                stop = 1;
                s->bup_flag = (r->bd.ctl_len & BD_BUP) ? BUP_LAST : 0;
            } else {
                r->civ = r->piv;
                r->piv = (r->piv + 1) % 32;
                fetch_bd(s, r);
            }

            update_sr(s, r, new_sr);
        }
    }
}

static void pi_callback(void *opaque, int avail)
{
    transfer_audio(opaque, PI_INDEX, avail);
}

static void mc_callback(void *opaque, int avail)
{
    transfer_audio(opaque, MC_INDEX, avail);
}

static void po_callback(void *opaque, int free)
{
    transfer_audio(opaque, PO_INDEX, free);
}

<<<<<<< HEAD
static int ac97_post_load (void *opaque, int version_id)
=======
static const VMStateDescription vmstate_ac97_bm_regs = {
    .name = "ac97_bm_regs",
    .version_id = 1,
    .minimum_version_id = 1,
    .fields = (VMStateField[]) {
        VMSTATE_UINT32(bdbar, AC97BusMasterRegs),
        VMSTATE_UINT8(civ, AC97BusMasterRegs),
        VMSTATE_UINT8(lvi, AC97BusMasterRegs),
        VMSTATE_UINT16(sr, AC97BusMasterRegs),
        VMSTATE_UINT16(picb, AC97BusMasterRegs),
        VMSTATE_UINT8(piv, AC97BusMasterRegs),
        VMSTATE_UINT8(cr, AC97BusMasterRegs),
        VMSTATE_UINT32(bd_valid, AC97BusMasterRegs),
        VMSTATE_UINT32(bd.addr, AC97BusMasterRegs),
        VMSTATE_UINT32(bd.ctl_len, AC97BusMasterRegs),
        VMSTATE_END_OF_LIST()
    }
};

static int ac97_post_load(void *opaque, int version_id)
>>>>>>> b67b00e6
{
    uint8_t active[LAST_INDEX];
    AC97LinkState *s = opaque;

    record_select(s, mixer_load(s, AC97_Record_Select));
    set_volume(s, AC97_Master_Volume_Mute,
               mixer_load(s, AC97_Master_Volume_Mute));
    set_volume(s, AC97_PCM_Out_Volume_Mute,
               mixer_load(s, AC97_PCM_Out_Volume_Mute));
    set_volume(s, AC97_Record_Gain_Mute,
               mixer_load(s, AC97_Record_Gain_Mute));

    active[PI_INDEX] = !!(s->bm_regs[PI_INDEX].cr & CR_RPBM);
    active[PO_INDEX] = !!(s->bm_regs[PO_INDEX].cr & CR_RPBM);
    active[MC_INDEX] = !!(s->bm_regs[MC_INDEX].cr & CR_RPBM);
    reset_voices(s, active);

    s->bup_flag = 0;
    s->last_samp = 0;
    return 0;
}

<<<<<<< HEAD
=======
static bool is_version_2(void *opaque, int version_id)
{
    return version_id == 2;
}

static const VMStateDescription vmstate_ac97 = {
    .name = "ac97",
    .version_id = 3,
    .minimum_version_id = 2,
    .post_load = ac97_post_load,
    .fields = (VMStateField[]) {
        VMSTATE_PCI_DEVICE(dev, AC97LinkState),
        VMSTATE_UINT32(glob_cnt, AC97LinkState),
        VMSTATE_UINT32(glob_sta, AC97LinkState),
        VMSTATE_UINT32(cas, AC97LinkState),
        VMSTATE_STRUCT_ARRAY(bm_regs, AC97LinkState, 3, 1,
                             vmstate_ac97_bm_regs, AC97BusMasterRegs),
        VMSTATE_BUFFER(mixer_data, AC97LinkState),
        VMSTATE_UNUSED_TEST(is_version_2, 3),
        VMSTATE_END_OF_LIST()
    }
};

>>>>>>> b67b00e6
static uint64_t nam_read(void *opaque, hwaddr addr, unsigned size)
{
    dolog("nam_read [0x%llx] (%d)\n", addr, size);

    if ((addr / size) > 256) {
        return -1;
    }

    switch (size) {
    case 1:
        return nam_readb(opaque, addr);
    case 2:
        return nam_readw(opaque, addr);
    case 4:
        return nam_readl(opaque, addr);
    default:
        return -1;
    }
}

static void nam_write(void *opaque, hwaddr addr, uint64_t val,
                      unsigned size)
{
    dolog("nam_write [0x%llx] = 0x%llx (%d)\n", addr, val, size);

    if ((addr / size) > 256) {
        return;
    }

    switch (size) {
    case 1:
        nam_writeb(opaque, addr, val);
        break;
    case 2:
        nam_writew(opaque, addr, val);
        break;
    case 4:
        nam_writel(opaque, addr, val);
        break;
    }
}

const MemoryRegionOps ac97_io_nam_ops = {
    .read = nam_read,
    .write = nam_write,
    .impl = {
        .min_access_size = 1,
        .max_access_size = 4,
    },
    .endianness = DEVICE_LITTLE_ENDIAN,
};

static uint64_t nabm_read(void *opaque, hwaddr addr, unsigned size)
{
    dolog("nabm_read [0x%llx] (%d)\n", addr, size);
    // if ((addr / size) > 64) {
    //     // assert(0);
    //     return -1;
    // }

    switch (size) {
    case 1:
        return nabm_readb(opaque, addr);
    case 2:
        return nabm_readw(opaque, addr);
    case 4:
        return nabm_readl(opaque, addr);
    default:
        return -1;
    }
}

static void nabm_write(void *opaque, hwaddr addr, uint64_t val,
                       unsigned size)
{
    dolog("nabm_write [0x%llx] = 0x%llx (%d)\n", addr, val, size);
    // if ((addr / size) > 64) {
    //     // assert(0);
    //     return;
    // }

    switch (size) {
    case 1:
        nabm_writeb(opaque, addr, val);
        break;
    case 2:
        nabm_writew(opaque, addr, val);
        break;
    case 4:
        nabm_writel(opaque, addr, val);
        break;
    }
}


const MemoryRegionOps ac97_io_nabm_ops = {
    .read = nabm_read,
    .write = nabm_write,
    .impl = {
        .min_access_size = 1,
        .max_access_size = 4,
    },
    .endianness = DEVICE_LITTLE_ENDIAN,
};

<<<<<<< HEAD
static void ac97_on_reset (AC97LinkState *s)
{
    reset_bm_regs (s, &s->bm_regs[0]);
    reset_bm_regs (s, &s->bm_regs[1]);
    reset_bm_regs (s, &s->bm_regs[2]);
=======
static void ac97_on_reset(DeviceState *dev)
{
    AC97LinkState *s = container_of(dev, AC97LinkState, dev.qdev);

    reset_bm_regs(s, &s->bm_regs[0]);
    reset_bm_regs(s, &s->bm_regs[1]);
    reset_bm_regs(s, &s->bm_regs[2]);
>>>>>>> b67b00e6

    /*
     * Reset the mixer too. The Windows XP driver seems to rely on
     * this. At least it wants to read the vendor id before it resets
     * the codec manually.
     */
    mixer_reset(s);
}

void ac97_common_init (AC97LinkState *s,
                       PCIDevice* pci_dev,
                       AddressSpace *as)
{
    s->pci_dev = pci_dev;
    s->as = as;

    AUD_register_card ("ac97", &s->card);
    ac97_on_reset (s);
}

typedef struct AC97DeviceState {
    PCIDevice dev;
    AC97LinkState state;

    MemoryRegion io_nam;
    MemoryRegion io_nabm;
} AC97DeviceState;

static void ac97_on_device_reset (DeviceState *dev)
{
    AC97DeviceState *s = container_of(dev, AC97DeviceState, dev.qdev);
    ac97_on_reset (&s->state);
}

#define AC97_DEVICE(obj) \
    OBJECT_CHECK(AC97DeviceState, (obj), "AC97")


static const VMStateDescription vmstate_ac97_bm_regs = {
    .name = "ac97_bm_regs",
    .version_id = 1,
    .minimum_version_id = 1,
    .minimum_version_id_old = 1,
    .fields      = (VMStateField []) {
        VMSTATE_UINT32 (bdbar, AC97BusMasterRegs),
        VMSTATE_UINT8 (civ, AC97BusMasterRegs),
        VMSTATE_UINT8 (lvi, AC97BusMasterRegs),
        VMSTATE_UINT16 (sr, AC97BusMasterRegs),
        VMSTATE_UINT16 (picb, AC97BusMasterRegs),
        VMSTATE_UINT8 (piv, AC97BusMasterRegs),
        VMSTATE_UINT8 (cr, AC97BusMasterRegs),
        VMSTATE_UINT32 (bd_valid, AC97BusMasterRegs),
        VMSTATE_UINT32 (bd.addr, AC97BusMasterRegs),
        VMSTATE_UINT32 (bd.ctl_len, AC97BusMasterRegs),
        VMSTATE_END_OF_LIST ()
    }
};

static bool is_version_2 (void *opaque, int version_id)
{
    return version_id == 2;
}

static const VMStateDescription vmstate_ac97 = {
    .name = "ac97",
    .version_id = 3,
    .minimum_version_id = 2,
    .minimum_version_id_old = 2,
    .post_load = ac97_post_load,
    .fields      = (VMStateField []) {
        VMSTATE_PCI_DEVICE (dev, AC97DeviceState),
        VMSTATE_UINT32 (state.glob_cnt, AC97DeviceState),
        VMSTATE_UINT32 (state.glob_sta, AC97DeviceState),
        VMSTATE_UINT32 (state.cas, AC97DeviceState),
        VMSTATE_STRUCT_ARRAY (state.bm_regs, AC97DeviceState, LAST_INDEX, 1,
                              vmstate_ac97_bm_regs, AC97BusMasterRegs),
        VMSTATE_BUFFER (state.mixer_data, AC97DeviceState),
        VMSTATE_UNUSED_TEST (is_version_2, 3),
        VMSTATE_END_OF_LIST ()
    }
};


static void ac97_realize (PCIDevice *dev, Error **errp)
{
    AC97DeviceState *s = AC97_DEVICE(dev);
    uint8_t *c = s->dev.config;

    /* TODO: no need to override */
    c[PCI_COMMAND] = 0x00;      /* pcicmd pci command rw, ro */
    c[PCI_COMMAND + 1] = 0x00;

    /* TODO: */
    c[PCI_STATUS] = PCI_STATUS_FAST_BACK;      /* pcists pci status rwc, ro */
    c[PCI_STATUS + 1] = PCI_STATUS_DEVSEL_MEDIUM >> 8;

    c[PCI_CLASS_PROG] = 0x00;      /* pi programming interface ro */

    /* TODO set when bar is registered. no need to override. */
    /* nabmar native audio mixer base address rw */
    c[PCI_BASE_ADDRESS_0] = PCI_BASE_ADDRESS_SPACE_IO;
    c[PCI_BASE_ADDRESS_0 + 1] = 0x00;
    c[PCI_BASE_ADDRESS_0 + 2] = 0x00;
    c[PCI_BASE_ADDRESS_0 + 3] = 0x00;

    /* TODO set when bar is registered. no need to override. */
      /* nabmbar native audio bus mastering base address rw */
    c[PCI_BASE_ADDRESS_0 + 4] = PCI_BASE_ADDRESS_SPACE_IO;
    c[PCI_BASE_ADDRESS_0 + 5] = 0x00;
    c[PCI_BASE_ADDRESS_0 + 6] = 0x00;
    c[PCI_BASE_ADDRESS_0 + 7] = 0x00;

    c[PCI_INTERRUPT_LINE] = 0x00;      /* intr_ln interrupt line rw */
    c[PCI_INTERRUPT_PIN] = 0x01;      /* intr_pn interrupt pin ro */

<<<<<<< HEAD
    memory_region_init_io (&s->io_nam, OBJECT(s), &ac97_io_nam_ops, &s->state,
                           "ac97-nam", 1024);
    memory_region_init_io (&s->io_nabm, OBJECT(s), &ac97_io_nabm_ops, &s->state,
                           "ac97-nabm", 256);
    pci_register_bar (&s->dev, 0, PCI_BASE_ADDRESS_SPACE_IO, &s->io_nam);
    pci_register_bar (&s->dev, 1, PCI_BASE_ADDRESS_SPACE_IO, &s->io_nabm);
    ac97_common_init(&s->state, &s->dev, pci_get_address_space(&s->dev));
=======
    memory_region_init_io(&s->io_nam, OBJECT(s), &ac97_io_nam_ops, s,
                          "ac97-nam", 1024);
    memory_region_init_io(&s->io_nabm, OBJECT(s), &ac97_io_nabm_ops, s,
                          "ac97-nabm", 256);
    pci_register_bar(&s->dev, 0, PCI_BASE_ADDRESS_SPACE_IO, &s->io_nam);
    pci_register_bar(&s->dev, 1, PCI_BASE_ADDRESS_SPACE_IO, &s->io_nabm);
    AUD_register_card("ac97", &s->card);
    ac97_on_reset(DEVICE(s));
>>>>>>> b67b00e6
}

static void ac97_exit (PCIDevice *dev)
{
    AC97DeviceState *s = AC97_DEVICE(dev);

    memory_region_destroy (&s->io_nam);
    memory_region_destroy (&s->io_nabm);
}

static Property ac97_properties[] = {
<<<<<<< HEAD
    DEFINE_AUDIO_PROPERTIES(AC97DeviceState, state.card),
    DEFINE_PROP_END_OF_LIST (),
=======
    DEFINE_AUDIO_PROPERTIES(AC97LinkState, card),
    DEFINE_PROP_END_OF_LIST(),
>>>>>>> b67b00e6
};

static void ac97_class_init(ObjectClass *klass, void *data)
{
    DeviceClass *dc = DEVICE_CLASS(klass);
    PCIDeviceClass *k = PCI_DEVICE_CLASS(klass);

    k->realize = ac97_realize;
    k->exit = ac97_exit;
    k->vendor_id = PCI_VENDOR_ID_INTEL;
    k->device_id = PCI_DEVICE_ID_INTEL_82801AA_5;
    k->revision = 0x01;
    k->class_id = PCI_CLASS_MULTIMEDIA_AUDIO;
    set_bit(DEVICE_CATEGORY_SOUND, dc->categories);
    dc->desc = "Intel 82801AA AC97 Audio";
    dc->vmsd = &vmstate_ac97;
    device_class_set_props(dc, ac97_properties);
    dc->reset = ac97_on_device_reset;
}

static const TypeInfo ac97_info = {
    .name          = TYPE_AC97,
    .parent        = TYPE_PCI_DEVICE,
<<<<<<< HEAD
    .instance_size = sizeof (AC97DeviceState),
=======
    .instance_size = sizeof(AC97LinkState),
>>>>>>> b67b00e6
    .class_init    = ac97_class_init,
    .interfaces = (InterfaceInfo[]) {
        { INTERFACE_CONVENTIONAL_PCI_DEVICE },
        { },
    },
};

static void ac97_register_types(void)
{
    type_register_static(&ac97_info);
    deprecated_register_soundhw("ac97", "Intel 82801AA AC97 Audio",
                                0, TYPE_AC97);
}

<<<<<<< HEAD
type_init (ac97_register_types)
=======
type_init(ac97_register_types)
>>>>>>> b67b00e6
<|MERGE_RESOLUTION|>--- conflicted
+++ resolved
@@ -89,37 +89,6 @@
 #define GC_CR    2              /* rw */
 #define GC_VALID_MASK ((1 << 6) - 1)
 
-<<<<<<< HEAD
-#define GS_MD3   (1<<17)        /* rw */
-#define GS_AD3   (1<<16)        /* rw */
-#define GS_RCS   (1<<15)        /* rwc */
-#define GS_B3S12 (1<<14)        /* ro */
-#define GS_B2S12 (1<<13)        /* ro */
-#define GS_B1S12 (1<<12)        /* ro */
-#define GS_S1R1  (1<<11)        /* rwc */
-#define GS_S0R1  (1<<10)        /* rwc */
-#define GS_S1CR  (1<<9)         /* ro */
-#define GS_S0CR  (1<<8)         /* ro */
-#define GS_MINT  (1<<7)         /* ro */
-#define GS_POINT (1<<6)         /* ro */
-#define GS_PIINT (1<<5)         /* ro */
-#define GS_SOINT (1<<4)         /* ro */
-#define GS_RSRVD (1<<3)
-#define GS_MOINT (1<<2)         /* ro */
-#define GS_MIINT (1<<1)         /* ro */
-#define GS_GSCI  1              /* rwc */
-#define GS_RO_MASK (GS_B3S12|                   \
-                    GS_B2S12|                   \
-                    GS_B1S12|                   \
-                    GS_S1CR|                    \
-                    GS_S0CR|                    \
-                    GS_MINT|                    \
-                    GS_POINT|                   \
-                    GS_PIINT|                   \
-                    GS_SOINT|                   \
-                    GS_RSRVD|                   \
-                    GS_MOINT|                   \
-=======
 #define GS_MD3   (1 << 17)      /* rw */
 #define GS_AD3   (1 << 16)      /* rw */
 #define GS_RCS   (1 << 15)      /* rwc */
@@ -133,7 +102,8 @@
 #define GS_MINT  (1 << 7)       /* ro */
 #define GS_POINT (1 << 6)       /* ro */
 #define GS_PIINT (1 << 5)       /* ro */
-#define GS_RSRVD ((1 << 4) | (1 << 3))
+#define GS_SOINT (1 << 4)       /* ro */
+#define GS_RSRVD (1 << 3)
 #define GS_MOINT (1 << 2)       /* ro */
 #define GS_MIINT (1 << 1)       /* ro */
 #define GS_GSCI  1              /* rwc */
@@ -145,21 +115,16 @@
                     GS_MINT  | \
                     GS_POINT | \
                     GS_PIINT | \
+                    GS_SOINT | \
                     GS_RSRVD | \
                     GS_MOINT | \
->>>>>>> b67b00e6
                     GS_MIINT)
 #define GS_VALID_MASK ((1 << 18) - 1)
 #define GS_WCLEAR_MASK (GS_RCS | GS_S1R1 | GS_S0R1 | GS_GSCI)
 
-<<<<<<< HEAD
 /* Buffer Descriptor */
-#define BD_IOC (1<<31)      /* Interrupt on Completion */
-#define BD_BUP (1<<30)      /* Buffer Underrun Policy */
-=======
-#define BD_IOC (1 << 31)
-#define BD_BUP (1 << 30)
->>>>>>> b67b00e6
+#define BD_IOC (1 << 31)      /* Interrupt on Completion */
+#define BD_BUP (1 << 30)      /* Buffer Underrun Policy */
 
 #define EACS_VRA 1
 #define EACS_VRM 8
@@ -200,23 +165,10 @@
     prefix ## _CR = start + 11                  \
 }
 
-<<<<<<< HEAD
-MKREGS (PI, PI_INDEX * 16);
-MKREGS (PO, PO_INDEX * 16);
-MKREGS (MC, MC_INDEX * 16);
-MKREGS (SO, SO_INDEX * 16);
-=======
-enum {
-    PI_INDEX = 0,
-    PO_INDEX,
-    MC_INDEX,
-    LAST_INDEX
-};
-
 MKREGS(PI, PI_INDEX * 16);
 MKREGS(PO, PO_INDEX * 16);
 MKREGS(MC, MC_INDEX * 16);
->>>>>>> b67b00e6
+MKREGS(SO, SO_INDEX * 16);
 
 enum {
     GLOB_CNT = 0x2c,
@@ -226,6 +178,17 @@
 
 #define GET_BM(index) (((index) >> 4) & 7)
 
+typedef struct AC97DeviceState {
+    PCIDevice dev;
+    AC97LinkState state;
+
+    MemoryRegion io_nam;
+    MemoryRegion io_nabm;
+} AC97DeviceState;
+
+#define AC97_DEVICE(obj) \
+    OBJECT_CHECK(AC97DeviceState, (obj), "AC97")
+
 static void po_callback(void *opaque, int free);
 static void pi_callback(void *opaque, int avail);
 static void mc_callback(void *opaque, int avail);
@@ -234,11 +197,8 @@
 {
     uint8_t b[8];
 
-<<<<<<< HEAD
-    dma_memory_read(s->as, r->bdbar + r->civ * 8, b, 8);
-=======
+    // dma_memory_read(s->as, r->bdbar + r->civ * 8, b, 8);  // XEMU_FIXME
     pci_dma_read(&s->dev, r->bdbar + r->civ * 8, b, 8);
->>>>>>> b67b00e6
     r->bd_valid = 1;
     r->bd.addr = le32_to_cpu(*(uint32_t *) &b[0]) & ~3;
     r->bd.ctl_len = le32_to_cpu(*(uint32_t *) &b[4]);
@@ -248,15 +208,10 @@
           r->bd.ctl_len & 0xffff, (r->bd.ctl_len & 0xffff) << 1);
 }
 
-<<<<<<< HEAD
-
 /**
  * Update the BM status register
  */
-static void update_sr (AC97LinkState *s, AC97BusMasterRegs *r, uint32_t new_sr)
-=======
 static void update_sr(AC97LinkState *s, AC97BusMasterRegs *r, uint32_t new_sr)
->>>>>>> b67b00e6
 {
     int event = 0;
     int level = 0;
@@ -291,23 +246,13 @@
     }
 
     if (level) {
-        s->glob_sta |= masks[r - s->bm_regs];
-<<<<<<< HEAD
-        dolog ("set irq level=1\n");
-        pci_irq_assert(s->pci_dev);
-    }
-    else {
-        s->glob_sta &= ~masks[r - s->bm_regs];
-        dolog ("set irq level=0\n");
-        pci_irq_deassert(s->pci_dev);
-=======
-        dolog("set irq level=1\n");
-        pci_irq_assert(&s->dev);
+      s->glob_sta |= masks[r - s->bm_regs];
+      dolog("set irq level=1\n");
+      pci_irq_assert(s->pci_dev);
     } else {
-        s->glob_sta &= ~masks[r - s->bm_regs];
-        dolog("set irq level=0\n");
-        pci_irq_deassert(&s->dev);
->>>>>>> b67b00e6
+      s->glob_sta &= ~masks[r - s->bm_regs];
+      dolog("set irq level=0\n");
+      pci_irq_deassert(s->pci_dev);
     }
 }
 
@@ -330,11 +275,7 @@
         break;
 
     default:
-<<<<<<< HEAD
-        AUD_log ("ac97", "invalid bm_index(%d) in voice_set_active\n", bm_index);
-=======
-        AUD_log("ac97", "invalid bm_index(%d) in voice_set_active", bm_index);
->>>>>>> b67b00e6
+        AUD_log("ac97", "invalid bm_index(%d) in voice_set_active\n", bm_index);
         break;
     }
 }
@@ -714,14 +655,9 @@
         /* None of the features in these regs are emulated, so they are RO */
         break;
     default:
-<<<<<<< HEAD
-        dolog ("U nam writew %#x <- %#x\n", addr, val);
-        mixer_store (s, index, val);
-        assert(0);
-=======
         dolog("U nam writew 0x%x <- 0x%x\n", addr, val);
         mixer_store(s, addr, val);
->>>>>>> b67b00e6
+        assert(0);
         break;
     }
 }
@@ -752,70 +688,46 @@
     case PI_CIV:
     case PO_CIV:
     case MC_CIV:
-<<<<<<< HEAD
     case SO_CIV:
-        r = &s->bm_regs[GET_BM (index)];
-=======
         r = &s->bm_regs[GET_BM(addr)];
->>>>>>> b67b00e6
         val = r->civ;
         dolog("CIV[%d] -> 0x%x\n", GET_BM(addr), val);
         break;
     case PI_LVI:
     case PO_LVI:
     case MC_LVI:
-<<<<<<< HEAD
     case SO_LVI:
-        r = &s->bm_regs[GET_BM (index)];
-=======
         r = &s->bm_regs[GET_BM(addr)];
->>>>>>> b67b00e6
         val = r->lvi;
         dolog("LVI[%d] -> 0x%x\n", GET_BM(addr), val);
         break;
     case PI_PIV:
     case PO_PIV:
     case MC_PIV:
-<<<<<<< HEAD
     case SO_PIV:
-        r = &s->bm_regs[GET_BM (index)];
-=======
         r = &s->bm_regs[GET_BM(addr)];
->>>>>>> b67b00e6
         val = r->piv;
         dolog("PIV[%d] -> 0x%x\n", GET_BM(addr), val);
         break;
     case PI_CR:
     case PO_CR:
     case MC_CR:
-<<<<<<< HEAD
     case SO_CR:
-        r = &s->bm_regs[GET_BM (index)];
-=======
         r = &s->bm_regs[GET_BM(addr)];
->>>>>>> b67b00e6
         val = r->cr;
         dolog("CR[%d] -> 0x%x\n", GET_BM(addr), val);
         break;
     case PI_SR:
     case PO_SR:
     case MC_SR:
-<<<<<<< HEAD
     case SO_SR:
-        r = &s->bm_regs[GET_BM (index)];
-=======
         r = &s->bm_regs[GET_BM(addr)];
->>>>>>> b67b00e6
         val = r->sr & 0xff;
         dolog("SRb[%d] -> 0x%x\n", GET_BM(addr), val);
         break;
     default:
-<<<<<<< HEAD
-        dolog ("U nabm readb %#x -> %#x\n", addr, val);
+        dolog("U nabm readb 0x%x -> 0x%x\n", addr, val);
         assert(0);
-=======
-        dolog("U nabm readb 0x%x -> 0x%x\n", addr, val);
->>>>>>> b67b00e6
         break;
     }
     return val;
@@ -831,34 +743,22 @@
     case PI_SR:
     case PO_SR:
     case MC_SR:
-<<<<<<< HEAD
     case SO_SR:
-        r = &s->bm_regs[GET_BM (index)];
-=======
         r = &s->bm_regs[GET_BM(addr)];
->>>>>>> b67b00e6
         val = r->sr;
         dolog("SR[%d] -> 0x%x\n", GET_BM(addr), val);
         break;
     case PI_PICB:
     case PO_PICB:
     case MC_PICB:
-<<<<<<< HEAD
     case SO_PICB:
-        r = &s->bm_regs[GET_BM (index)];
-=======
         r = &s->bm_regs[GET_BM(addr)];
->>>>>>> b67b00e6
         val = r->picb;
         dolog("PICB[%d] -> 0x%x\n", GET_BM(addr), val);
         break;
     default:
-<<<<<<< HEAD
-        dolog ("U nabm readw %#x -> %#x\n", addr, val);
+        dolog("U nabm readw 0x%x -> 0x%x\n", addr, val);
         val = nabm_readb(opaque, addr) | (nabm_readb(opaque, addr + 1) << 8);
-=======
-        dolog("U nabm readw 0x%x -> 0x%x\n", addr, val);
->>>>>>> b67b00e6
         break;
     }
     return val;
@@ -874,24 +774,16 @@
     case PI_BDBAR:
     case PO_BDBAR:
     case MC_BDBAR:
-<<<<<<< HEAD
     case SO_BDBAR:
-        r = &s->bm_regs[GET_BM (index)];
-=======
         r = &s->bm_regs[GET_BM(addr)];
->>>>>>> b67b00e6
         val = r->bdbar;
         dolog("BMADDR[%d] -> 0x%x\n", GET_BM(addr), val);
         break;
     case PI_CIV:
     case PO_CIV:
     case MC_CIV:
-<<<<<<< HEAD
     case SO_CIV:
-        r = &s->bm_regs[GET_BM (index)];
-=======
         r = &s->bm_regs[GET_BM(addr)];
->>>>>>> b67b00e6
         val = r->civ | (r->lvi << 8) | (r->sr << 16);
         dolog("CIV LVI SR[%d] -> 0x%x, 0x%x, 0x%x\n", GET_BM(addr),
                r->civ, r->lvi, r->sr);
@@ -899,12 +791,8 @@
     case PI_PICB:
     case PO_PICB:
     case MC_PICB:
-<<<<<<< HEAD
     case SO_PICB:
-        r = &s->bm_regs[GET_BM (index)];
-=======
         r = &s->bm_regs[GET_BM(addr)];
->>>>>>> b67b00e6
         val = r->picb | (r->piv << 16) | (r->cr << 24);
         dolog("PICB PIV CR[%d] -> 0x%x 0x%x 0x%x 0x%x\n", GET_BM(addr),
                val, r->picb, r->piv, r->cr);
@@ -918,12 +806,8 @@
         dolog("glob_sta -> 0x%x\n", val);
         break;
     default:
-<<<<<<< HEAD
-        dolog ("U nabm readl %#x -> %#x\n", addr, val);
+        dolog("U nabm readl 0x%x -> 0x%x\n", addr, val);
         val = nabm_readw(opaque, addr) | (nabm_readw(opaque, addr + 2) << 16);
-=======
-        dolog("U nabm readl 0x%x -> 0x%x\n", addr, val);
->>>>>>> b67b00e6
         break;
     }
     return val;
@@ -942,12 +826,8 @@
     case PI_LVI:
     case PO_LVI:
     case MC_LVI:
-<<<<<<< HEAD
     case SO_LVI:
-        r = &s->bm_regs[GET_BM (index)];
-=======
         r = &s->bm_regs[GET_BM(addr)];
->>>>>>> b67b00e6
         if ((r->cr & CR_RPBM) && (r->sr & SR_DCH)) {
             r->sr &= ~(SR_DCH | SR_CELV);
             r->civ = r->piv;
@@ -960,12 +840,8 @@
     case PI_CR:
     case PO_CR:
     case MC_CR:
-<<<<<<< HEAD
     case SO_CR:
-        r = &s->bm_regs[GET_BM (index)];
-=======
         r = &s->bm_regs[GET_BM(addr)];
->>>>>>> b67b00e6
         if (val & CR_RR) {
             reset_bm_regs(s, r);
         } else {
@@ -986,12 +862,8 @@
     case PI_SR:
     case PO_SR:
     case MC_SR:
-<<<<<<< HEAD
     case SO_SR:
-        r = &s->bm_regs[GET_BM (index)];
-=======
         r = &s->bm_regs[GET_BM(addr)];
->>>>>>> b67b00e6
         r->sr |= val & ~(SR_RO_MASK | SR_WCLEAR_MASK);
         update_sr(s, r, r->sr & ~(val & SR_WCLEAR_MASK));
         dolog("SR[%d] <- 0x%x (sr 0x%x)\n", GET_BM(addr), val, r->sr);
@@ -1011,24 +883,16 @@
     case PI_SR:
     case PO_SR:
     case MC_SR:
-<<<<<<< HEAD
     case SO_SR:
-        r = &s->bm_regs[GET_BM (index)];
-=======
         r = &s->bm_regs[GET_BM(addr)];
->>>>>>> b67b00e6
         r->sr |= val & ~(SR_RO_MASK | SR_WCLEAR_MASK);
         update_sr(s, r, r->sr & ~(val & SR_WCLEAR_MASK));
         dolog("SR[%d] <- 0x%x (sr 0x%x)\n", GET_BM(addr), val, r->sr);
         break;
     default:
-<<<<<<< HEAD
-        dolog ("U nabm writew %#x <- %#x\n", addr, val);
+        dolog("U nabm writew 0x%x <- 0x%x\n", addr, val);
         nabm_writeb(opaque, addr, val & 0xff);
         nabm_writeb(opaque, addr + 1, (val >> 8) & 0xff);
-=======
-        dolog("U nabm writew 0x%x <- 0x%x\n", addr, val);
->>>>>>> b67b00e6
         break;
     }
 }
@@ -1042,12 +906,8 @@
     case PI_BDBAR:
     case PO_BDBAR:
     case MC_BDBAR:
-<<<<<<< HEAD
     case SO_BDBAR:
-        r = &s->bm_regs[GET_BM (index)];
-=======
         r = &s->bm_regs[GET_BM(addr)];
->>>>>>> b67b00e6
         r->bdbar = val & ~3;
         dolog("BDBAR[%d] <- 0x%x (bdbar 0x%x)\n", GET_BM(addr), val, r->bdbar);
         break;
@@ -1064,13 +924,9 @@
         dolog("glob_sta <- 0x%x (glob_sta 0x%x)\n", val, s->glob_sta);
         break;
     default:
-<<<<<<< HEAD
-        dolog ("U nabm writel %#x <- %#x\n", addr, val);
+        dolog("U nabm writel 0x%x <- 0x%x\n", addr, val);
         nabm_writew(opaque, addr, val & 0xffff);
         nabm_writew(opaque, addr + 2, (val >> 16) & 0xffff);
-=======
-        dolog("U nabm writel 0x%x <- 0x%x\n", addr, val);
->>>>>>> b67b00e6
         break;
     }
 }
@@ -1092,19 +948,12 @@
 
     while (temp) {
         int copied;
-<<<<<<< HEAD
-        to_copy = MIN (temp, sizeof (tmpbuf));
-        dma_memory_read (s->as, addr, tmpbuf, to_copy);
-        copied = AUD_write (s->voice_po, tmpbuf, to_copy);
-        dolog ("write_audio max=%x to_copy=%x copied=%x\n",
-               max, to_copy, copied);
-=======
         to_copy = MIN(temp, sizeof(tmpbuf));
+        // dma_memory_read(s->as, addr, tmpbuf, to_copy); // XEMU_FIXME
         pci_dma_read(&s->dev, addr, tmpbuf, to_copy);
         copied = AUD_write(s->voice_po, tmpbuf, to_copy);
         dolog("write_audio max=%x to_copy=%x copied=%x\n",
               max, to_copy, copied);
->>>>>>> b67b00e6
         if (!copied) {
             *stop = 1;
             break;
@@ -1181,11 +1030,8 @@
             *stop = 1;
             break;
         }
-<<<<<<< HEAD
-        dma_memory_write (s->as, addr, tmpbuf, acquired);
-=======
+        // dma_memory_write (s->as, addr, tmpbuf, acquired);  // XEMU_FIXME
         pci_dma_write(&s->dev, addr, tmpbuf, acquired);
->>>>>>> b67b00e6
         temp -= acquired;
         addr += acquired;
         nread += acquired;
@@ -1294,9 +1140,6 @@
     transfer_audio(opaque, PO_INDEX, free);
 }
 
-<<<<<<< HEAD
-static int ac97_post_load (void *opaque, int version_id)
-=======
 static const VMStateDescription vmstate_ac97_bm_regs = {
     .name = "ac97_bm_regs",
     .version_id = 1,
@@ -1317,7 +1160,6 @@
 };
 
 static int ac97_post_load(void *opaque, int version_id)
->>>>>>> b67b00e6
 {
     uint8_t active[LAST_INDEX];
     AC97LinkState *s = opaque;
@@ -1340,8 +1182,6 @@
     return 0;
 }
 
-<<<<<<< HEAD
-=======
 static bool is_version_2(void *opaque, int version_id)
 {
     return version_id == 2;
@@ -1352,20 +1192,19 @@
     .version_id = 3,
     .minimum_version_id = 2,
     .post_load = ac97_post_load,
-    .fields = (VMStateField[]) {
-        VMSTATE_PCI_DEVICE(dev, AC97LinkState),
-        VMSTATE_UINT32(glob_cnt, AC97LinkState),
-        VMSTATE_UINT32(glob_sta, AC97LinkState),
-        VMSTATE_UINT32(cas, AC97LinkState),
-        VMSTATE_STRUCT_ARRAY(bm_regs, AC97LinkState, 3, 1,
+    .fields = (VMStateField []) {
+        VMSTATE_PCI_DEVICE(dev, AC97DeviceState),
+        VMSTATE_UINT32(state.glob_cnt, AC97DeviceState),
+        VMSTATE_UINT32(state.glob_sta, AC97DeviceState),
+        VMSTATE_UINT32(state.cas, AC97DeviceState),
+        VMSTATE_STRUCT_ARRAY(state.bm_regs, AC97DeviceState, LAST_INDEX, 1,
                              vmstate_ac97_bm_regs, AC97BusMasterRegs),
-        VMSTATE_BUFFER(mixer_data, AC97LinkState),
+        VMSTATE_BUFFER(state.mixer_data, AC97DeviceState),
         VMSTATE_UNUSED_TEST(is_version_2, 3),
         VMSTATE_END_OF_LIST()
     }
 };
 
->>>>>>> b67b00e6
 static uint64_t nam_read(void *opaque, hwaddr addr, unsigned size)
 {
     dolog("nam_read [0x%llx] (%d)\n", addr, size);
@@ -1471,21 +1310,11 @@
     .endianness = DEVICE_LITTLE_ENDIAN,
 };
 
-<<<<<<< HEAD
-static void ac97_on_reset (AC97LinkState *s)
-{
-    reset_bm_regs (s, &s->bm_regs[0]);
-    reset_bm_regs (s, &s->bm_regs[1]);
-    reset_bm_regs (s, &s->bm_regs[2]);
-=======
-static void ac97_on_reset(DeviceState *dev)
-{
-    AC97LinkState *s = container_of(dev, AC97LinkState, dev.qdev);
-
+static void ac97_on_reset(AC97LinkState *s)
+{
     reset_bm_regs(s, &s->bm_regs[0]);
     reset_bm_regs(s, &s->bm_regs[1]);
     reset_bm_regs(s, &s->bm_regs[2]);
->>>>>>> b67b00e6
 
     /*
      * Reset the mixer too. The Windows XP driver seems to rely on
@@ -1495,79 +1324,20 @@
     mixer_reset(s);
 }
 
-void ac97_common_init (AC97LinkState *s,
-                       PCIDevice* pci_dev,
-                       AddressSpace *as)
-{
-    s->pci_dev = pci_dev;
-    s->as = as;
-
-    AUD_register_card ("ac97", &s->card);
-    ac97_on_reset (s);
-}
-
-typedef struct AC97DeviceState {
-    PCIDevice dev;
-    AC97LinkState state;
-
-    MemoryRegion io_nam;
-    MemoryRegion io_nabm;
-} AC97DeviceState;
-
-static void ac97_on_device_reset (DeviceState *dev)
+void ac97_common_init(AC97LinkState *s, PCIDevice *pci_dev, AddressSpace *as)
+{
+  s->pci_dev = pci_dev;
+  s->as = as;
+
+  AUD_register_card("ac97", &s->card);
+  ac97_on_reset(s);
+}
+
+static void ac97_on_device_reset(DeviceState *dev)
 {
     AC97DeviceState *s = container_of(dev, AC97DeviceState, dev.qdev);
-    ac97_on_reset (&s->state);
-}
-
-#define AC97_DEVICE(obj) \
-    OBJECT_CHECK(AC97DeviceState, (obj), "AC97")
-
-
-static const VMStateDescription vmstate_ac97_bm_regs = {
-    .name = "ac97_bm_regs",
-    .version_id = 1,
-    .minimum_version_id = 1,
-    .minimum_version_id_old = 1,
-    .fields      = (VMStateField []) {
-        VMSTATE_UINT32 (bdbar, AC97BusMasterRegs),
-        VMSTATE_UINT8 (civ, AC97BusMasterRegs),
-        VMSTATE_UINT8 (lvi, AC97BusMasterRegs),
-        VMSTATE_UINT16 (sr, AC97BusMasterRegs),
-        VMSTATE_UINT16 (picb, AC97BusMasterRegs),
-        VMSTATE_UINT8 (piv, AC97BusMasterRegs),
-        VMSTATE_UINT8 (cr, AC97BusMasterRegs),
-        VMSTATE_UINT32 (bd_valid, AC97BusMasterRegs),
-        VMSTATE_UINT32 (bd.addr, AC97BusMasterRegs),
-        VMSTATE_UINT32 (bd.ctl_len, AC97BusMasterRegs),
-        VMSTATE_END_OF_LIST ()
-    }
-};
-
-static bool is_version_2 (void *opaque, int version_id)
-{
-    return version_id == 2;
-}
-
-static const VMStateDescription vmstate_ac97 = {
-    .name = "ac97",
-    .version_id = 3,
-    .minimum_version_id = 2,
-    .minimum_version_id_old = 2,
-    .post_load = ac97_post_load,
-    .fields      = (VMStateField []) {
-        VMSTATE_PCI_DEVICE (dev, AC97DeviceState),
-        VMSTATE_UINT32 (state.glob_cnt, AC97DeviceState),
-        VMSTATE_UINT32 (state.glob_sta, AC97DeviceState),
-        VMSTATE_UINT32 (state.cas, AC97DeviceState),
-        VMSTATE_STRUCT_ARRAY (state.bm_regs, AC97DeviceState, LAST_INDEX, 1,
-                              vmstate_ac97_bm_regs, AC97BusMasterRegs),
-        VMSTATE_BUFFER (state.mixer_data, AC97DeviceState),
-        VMSTATE_UNUSED_TEST (is_version_2, 3),
-        VMSTATE_END_OF_LIST ()
-    }
-};
-
+    ac97_on_reset(&s->state);
+}
 
 static void ac97_realize (PCIDevice *dev, Error **errp)
 {
@@ -1601,24 +1371,13 @@
     c[PCI_INTERRUPT_LINE] = 0x00;      /* intr_ln interrupt line rw */
     c[PCI_INTERRUPT_PIN] = 0x01;      /* intr_pn interrupt pin ro */
 
-<<<<<<< HEAD
-    memory_region_init_io (&s->io_nam, OBJECT(s), &ac97_io_nam_ops, &s->state,
-                           "ac97-nam", 1024);
-    memory_region_init_io (&s->io_nabm, OBJECT(s), &ac97_io_nabm_ops, &s->state,
-                           "ac97-nabm", 256);
-    pci_register_bar (&s->dev, 0, PCI_BASE_ADDRESS_SPACE_IO, &s->io_nam);
-    pci_register_bar (&s->dev, 1, PCI_BASE_ADDRESS_SPACE_IO, &s->io_nabm);
-    ac97_common_init(&s->state, &s->dev, pci_get_address_space(&s->dev));
-=======
-    memory_region_init_io(&s->io_nam, OBJECT(s), &ac97_io_nam_ops, s,
+    memory_region_init_io(&s->io_nam, OBJECT(s), &ac97_io_nam_ops, &s->state,
                           "ac97-nam", 1024);
-    memory_region_init_io(&s->io_nabm, OBJECT(s), &ac97_io_nabm_ops, s,
+    memory_region_init_io(&s->io_nabm, OBJECT(s), &ac97_io_nabm_ops, &s->state,
                           "ac97-nabm", 256);
     pci_register_bar(&s->dev, 0, PCI_BASE_ADDRESS_SPACE_IO, &s->io_nam);
     pci_register_bar(&s->dev, 1, PCI_BASE_ADDRESS_SPACE_IO, &s->io_nabm);
-    AUD_register_card("ac97", &s->card);
-    ac97_on_reset(DEVICE(s));
->>>>>>> b67b00e6
+    ac97_common_init(&s->state, &s->dev, pci_get_address_space(&s->dev));
 }
 
 static void ac97_exit (PCIDevice *dev)
@@ -1630,13 +1389,8 @@
 }
 
 static Property ac97_properties[] = {
-<<<<<<< HEAD
     DEFINE_AUDIO_PROPERTIES(AC97DeviceState, state.card),
-    DEFINE_PROP_END_OF_LIST (),
-=======
-    DEFINE_AUDIO_PROPERTIES(AC97LinkState, card),
     DEFINE_PROP_END_OF_LIST(),
->>>>>>> b67b00e6
 };
 
 static void ac97_class_init(ObjectClass *klass, void *data)
@@ -1660,11 +1414,7 @@
 static const TypeInfo ac97_info = {
     .name          = TYPE_AC97,
     .parent        = TYPE_PCI_DEVICE,
-<<<<<<< HEAD
-    .instance_size = sizeof (AC97DeviceState),
-=======
-    .instance_size = sizeof(AC97LinkState),
->>>>>>> b67b00e6
+    .instance_size = sizeof(AC97DeviceState),
     .class_init    = ac97_class_init,
     .interfaces = (InterfaceInfo[]) {
         { INTERFACE_CONVENTIONAL_PCI_DEVICE },
@@ -1679,8 +1429,4 @@
                                 0, TYPE_AC97);
 }
 
-<<<<<<< HEAD
-type_init (ac97_register_types)
-=======
-type_init(ac97_register_types)
->>>>>>> b67b00e6
+type_init(ac97_register_types)