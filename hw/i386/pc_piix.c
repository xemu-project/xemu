--- conflicted
+++ resolved
@@ -435,13 +435,8 @@
     }
 
     pc_xen_hvm_init_pci(machine);
-<<<<<<< HEAD
-    xen_igd_reserve_slot(pcms->bus);
-    pci_create_simple(pcms->bus, -1, "xen-platform");
-=======
     xen_igd_reserve_slot(pcms->pcibus);
     pci_create_simple(pcms->pcibus, -1, "xen-platform");
->>>>>>> ae35f033
 }
 #endif
 
@@ -490,11 +485,6 @@
 
 static void pc_i440fx_machine_9_1_options(MachineClass *m)
 {
-<<<<<<< HEAD
-    pc_i440fx_7_2_machine_options(m);
-    m->alias = NULL;
-    m->is_default = false;
-=======
     pc_i440fx_machine_9_2_options(m);
     m->alias = NULL;
     m->is_default = false;
@@ -571,7 +561,6 @@
 static void pc_i440fx_machine_7_1_options(MachineClass *m)
 {
     pc_i440fx_machine_7_2_options(m);
->>>>>>> ae35f033
     compat_props_add(m->compat_props, hw_compat_7_1, hw_compat_7_1_len);
     compat_props_add(m->compat_props, pc_compat_7_1, pc_compat_7_1_len);
 }
