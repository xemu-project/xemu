--- conflicted
+++ resolved
@@ -665,12 +665,7 @@
     fw_cfg_add_i16(fw_cfg, FW_CFG_NB_CPUS, x86ms->boot_cpus);
     rom_set_fw(fw_cfg);
 
-<<<<<<< HEAD
-    x86_load_linux(x86ms, fw_cfg, pcmc->acpi_data_size,
-                   pcmc->pvh_enabled);
-=======
     x86_load_linux(x86ms, fw_cfg, PC_FW_DATA, pcmc->pvh_enabled);
->>>>>>> ae35f033
     for (i = 0; i < nb_option_roms; i++) {
         assert(!strcmp(option_rom[i].name, "linuxboot.bin") ||
                !strcmp(option_rom[i].name, "linuxboot_dma.bin") ||
@@ -1009,12 +1004,7 @@
     }
 
     if (linux_boot) {
-<<<<<<< HEAD
-        x86_load_linux(x86ms, fw_cfg, pcmc->acpi_data_size,
-                       pcmc->pvh_enabled);
-=======
         x86_load_linux(x86ms, fw_cfg, PC_FW_DATA, pcmc->pvh_enabled);
->>>>>>> ae35f033
     }
 
     for (i = 0; i < nb_option_roms; i++) {
