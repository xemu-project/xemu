/*
 * QEMU VMWARE VMXNET3 paravirtual NIC
 *
 * Copyright (c) 2012 Ravello Systems LTD (http://ravellosystems.com)
 *
 * Developed by Daynix Computing LTD (http://www.daynix.com)
 *
 * Authors:
 * Dmitry Fleytman <dmitry@daynix.com>
 * Tamir Shomer <tamirs@daynix.com>
 * Yan Vugenfirer <yan@daynix.com>
 *
 * This work is licensed under the terms of the GNU GPL, version 2.
 * See the COPYING file in the top-level directory.
 *
 */

#include "qemu/osdep.h"
#include "hw/hw.h"
#include "hw/pci/pci.h"
#include "hw/qdev-properties.h"
#include "net/tap.h"
#include "net/checksum.h"
#include "sysemu/sysemu.h"
#include "qemu/bswap.h"
#include "qemu/log.h"
#include "qemu/module.h"
#include "hw/pci/msix.h"
#include "hw/pci/msi.h"
#include "migration/register.h"
#include "migration/vmstate.h"

#include "vmxnet3.h"
#include "vmxnet3_defs.h"
#include "vmxnet_debug.h"
#include "vmware_utils.h"
#include "net_tx_pkt.h"
#include "net_rx_pkt.h"
#include "qom/object.h"

#define PCI_DEVICE_ID_VMWARE_VMXNET3_REVISION 0x1
#define VMXNET3_MSIX_BAR_SIZE 0x2000

/* Compatibility flags for migration */
#define VMXNET3_COMPAT_FLAG_OLD_MSI_OFFSETS_BIT 0
#define VMXNET3_COMPAT_FLAG_OLD_MSI_OFFSETS \
    (1 << VMXNET3_COMPAT_FLAG_OLD_MSI_OFFSETS_BIT)
#define VMXNET3_COMPAT_FLAG_DISABLE_PCIE_BIT 1
#define VMXNET3_COMPAT_FLAG_DISABLE_PCIE \
    (1 << VMXNET3_COMPAT_FLAG_DISABLE_PCIE_BIT)

#define VMXNET3_EXP_EP_OFFSET (0x48)
#define VMXNET3_MSI_OFFSET(s) \
    ((s)->compat_flags & VMXNET3_COMPAT_FLAG_OLD_MSI_OFFSETS ? 0x50 : 0x84)
#define VMXNET3_MSIX_OFFSET(s) \
    ((s)->compat_flags & VMXNET3_COMPAT_FLAG_OLD_MSI_OFFSETS ? 0 : 0x9c)
#define VMXNET3_DSN_OFFSET     (0x100)

#define VMXNET3_BAR0_IDX      (0)
#define VMXNET3_BAR1_IDX      (1)
#define VMXNET3_MSIX_BAR_IDX  (2)

#define VMXNET3_OFF_MSIX_TABLE (0x000)
#define VMXNET3_OFF_MSIX_PBA(s) \
    ((s)->compat_flags & VMXNET3_COMPAT_FLAG_OLD_MSI_OFFSETS ? 0x800 : 0x1000)

/* Link speed in Mbps should be shifted by 16 */
#define VMXNET3_LINK_SPEED      (1000 << 16)

/* Link status: 1 - up, 0 - down. */
#define VMXNET3_LINK_STATUS_UP  0x1

/* Least significant bit should be set for revision and version */
#define VMXNET3_UPT_REVISION      0x1
#define VMXNET3_DEVICE_REVISION   0x1

/* Number of interrupt vectors for non-MSIx modes */
#define VMXNET3_MAX_NMSIX_INTRS   (1)

/* Macros for rings descriptors access */
#define VMXNET3_READ_TX_QUEUE_DESCR8(_d, dpa, field) \
    (vmw_shmem_ld8(_d, dpa + offsetof(struct Vmxnet3_TxQueueDesc, field)))

#define VMXNET3_WRITE_TX_QUEUE_DESCR8(_d, dpa, field, value) \
    (vmw_shmem_st8(_d, dpa + offsetof(struct Vmxnet3_TxQueueDesc, field, value)))

#define VMXNET3_READ_TX_QUEUE_DESCR32(_d, dpa, field) \
    (vmw_shmem_ld32(_d, dpa + offsetof(struct Vmxnet3_TxQueueDesc, field)))

#define VMXNET3_WRITE_TX_QUEUE_DESCR32(_d, dpa, field, value) \
    (vmw_shmem_st32(_d, dpa + offsetof(struct Vmxnet3_TxQueueDesc, field), value))

#define VMXNET3_READ_TX_QUEUE_DESCR64(_d, dpa, field) \
    (vmw_shmem_ld64(_d, dpa + offsetof(struct Vmxnet3_TxQueueDesc, field)))

#define VMXNET3_WRITE_TX_QUEUE_DESCR64(_d, dpa, field, value) \
    (vmw_shmem_st64(_d, dpa + offsetof(struct Vmxnet3_TxQueueDesc, field), value))

#define VMXNET3_READ_RX_QUEUE_DESCR64(_d, dpa, field) \
    (vmw_shmem_ld64(_d, dpa + offsetof(struct Vmxnet3_RxQueueDesc, field)))

#define VMXNET3_READ_RX_QUEUE_DESCR32(_d, dpa, field) \
    (vmw_shmem_ld32(_d, dpa + offsetof(struct Vmxnet3_RxQueueDesc, field)))

#define VMXNET3_WRITE_RX_QUEUE_DESCR64(_d, dpa, field, value) \
    (vmw_shmem_st64(_d, dpa + offsetof(struct Vmxnet3_RxQueueDesc, field), value))

#define VMXNET3_WRITE_RX_QUEUE_DESCR8(_d, dpa, field, value) \
    (vmw_shmem_st8(_d, dpa + offsetof(struct Vmxnet3_RxQueueDesc, field), value))

/* Macros for guest driver shared area access */
#define VMXNET3_READ_DRV_SHARED64(_d, shpa, field) \
    (vmw_shmem_ld64(_d, shpa + offsetof(struct Vmxnet3_DriverShared, field)))

#define VMXNET3_READ_DRV_SHARED32(_d, shpa, field) \
    (vmw_shmem_ld32(_d, shpa + offsetof(struct Vmxnet3_DriverShared, field)))

#define VMXNET3_WRITE_DRV_SHARED32(_d, shpa, field, val) \
    (vmw_shmem_st32(_d, shpa + offsetof(struct Vmxnet3_DriverShared, field), val))

#define VMXNET3_READ_DRV_SHARED16(_d, shpa, field) \
    (vmw_shmem_ld16(_d, shpa + offsetof(struct Vmxnet3_DriverShared, field)))

#define VMXNET3_READ_DRV_SHARED8(_d, shpa, field) \
    (vmw_shmem_ld8(_d, shpa + offsetof(struct Vmxnet3_DriverShared, field)))

#define VMXNET3_READ_DRV_SHARED(_d, shpa, field, b, l) \
    (vmw_shmem_read(_d, shpa + offsetof(struct Vmxnet3_DriverShared, field), b, l))

#define VMXNET_FLAG_IS_SET(field, flag) (((field) & (flag)) == (flag))

struct VMXNET3Class {
    PCIDeviceClass parent_class;
    DeviceRealize parent_dc_realize;
};
typedef struct VMXNET3Class VMXNET3Class;

DECLARE_CLASS_CHECKERS(VMXNET3Class, VMXNET3_DEVICE,
                       TYPE_VMXNET3)

static inline void vmxnet3_ring_init(PCIDevice *d,
                                     Vmxnet3Ring *ring,
                                     hwaddr pa,
                                     uint32_t size,
                                     uint32_t cell_size,
                                     bool zero_region)
{
    ring->pa = pa;
    ring->size = size;
    ring->cell_size = cell_size;
    ring->gen = VMXNET3_INIT_GEN;
    ring->next = 0;

    if (zero_region) {
        vmw_shmem_set(d, pa, 0, size * cell_size);
    }
}

#define VMXNET3_RING_DUMP(macro, ring_name, ridx, r)                         \
    macro("%s#%d: base %" PRIx64 " size %u cell_size %u gen %d next %u",  \
          (ring_name), (ridx),                                               \
          (r)->pa, (r)->size, (r)->cell_size, (r)->gen, (r)->next)

static inline void vmxnet3_ring_inc(Vmxnet3Ring *ring)
{
    if (++ring->next >= ring->size) {
        ring->next = 0;
        ring->gen ^= 1;
    }
}

static inline void vmxnet3_ring_dec(Vmxnet3Ring *ring)
{
    if (ring->next-- == 0) {
        ring->next = ring->size - 1;
        ring->gen ^= 1;
    }
}

static inline hwaddr vmxnet3_ring_curr_cell_pa(Vmxnet3Ring *ring)
{
    return ring->pa + ring->next * ring->cell_size;
}

static inline void vmxnet3_ring_read_curr_cell(PCIDevice *d, Vmxnet3Ring *ring,
                                               void *buff)
{
    vmw_shmem_read(d, vmxnet3_ring_curr_cell_pa(ring), buff, ring->cell_size);
}

static inline void vmxnet3_ring_write_curr_cell(PCIDevice *d, Vmxnet3Ring *ring,
                                                void *buff)
{
    vmw_shmem_write(d, vmxnet3_ring_curr_cell_pa(ring), buff, ring->cell_size);
}

static inline size_t vmxnet3_ring_curr_cell_idx(Vmxnet3Ring *ring)
{
    return ring->next;
}

static inline uint8_t vmxnet3_ring_curr_gen(Vmxnet3Ring *ring)
{
    return ring->gen;
}

/* Debug trace-related functions */
static inline void
vmxnet3_dump_tx_descr(struct Vmxnet3_TxDesc *descr)
{
    VMW_PKPRN("TX DESCR: "
              "addr %" PRIx64 ", len: %d, gen: %d, rsvd: %d, "
              "dtype: %d, ext1: %d, msscof: %d, hlen: %d, om: %d, "
              "eop: %d, cq: %d, ext2: %d, ti: %d, tci: %d",
              descr->addr, descr->len, descr->gen, descr->rsvd,
              descr->dtype, descr->ext1, descr->msscof, descr->hlen, descr->om,
              descr->eop, descr->cq, descr->ext2, descr->ti, descr->tci);
}

static inline void
vmxnet3_dump_virt_hdr(struct virtio_net_hdr *vhdr)
{
    VMW_PKPRN("VHDR: flags 0x%x, gso_type: 0x%x, hdr_len: %d, gso_size: %d, "
              "csum_start: %d, csum_offset: %d",
              vhdr->flags, vhdr->gso_type, vhdr->hdr_len, vhdr->gso_size,
              vhdr->csum_start, vhdr->csum_offset);
}

static inline void
vmxnet3_dump_rx_descr(struct Vmxnet3_RxDesc *descr)
{
    VMW_PKPRN("RX DESCR: addr %" PRIx64 ", len: %d, gen: %d, rsvd: %d, "
              "dtype: %d, ext1: %d, btype: %d",
              descr->addr, descr->len, descr->gen,
              descr->rsvd, descr->dtype, descr->ext1, descr->btype);
}

/* Interrupt management */

/*
 * This function returns sign whether interrupt line is in asserted state
 * This depends on the type of interrupt used. For INTX interrupt line will
 * be asserted until explicit deassertion, for MSI(X) interrupt line will
 * be deasserted automatically due to notification semantics of the MSI(X)
 * interrupts
 */
static bool _vmxnet3_assert_interrupt_line(VMXNET3State *s, uint32_t int_idx)
{
    PCIDevice *d = PCI_DEVICE(s);

    if (s->msix_used && msix_enabled(d)) {
        VMW_IRPRN("Sending MSI-X notification for vector %u", int_idx);
        msix_notify(d, int_idx);
        return false;
    }
    if (msi_enabled(d)) {
        VMW_IRPRN("Sending MSI notification for vector %u", int_idx);
        msi_notify(d, int_idx);
        return false;
    }

    VMW_IRPRN("Asserting line for interrupt %u", int_idx);
    pci_irq_assert(d);
    return true;
}

static void _vmxnet3_deassert_interrupt_line(VMXNET3State *s, int lidx)
{
    PCIDevice *d = PCI_DEVICE(s);

    /*
     * This function should never be called for MSI(X) interrupts
     * because deassertion never required for message interrupts
     */
    assert(!s->msix_used || !msix_enabled(d));
    /*
     * This function should never be called for MSI(X) interrupts
     * because deassertion never required for message interrupts
     */
    assert(!msi_enabled(d));

    VMW_IRPRN("Deasserting line for interrupt %u", lidx);
    pci_irq_deassert(d);
}

static void vmxnet3_update_interrupt_line_state(VMXNET3State *s, int lidx)
{
    if (!s->interrupt_states[lidx].is_pending &&
       s->interrupt_states[lidx].is_asserted) {
        VMW_IRPRN("New interrupt line state for index %d is DOWN", lidx);
        _vmxnet3_deassert_interrupt_line(s, lidx);
        s->interrupt_states[lidx].is_asserted = false;
        return;
    }

    if (s->interrupt_states[lidx].is_pending &&
       !s->interrupt_states[lidx].is_masked &&
       !s->interrupt_states[lidx].is_asserted) {
        VMW_IRPRN("New interrupt line state for index %d is UP", lidx);
        s->interrupt_states[lidx].is_asserted =
            _vmxnet3_assert_interrupt_line(s, lidx);
        s->interrupt_states[lidx].is_pending = false;
        return;
    }
}

static void vmxnet3_trigger_interrupt(VMXNET3State *s, int lidx)
{
    PCIDevice *d = PCI_DEVICE(s);
    s->interrupt_states[lidx].is_pending = true;
    vmxnet3_update_interrupt_line_state(s, lidx);

    if (s->msix_used && msix_enabled(d) && s->auto_int_masking) {
        goto do_automask;
    }

    if (msi_enabled(d) && s->auto_int_masking) {
        goto do_automask;
    }

    return;

do_automask:
    s->interrupt_states[lidx].is_masked = true;
    vmxnet3_update_interrupt_line_state(s, lidx);
}

static bool vmxnet3_interrupt_asserted(VMXNET3State *s, int lidx)
{
    return s->interrupt_states[lidx].is_asserted;
}

static void vmxnet3_clear_interrupt(VMXNET3State *s, int int_idx)
{
    s->interrupt_states[int_idx].is_pending = false;
    if (s->auto_int_masking) {
        s->interrupt_states[int_idx].is_masked = true;
    }
    vmxnet3_update_interrupt_line_state(s, int_idx);
}

static void
vmxnet3_on_interrupt_mask_changed(VMXNET3State *s, int lidx, bool is_masked)
{
    s->interrupt_states[lidx].is_masked = is_masked;
    vmxnet3_update_interrupt_line_state(s, lidx);
}

static bool vmxnet3_verify_driver_magic(PCIDevice *d, hwaddr dshmem)
{
    return (VMXNET3_READ_DRV_SHARED32(d, dshmem, magic) == VMXNET3_REV1_MAGIC);
}

#define VMXNET3_GET_BYTE(x, byte_num) (((x) >> (byte_num)*8) & 0xFF)
#define VMXNET3_MAKE_BYTE(byte_num, val) \
    (((uint32_t)((val) & 0xFF)) << (byte_num)*8)

static void vmxnet3_set_variable_mac(VMXNET3State *s, uint32_t h, uint32_t l)
{
    s->conf.macaddr.a[0] = VMXNET3_GET_BYTE(l,  0);
    s->conf.macaddr.a[1] = VMXNET3_GET_BYTE(l,  1);
    s->conf.macaddr.a[2] = VMXNET3_GET_BYTE(l,  2);
    s->conf.macaddr.a[3] = VMXNET3_GET_BYTE(l,  3);
    s->conf.macaddr.a[4] = VMXNET3_GET_BYTE(h, 0);
    s->conf.macaddr.a[5] = VMXNET3_GET_BYTE(h, 1);

    VMW_CFPRN("Variable MAC: " MAC_FMT, MAC_ARG(s->conf.macaddr.a));

    qemu_format_nic_info_str(qemu_get_queue(s->nic), s->conf.macaddr.a);
}

static uint64_t vmxnet3_get_mac_low(MACAddr *addr)
{
    return VMXNET3_MAKE_BYTE(0, addr->a[0]) |
           VMXNET3_MAKE_BYTE(1, addr->a[1]) |
           VMXNET3_MAKE_BYTE(2, addr->a[2]) |
           VMXNET3_MAKE_BYTE(3, addr->a[3]);
}

static uint64_t vmxnet3_get_mac_high(MACAddr *addr)
{
    return VMXNET3_MAKE_BYTE(0, addr->a[4]) |
           VMXNET3_MAKE_BYTE(1, addr->a[5]);
}

static void
vmxnet3_inc_tx_consumption_counter(VMXNET3State *s, int qidx)
{
    vmxnet3_ring_inc(&s->txq_descr[qidx].tx_ring);
}

static inline void
vmxnet3_inc_rx_consumption_counter(VMXNET3State *s, int qidx, int ridx)
{
    vmxnet3_ring_inc(&s->rxq_descr[qidx].rx_ring[ridx]);
}

static inline void
vmxnet3_inc_tx_completion_counter(VMXNET3State *s, int qidx)
{
    vmxnet3_ring_inc(&s->txq_descr[qidx].comp_ring);
}

static void
vmxnet3_inc_rx_completion_counter(VMXNET3State *s, int qidx)
{
    vmxnet3_ring_inc(&s->rxq_descr[qidx].comp_ring);
}

static void
vmxnet3_dec_rx_completion_counter(VMXNET3State *s, int qidx)
{
    vmxnet3_ring_dec(&s->rxq_descr[qidx].comp_ring);
}

static void vmxnet3_complete_packet(VMXNET3State *s, int qidx, uint32_t tx_ridx)
{
    struct Vmxnet3_TxCompDesc txcq_descr;
    PCIDevice *d = PCI_DEVICE(s);

    VMXNET3_RING_DUMP(VMW_RIPRN, "TXC", qidx, &s->txq_descr[qidx].comp_ring);

    memset(&txcq_descr, 0, sizeof(txcq_descr));
    txcq_descr.txdIdx = tx_ridx;
    txcq_descr.gen = vmxnet3_ring_curr_gen(&s->txq_descr[qidx].comp_ring);
    txcq_descr.val1 = cpu_to_le32(txcq_descr.val1);
    txcq_descr.val2 = cpu_to_le32(txcq_descr.val2);
    vmxnet3_ring_write_curr_cell(d, &s->txq_descr[qidx].comp_ring, &txcq_descr);

    /* Flush changes in TX descriptor before changing the counter value */
    smp_wmb();

    vmxnet3_inc_tx_completion_counter(s, qidx);
    vmxnet3_trigger_interrupt(s, s->txq_descr[qidx].intr_idx);
}

static bool
vmxnet3_setup_tx_offloads(VMXNET3State *s)
{
    switch (s->offload_mode) {
    case VMXNET3_OM_NONE:
        return net_tx_pkt_build_vheader(s->tx_pkt, false, false, 0);

    case VMXNET3_OM_CSUM:
        VMW_PKPRN("L4 CSO requested\n");
        return net_tx_pkt_build_vheader(s->tx_pkt, false, true, 0);

    case VMXNET3_OM_TSO:
        VMW_PKPRN("GSO offload requested.");
        if (!net_tx_pkt_build_vheader(s->tx_pkt, true, true,
            s->cso_or_gso_size)) {
            return false;
        }
        net_tx_pkt_update_ip_checksums(s->tx_pkt);
        break;

    default:
        g_assert_not_reached();
    }

    return true;
}

static void
vmxnet3_tx_retrieve_metadata(VMXNET3State *s,
                             const struct Vmxnet3_TxDesc *txd)
{
    s->offload_mode = txd->om;
    s->cso_or_gso_size = txd->msscof;
    s->tci = txd->tci;
    s->needs_vlan = txd->ti;
}

typedef enum {
    VMXNET3_PKT_STATUS_OK,
    VMXNET3_PKT_STATUS_ERROR,
    VMXNET3_PKT_STATUS_DISCARD,/* only for tx */
    VMXNET3_PKT_STATUS_OUT_OF_BUF /* only for rx */
} Vmxnet3PktStatus;

static void
vmxnet3_on_tx_done_update_stats(VMXNET3State *s, int qidx,
    Vmxnet3PktStatus status)
{
    size_t tot_len = net_tx_pkt_get_total_len(s->tx_pkt);
    struct UPT1_TxStats *stats = &s->txq_descr[qidx].txq_stats;

    switch (status) {
    case VMXNET3_PKT_STATUS_OK:
        switch (net_tx_pkt_get_packet_type(s->tx_pkt)) {
        case ETH_PKT_BCAST:
            stats->bcastPktsTxOK++;
            stats->bcastBytesTxOK += tot_len;
            break;
        case ETH_PKT_MCAST:
            stats->mcastPktsTxOK++;
            stats->mcastBytesTxOK += tot_len;
            break;
        case ETH_PKT_UCAST:
            stats->ucastPktsTxOK++;
            stats->ucastBytesTxOK += tot_len;
            break;
        default:
            g_assert_not_reached();
        }

        if (s->offload_mode == VMXNET3_OM_TSO) {
            /*
             * According to VMWARE headers this statistic is a number
             * of packets after segmentation but since we don't have
             * this information in QEMU model, the best we can do is to
             * provide number of non-segmented packets
             */
            stats->TSOPktsTxOK++;
            stats->TSOBytesTxOK += tot_len;
        }
        break;

    case VMXNET3_PKT_STATUS_DISCARD:
        stats->pktsTxDiscard++;
        break;

    case VMXNET3_PKT_STATUS_ERROR:
        stats->pktsTxError++;
        break;

    default:
        g_assert_not_reached();
    }
}

static void
vmxnet3_on_rx_done_update_stats(VMXNET3State *s,
                                int qidx,
                                Vmxnet3PktStatus status)
{
    struct UPT1_RxStats *stats = &s->rxq_descr[qidx].rxq_stats;
    size_t tot_len = net_rx_pkt_get_total_len(s->rx_pkt);

    switch (status) {
    case VMXNET3_PKT_STATUS_OUT_OF_BUF:
        stats->pktsRxOutOfBuf++;
        break;

    case VMXNET3_PKT_STATUS_ERROR:
        stats->pktsRxError++;
        break;
    case VMXNET3_PKT_STATUS_OK:
        switch (net_rx_pkt_get_packet_type(s->rx_pkt)) {
        case ETH_PKT_BCAST:
            stats->bcastPktsRxOK++;
            stats->bcastBytesRxOK += tot_len;
            break;
        case ETH_PKT_MCAST:
            stats->mcastPktsRxOK++;
            stats->mcastBytesRxOK += tot_len;
            break;
        case ETH_PKT_UCAST:
            stats->ucastPktsRxOK++;
            stats->ucastBytesRxOK += tot_len;
            break;
        default:
            g_assert_not_reached();
        }

        if (tot_len > s->mtu) {
            stats->LROPktsRxOK++;
            stats->LROBytesRxOK += tot_len;
        }
        break;
    default:
        g_assert_not_reached();
    }
}

static inline void
vmxnet3_ring_read_curr_txdesc(PCIDevice *pcidev, Vmxnet3Ring *ring,
                              struct Vmxnet3_TxDesc *txd)
{
    vmxnet3_ring_read_curr_cell(pcidev, ring, txd);
    txd->addr = le64_to_cpu(txd->addr);
    txd->val1 = le32_to_cpu(txd->val1);
    txd->val2 = le32_to_cpu(txd->val2);
}

static inline bool
vmxnet3_pop_next_tx_descr(VMXNET3State *s,
                          int qidx,
                          struct Vmxnet3_TxDesc *txd,
                          uint32_t *descr_idx)
{
    Vmxnet3Ring *ring = &s->txq_descr[qidx].tx_ring;
    PCIDevice *d = PCI_DEVICE(s);

    vmxnet3_ring_read_curr_txdesc(d, ring, txd);
    if (txd->gen == vmxnet3_ring_curr_gen(ring)) {
        /* Only read after generation field verification */
        smp_rmb();
        /* Re-read to be sure we got the latest version */
        vmxnet3_ring_read_curr_txdesc(d, ring, txd);
        VMXNET3_RING_DUMP(VMW_RIPRN, "TX", qidx, ring);
        *descr_idx = vmxnet3_ring_curr_cell_idx(ring);
        vmxnet3_inc_tx_consumption_counter(s, qidx);
        return true;
    }

    return false;
}

static bool
vmxnet3_send_packet(VMXNET3State *s, uint32_t qidx)
{
    Vmxnet3PktStatus status = VMXNET3_PKT_STATUS_OK;

    if (!vmxnet3_setup_tx_offloads(s)) {
        status = VMXNET3_PKT_STATUS_ERROR;
        goto func_exit;
    }

    /* debug prints */
    vmxnet3_dump_virt_hdr(net_tx_pkt_get_vhdr(s->tx_pkt));
    net_tx_pkt_dump(s->tx_pkt);

    if (!net_tx_pkt_send(s->tx_pkt, qemu_get_queue(s->nic))) {
        status = VMXNET3_PKT_STATUS_DISCARD;
        goto func_exit;
    }

func_exit:
    vmxnet3_on_tx_done_update_stats(s, qidx, status);
    return (status == VMXNET3_PKT_STATUS_OK);
}

static void vmxnet3_process_tx_queue(VMXNET3State *s, int qidx)
{
    struct Vmxnet3_TxDesc txd;
    uint32_t txd_idx;
    uint32_t data_len;
    hwaddr data_pa;

    for (;;) {
        if (!vmxnet3_pop_next_tx_descr(s, qidx, &txd, &txd_idx)) {
            break;
        }

        vmxnet3_dump_tx_descr(&txd);

        if (!s->skip_current_tx_pkt) {
            data_len = (txd.len > 0) ? txd.len : VMXNET3_MAX_TX_BUF_SIZE;
            data_pa = txd.addr;

            if (!net_tx_pkt_add_raw_fragment_pci(s->tx_pkt, PCI_DEVICE(s),
                                                 data_pa, data_len)) {
                s->skip_current_tx_pkt = true;
            }
        }

        if (s->tx_sop) {
            vmxnet3_tx_retrieve_metadata(s, &txd);
            s->tx_sop = false;
        }

        if (txd.eop) {
            if (!s->skip_current_tx_pkt && net_tx_pkt_parse(s->tx_pkt)) {
                if (s->needs_vlan) {
                    net_tx_pkt_setup_vlan_header(s->tx_pkt, s->tci);
                }

                vmxnet3_send_packet(s, qidx);
            } else {
                vmxnet3_on_tx_done_update_stats(s, qidx,
                                                VMXNET3_PKT_STATUS_ERROR);
            }

            vmxnet3_complete_packet(s, qidx, txd_idx);
            s->tx_sop = true;
            s->skip_current_tx_pkt = false;
            net_tx_pkt_reset(s->tx_pkt,
                             net_tx_pkt_unmap_frag_pci, PCI_DEVICE(s));
        }
    }

    net_tx_pkt_reset(s->tx_pkt, net_tx_pkt_unmap_frag_pci, PCI_DEVICE(s));
}

static inline void
vmxnet3_read_next_rx_descr(VMXNET3State *s, int qidx, int ridx,
                           struct Vmxnet3_RxDesc *dbuf, uint32_t *didx)
{
    PCIDevice *d = PCI_DEVICE(s);

    Vmxnet3Ring *ring = &s->rxq_descr[qidx].rx_ring[ridx];
    *didx = vmxnet3_ring_curr_cell_idx(ring);
    vmxnet3_ring_read_curr_cell(d, ring, dbuf);
    dbuf->addr = le64_to_cpu(dbuf->addr);
    dbuf->val1 = le32_to_cpu(dbuf->val1);
    dbuf->ext1 = le32_to_cpu(dbuf->ext1);
}

static inline uint8_t
vmxnet3_get_rx_ring_gen(VMXNET3State *s, int qidx, int ridx)
{
    return s->rxq_descr[qidx].rx_ring[ridx].gen;
}

static inline hwaddr
vmxnet3_pop_rxc_descr(VMXNET3State *s, int qidx, uint32_t *descr_gen)
{
    uint8_t ring_gen;
    struct Vmxnet3_RxCompDesc rxcd;

    hwaddr daddr =
        vmxnet3_ring_curr_cell_pa(&s->rxq_descr[qidx].comp_ring);

    pci_dma_read(PCI_DEVICE(s),
                 daddr, &rxcd, sizeof(struct Vmxnet3_RxCompDesc));
    rxcd.val1 = le32_to_cpu(rxcd.val1);
    rxcd.val2 = le32_to_cpu(rxcd.val2);
    rxcd.val3 = le32_to_cpu(rxcd.val3);
    ring_gen = vmxnet3_ring_curr_gen(&s->rxq_descr[qidx].comp_ring);

    if (rxcd.gen != ring_gen) {
        *descr_gen = ring_gen;
        vmxnet3_inc_rx_completion_counter(s, qidx);
        return daddr;
    }

    return 0;
}

static inline void
vmxnet3_revert_rxc_descr(VMXNET3State *s, int qidx)
{
    vmxnet3_dec_rx_completion_counter(s, qidx);
}

#define RXQ_IDX      (0)
#define RX_HEAD_BODY_RING (0)
#define RX_BODY_ONLY_RING (1)

static bool
vmxnet3_get_next_head_rx_descr(VMXNET3State *s,
                               struct Vmxnet3_RxDesc *descr_buf,
                               uint32_t *descr_idx,
                               uint32_t *ridx)
{
    for (;;) {
        uint32_t ring_gen;
        vmxnet3_read_next_rx_descr(s, RXQ_IDX, RX_HEAD_BODY_RING,
                                   descr_buf, descr_idx);

        /* If no more free descriptors - return */
        ring_gen = vmxnet3_get_rx_ring_gen(s, RXQ_IDX, RX_HEAD_BODY_RING);
        if (descr_buf->gen != ring_gen) {
            return false;
        }

        /* Only read after generation field verification */
        smp_rmb();
        /* Re-read to be sure we got the latest version */
        vmxnet3_read_next_rx_descr(s, RXQ_IDX, RX_HEAD_BODY_RING,
                                   descr_buf, descr_idx);

        /* Mark current descriptor as used/skipped */
        vmxnet3_inc_rx_consumption_counter(s, RXQ_IDX, RX_HEAD_BODY_RING);

        /* If this is what we are looking for - return */
        if (descr_buf->btype == VMXNET3_RXD_BTYPE_HEAD) {
            *ridx = RX_HEAD_BODY_RING;
            return true;
        }
    }
}

static bool
vmxnet3_get_next_body_rx_descr(VMXNET3State *s,
                               struct Vmxnet3_RxDesc *d,
                               uint32_t *didx,
                               uint32_t *ridx)
{
    vmxnet3_read_next_rx_descr(s, RXQ_IDX, RX_HEAD_BODY_RING, d, didx);

    /* Try to find corresponding descriptor in head/body ring */
    if (d->gen == vmxnet3_get_rx_ring_gen(s, RXQ_IDX, RX_HEAD_BODY_RING)) {
        /* Only read after generation field verification */
        smp_rmb();
        /* Re-read to be sure we got the latest version */
        vmxnet3_read_next_rx_descr(s, RXQ_IDX, RX_HEAD_BODY_RING, d, didx);
        if (d->btype == VMXNET3_RXD_BTYPE_BODY) {
            vmxnet3_inc_rx_consumption_counter(s, RXQ_IDX, RX_HEAD_BODY_RING);
            *ridx = RX_HEAD_BODY_RING;
            return true;
        }
    }

    /*
     * If there is no free descriptors on head/body ring or next free
     * descriptor is a head descriptor switch to body only ring
     */
    vmxnet3_read_next_rx_descr(s, RXQ_IDX, RX_BODY_ONLY_RING, d, didx);

    /* If no more free descriptors - return */
    if (d->gen == vmxnet3_get_rx_ring_gen(s, RXQ_IDX, RX_BODY_ONLY_RING)) {
        /* Only read after generation field verification */
        smp_rmb();
        /* Re-read to be sure we got the latest version */
        vmxnet3_read_next_rx_descr(s, RXQ_IDX, RX_BODY_ONLY_RING, d, didx);
        assert(d->btype == VMXNET3_RXD_BTYPE_BODY);
        *ridx = RX_BODY_ONLY_RING;
        vmxnet3_inc_rx_consumption_counter(s, RXQ_IDX, RX_BODY_ONLY_RING);
        return true;
    }

    return false;
}

static inline bool
vmxnet3_get_next_rx_descr(VMXNET3State *s, bool is_head,
                          struct Vmxnet3_RxDesc *descr_buf,
                          uint32_t *descr_idx,
                          uint32_t *ridx)
{
    if (is_head || !s->rx_packets_compound) {
        return vmxnet3_get_next_head_rx_descr(s, descr_buf, descr_idx, ridx);
    } else {
        return vmxnet3_get_next_body_rx_descr(s, descr_buf, descr_idx, ridx);
    }
}

/* In case packet was csum offloaded (either NEEDS_CSUM or DATA_VALID),
 * the implementation always passes an RxCompDesc with a "Checksum
 * calculated and found correct" to the OS (cnc=0 and tuc=1, see
 * vmxnet3_rx_update_descr). This emulates the observed ESXi behavior.
 *
 * Therefore, if packet has the NEEDS_CSUM set, we must calculate
 * and place a fully computed checksum into the tcp/udp header.
 * Otherwise, the OS driver will receive a checksum-correct indication
 * (CHECKSUM_UNNECESSARY), but with the actual tcp/udp checksum field
 * having just the pseudo header csum value.
 *
 * While this is not a problem if packet is destined for local delivery,
 * in the case the host OS performs forwarding, it will forward an
 * incorrectly checksummed packet.
 */
static void vmxnet3_rx_need_csum_calculate(struct NetRxPkt *pkt,
                                           const void *pkt_data,
                                           size_t pkt_len)
{
    struct virtio_net_hdr *vhdr;
    bool hasip4, hasip6;
    EthL4HdrProto l4hdr_proto;
    uint8_t *data;
    int len;

    vhdr = net_rx_pkt_get_vhdr(pkt);
    if (!VMXNET_FLAG_IS_SET(vhdr->flags, VIRTIO_NET_HDR_F_NEEDS_CSUM)) {
        return;
    }

    net_rx_pkt_get_protocols(pkt, &hasip4, &hasip6, &l4hdr_proto);
    if (!(hasip4 || hasip6) ||
        (l4hdr_proto != ETH_L4_HDR_PROTO_TCP &&
         l4hdr_proto != ETH_L4_HDR_PROTO_UDP)) {
        return;
    }

    vmxnet3_dump_virt_hdr(vhdr);

    /* Validate packet len: csum_start + scum_offset + length of csum field */
    if (pkt_len < (vhdr->csum_start + vhdr->csum_offset + 2)) {
        VMW_PKPRN("packet len:%zu < csum_start(%d) + csum_offset(%d) + 2, "
                  "cannot calculate checksum",
                  pkt_len, vhdr->csum_start, vhdr->csum_offset);
        return;
    }

    data = (uint8_t *)pkt_data + vhdr->csum_start;
    len = pkt_len - vhdr->csum_start;
    /* Put the checksum obtained into the packet */
    stw_be_p(data + vhdr->csum_offset,
             net_checksum_finish_nozero(net_checksum_add(len, data)));

    vhdr->flags &= ~VIRTIO_NET_HDR_F_NEEDS_CSUM;
    vhdr->flags |= VIRTIO_NET_HDR_F_DATA_VALID;
}

static void vmxnet3_rx_update_descr(struct NetRxPkt *pkt,
    struct Vmxnet3_RxCompDesc *rxcd)
{
    int csum_ok, is_gso;
    bool hasip4, hasip6;
    EthL4HdrProto l4hdr_proto;
    struct virtio_net_hdr *vhdr;
    uint8_t offload_type;

    if (net_rx_pkt_is_vlan_stripped(pkt)) {
        rxcd->ts = 1;
        rxcd->tci = net_rx_pkt_get_vlan_tag(pkt);
    }

    vhdr = net_rx_pkt_get_vhdr(pkt);
    /*
     * Checksum is valid when lower level tell so or when lower level
     * requires checksum offload telling that packet produced/bridged
     * locally and did travel over network after last checksum calculation
     * or production
     */
    csum_ok = VMXNET_FLAG_IS_SET(vhdr->flags, VIRTIO_NET_HDR_F_DATA_VALID) ||
              VMXNET_FLAG_IS_SET(vhdr->flags, VIRTIO_NET_HDR_F_NEEDS_CSUM);

    offload_type = vhdr->gso_type & ~VIRTIO_NET_HDR_GSO_ECN;
    is_gso = (offload_type != VIRTIO_NET_HDR_GSO_NONE) ? 1 : 0;

    if (!csum_ok && !is_gso) {
        goto nocsum;
    }

    net_rx_pkt_get_protocols(pkt, &hasip4, &hasip6, &l4hdr_proto);
    if ((l4hdr_proto != ETH_L4_HDR_PROTO_TCP &&
         l4hdr_proto != ETH_L4_HDR_PROTO_UDP) ||
        (!hasip4 && !hasip6)) {
        goto nocsum;
    }

    rxcd->cnc = 0;
    rxcd->v4 = hasip4 ? 1 : 0;
    rxcd->v6 = hasip6 ? 1 : 0;
    rxcd->tcp = l4hdr_proto == ETH_L4_HDR_PROTO_TCP;
    rxcd->udp = l4hdr_proto == ETH_L4_HDR_PROTO_UDP;
    rxcd->fcs = rxcd->tuc = rxcd->ipc = 1;
    return;

nocsum:
    rxcd->cnc = 1;
    return;
}

static void
vmxnet3_pci_dma_writev(PCIDevice *pci_dev,
                       const struct iovec *iov,
                       size_t start_iov_off,
                       hwaddr target_addr,
                       size_t bytes_to_copy)
{
    size_t curr_off = 0;
    size_t copied = 0;

    while (bytes_to_copy) {
        if (start_iov_off < (curr_off + iov->iov_len)) {
            size_t chunk_len =
                MIN((curr_off + iov->iov_len) - start_iov_off, bytes_to_copy);

            pci_dma_write(pci_dev, target_addr + copied,
                          iov->iov_base + start_iov_off - curr_off,
                          chunk_len);

            copied += chunk_len;
            start_iov_off += chunk_len;
            curr_off = start_iov_off;
            bytes_to_copy -= chunk_len;
        } else {
            curr_off += iov->iov_len;
        }
        iov++;
    }
}

static void
vmxnet3_pci_dma_write_rxcd(PCIDevice *pcidev, dma_addr_t pa,
                           struct Vmxnet3_RxCompDesc *rxcd)
{
    rxcd->val1 = cpu_to_le32(rxcd->val1);
    rxcd->val2 = cpu_to_le32(rxcd->val2);
    rxcd->val3 = cpu_to_le32(rxcd->val3);
    pci_dma_write(pcidev, pa, rxcd, sizeof(*rxcd));
}

static bool
vmxnet3_indicate_packet(VMXNET3State *s)
{
    struct Vmxnet3_RxDesc rxd;
    PCIDevice *d = PCI_DEVICE(s);
    bool is_head = true;
    uint32_t rxd_idx;
    uint32_t rx_ridx = 0;

    struct Vmxnet3_RxCompDesc rxcd;
    uint32_t new_rxcd_gen = VMXNET3_INIT_GEN;
    hwaddr new_rxcd_pa = 0;
    hwaddr ready_rxcd_pa = 0;
    struct iovec *data = net_rx_pkt_get_iovec(s->rx_pkt);
    size_t bytes_copied = 0;
    size_t bytes_left = net_rx_pkt_get_total_len(s->rx_pkt);
    uint16_t num_frags = 0;
    size_t chunk_size;

    net_rx_pkt_dump(s->rx_pkt);

    while (bytes_left > 0) {

        /* cannot add more frags to packet */
        if (num_frags == s->max_rx_frags) {
            break;
        }

        new_rxcd_pa = vmxnet3_pop_rxc_descr(s, RXQ_IDX, &new_rxcd_gen);
        if (!new_rxcd_pa) {
            break;
        }

        if (!vmxnet3_get_next_rx_descr(s, is_head, &rxd, &rxd_idx, &rx_ridx)) {
            break;
        }

        chunk_size = MIN(bytes_left, rxd.len);
        vmxnet3_pci_dma_writev(d, data, bytes_copied, rxd.addr, chunk_size);
        bytes_copied += chunk_size;
        bytes_left -= chunk_size;

        vmxnet3_dump_rx_descr(&rxd);

        if (ready_rxcd_pa != 0) {
            vmxnet3_pci_dma_write_rxcd(d, ready_rxcd_pa, &rxcd);
        }

        memset(&rxcd, 0, sizeof(struct Vmxnet3_RxCompDesc));
        rxcd.rxdIdx = rxd_idx;
        rxcd.len = chunk_size;
        rxcd.sop = is_head;
        rxcd.gen = new_rxcd_gen;
        rxcd.rqID = RXQ_IDX + rx_ridx * s->rxq_num;

        if (bytes_left == 0) {
            vmxnet3_rx_update_descr(s->rx_pkt, &rxcd);
        }

        VMW_RIPRN("RX Completion descriptor: rxRing: %lu rxIdx %lu len %lu "
                  "sop %d csum_correct %lu",
                  (unsigned long) rx_ridx,
                  (unsigned long) rxcd.rxdIdx,
                  (unsigned long) rxcd.len,
                  (int) rxcd.sop,
                  (unsigned long) rxcd.tuc);

        is_head = false;
        ready_rxcd_pa = new_rxcd_pa;
        new_rxcd_pa = 0;
        num_frags++;
    }

    if (ready_rxcd_pa != 0) {
        rxcd.eop = 1;
        rxcd.err = (bytes_left != 0);

        vmxnet3_pci_dma_write_rxcd(d, ready_rxcd_pa, &rxcd);

        /* Flush RX descriptor changes */
        smp_wmb();
    }

    if (new_rxcd_pa != 0) {
        vmxnet3_revert_rxc_descr(s, RXQ_IDX);
    }

    vmxnet3_trigger_interrupt(s, s->rxq_descr[RXQ_IDX].intr_idx);

    if (bytes_left == 0) {
        vmxnet3_on_rx_done_update_stats(s, RXQ_IDX, VMXNET3_PKT_STATUS_OK);
        return true;
    } else if (num_frags == s->max_rx_frags) {
        vmxnet3_on_rx_done_update_stats(s, RXQ_IDX, VMXNET3_PKT_STATUS_ERROR);
        return false;
    } else {
        vmxnet3_on_rx_done_update_stats(s, RXQ_IDX,
                                        VMXNET3_PKT_STATUS_OUT_OF_BUF);
        return false;
    }
}

static void
vmxnet3_io_bar0_write(void *opaque, hwaddr addr,
                      uint64_t val, unsigned size)
{
    VMXNET3State *s = opaque;

    if (!s->device_active) {
        return;
    }

    if (VMW_IS_MULTIREG_ADDR(addr, VMXNET3_REG_TXPROD,
                        VMXNET3_DEVICE_MAX_TX_QUEUES, VMXNET3_REG_ALIGN)) {
        int tx_queue_idx =
            VMW_MULTIREG_IDX_BY_ADDR(addr, VMXNET3_REG_TXPROD,
                                     VMXNET3_REG_ALIGN);
        if (tx_queue_idx <= s->txq_num) {
            vmxnet3_process_tx_queue(s, tx_queue_idx);
        } else {
            qemu_log_mask(LOG_GUEST_ERROR, "vmxnet3: Illegal TX queue %d/%d\n",
                          tx_queue_idx, s->txq_num);
        }
        return;
    }

    if (VMW_IS_MULTIREG_ADDR(addr, VMXNET3_REG_IMR,
                        VMXNET3_MAX_INTRS, VMXNET3_REG_ALIGN)) {
        int l = VMW_MULTIREG_IDX_BY_ADDR(addr, VMXNET3_REG_IMR,
                                         VMXNET3_REG_ALIGN);

        VMW_CBPRN("Interrupt mask for line %d written: 0x%" PRIx64, l, val);

        vmxnet3_on_interrupt_mask_changed(s, l, val);
        return;
    }

    if (VMW_IS_MULTIREG_ADDR(addr, VMXNET3_REG_RXPROD,
                        VMXNET3_DEVICE_MAX_RX_QUEUES, VMXNET3_REG_ALIGN) ||
       VMW_IS_MULTIREG_ADDR(addr, VMXNET3_REG_RXPROD2,
                        VMXNET3_DEVICE_MAX_RX_QUEUES, VMXNET3_REG_ALIGN)) {
        return;
    }

    VMW_WRPRN("BAR0 unknown write [%" PRIx64 "] = %" PRIx64 ", size %d",
              (uint64_t) addr, val, size);
}

static uint64_t
vmxnet3_io_bar0_read(void *opaque, hwaddr addr, unsigned size)
{
    VMXNET3State *s = opaque;

    if (VMW_IS_MULTIREG_ADDR(addr, VMXNET3_REG_IMR,
                        VMXNET3_MAX_INTRS, VMXNET3_REG_ALIGN)) {
        int l = VMW_MULTIREG_IDX_BY_ADDR(addr, VMXNET3_REG_IMR,
                                         VMXNET3_REG_ALIGN);
        return s->interrupt_states[l].is_masked;
    }

    VMW_CBPRN("BAR0 unknown read [%" PRIx64 "], size %d", addr, size);
    return 0;
}

static void vmxnet3_reset_interrupt_states(VMXNET3State *s)
{
    int i;
    for (i = 0; i < ARRAY_SIZE(s->interrupt_states); i++) {
        s->interrupt_states[i].is_asserted = false;
        s->interrupt_states[i].is_pending = false;
        s->interrupt_states[i].is_masked = true;
    }
}

static void vmxnet3_reset_mac(VMXNET3State *s)
{
    memcpy(&s->conf.macaddr.a, &s->perm_mac.a, sizeof(s->perm_mac.a));
    VMW_CFPRN("MAC address set to: " MAC_FMT, MAC_ARG(s->conf.macaddr.a));
}

static void vmxnet3_deactivate_device(VMXNET3State *s)
{
    if (s->device_active) {
        VMW_CBPRN("Deactivating vmxnet3...");
        net_tx_pkt_uninit(s->tx_pkt);
        net_rx_pkt_uninit(s->rx_pkt);
        s->device_active = false;
    }
}

static void vmxnet3_reset(VMXNET3State *s)
{
    VMW_CBPRN("Resetting vmxnet3...");

    vmxnet3_deactivate_device(s);
    vmxnet3_reset_interrupt_states(s);
    s->drv_shmem = 0;
    s->tx_sop = true;
    s->skip_current_tx_pkt = false;
}

static void vmxnet3_update_rx_mode(VMXNET3State *s)
{
    PCIDevice *d = PCI_DEVICE(s);

    s->rx_mode = VMXNET3_READ_DRV_SHARED32(d, s->drv_shmem,
                                           devRead.rxFilterConf.rxMode);
    VMW_CFPRN("RX mode: 0x%08X", s->rx_mode);
}

static void vmxnet3_update_vlan_filters(VMXNET3State *s)
{
    int i;
    PCIDevice *d = PCI_DEVICE(s);

    /* Copy configuration from shared memory */
    VMXNET3_READ_DRV_SHARED(d, s->drv_shmem,
                            devRead.rxFilterConf.vfTable,
                            s->vlan_table,
                            sizeof(s->vlan_table));

    /* Invert byte order when needed */
    for (i = 0; i < ARRAY_SIZE(s->vlan_table); i++) {
        s->vlan_table[i] = le32_to_cpu(s->vlan_table[i]);
    }

    /* Dump configuration for debugging purposes */
    VMW_CFPRN("Configured VLANs:");
    for (i = 0; i < sizeof(s->vlan_table) * 8; i++) {
        if (VMXNET3_VFTABLE_ENTRY_IS_SET(s->vlan_table, i)) {
            VMW_CFPRN("\tVLAN %d is present", i);
        }
    }
}

static void vmxnet3_update_mcast_filters(VMXNET3State *s)
{
    PCIDevice *d = PCI_DEVICE(s);

    uint16_t list_bytes =
        VMXNET3_READ_DRV_SHARED16(d, s->drv_shmem,
                                  devRead.rxFilterConf.mfTableLen);

    s->mcast_list_len = list_bytes / sizeof(s->mcast_list[0]);

    s->mcast_list = g_realloc(s->mcast_list, list_bytes);
    if (!s->mcast_list) {
        if (s->mcast_list_len == 0) {
            VMW_CFPRN("Current multicast list is empty");
        } else {
            VMW_ERPRN("Failed to allocate multicast list of %d elements",
                      s->mcast_list_len);
        }
        s->mcast_list_len = 0;
    } else {
        int i;
        hwaddr mcast_list_pa =
            VMXNET3_READ_DRV_SHARED64(d, s->drv_shmem,
                                      devRead.rxFilterConf.mfTablePA);

        pci_dma_read(d, mcast_list_pa, s->mcast_list, list_bytes);

        VMW_CFPRN("Current multicast list len is %d:", s->mcast_list_len);
        for (i = 0; i < s->mcast_list_len; i++) {
            VMW_CFPRN("\t" MAC_FMT, MAC_ARG(s->mcast_list[i].a));
        }
    }
}

static void vmxnet3_setup_rx_filtering(VMXNET3State *s)
{
    vmxnet3_update_rx_mode(s);
    vmxnet3_update_vlan_filters(s);
    vmxnet3_update_mcast_filters(s);
}

static uint32_t vmxnet3_get_interrupt_config(VMXNET3State *s)
{
    uint32_t interrupt_mode = VMXNET3_IT_AUTO | (VMXNET3_IMM_AUTO << 2);
    VMW_CFPRN("Interrupt config is 0x%X", interrupt_mode);
    return interrupt_mode;
}

static void vmxnet3_fill_stats(VMXNET3State *s)
{
    int i;
    PCIDevice *d = PCI_DEVICE(s);

    if (!s->device_active)
        return;

    for (i = 0; i < s->txq_num; i++) {
        pci_dma_write(d,
                      s->txq_descr[i].tx_stats_pa,
                      &s->txq_descr[i].txq_stats,
                      sizeof(s->txq_descr[i].txq_stats));
    }

    for (i = 0; i < s->rxq_num; i++) {
        pci_dma_write(d,
                      s->rxq_descr[i].rx_stats_pa,
                      &s->rxq_descr[i].rxq_stats,
                      sizeof(s->rxq_descr[i].rxq_stats));
    }
}

static void vmxnet3_adjust_by_guest_type(VMXNET3State *s)
{
    struct Vmxnet3_GOSInfo gos;
    PCIDevice *d = PCI_DEVICE(s);

    VMXNET3_READ_DRV_SHARED(d, s->drv_shmem, devRead.misc.driverInfo.gos,
                            &gos, sizeof(gos));
    s->rx_packets_compound =
        (gos.gosType == VMXNET3_GOS_TYPE_WIN) ? false : true;

    VMW_CFPRN("Guest type specifics: RXCOMPOUND: %d", s->rx_packets_compound);
}

static void
vmxnet3_dump_conf_descr(const char *name,
                        struct Vmxnet3_VariableLenConfDesc *pm_descr)
{
    VMW_CFPRN("%s descriptor dump: Version %u, Length %u",
              name, pm_descr->confVer, pm_descr->confLen);

};

static void vmxnet3_update_pm_state(VMXNET3State *s)
{
    struct Vmxnet3_VariableLenConfDesc pm_descr;
    PCIDevice *d = PCI_DEVICE(s);

    pm_descr.confLen =
        VMXNET3_READ_DRV_SHARED32(d, s->drv_shmem, devRead.pmConfDesc.confLen);
    pm_descr.confVer =
        VMXNET3_READ_DRV_SHARED32(d, s->drv_shmem, devRead.pmConfDesc.confVer);
    pm_descr.confPA =
        VMXNET3_READ_DRV_SHARED64(d, s->drv_shmem, devRead.pmConfDesc.confPA);

    vmxnet3_dump_conf_descr("PM State", &pm_descr);
}

static void vmxnet3_update_features(VMXNET3State *s)
{
    uint32_t guest_features;
    int rxcso_supported;
    PCIDevice *d = PCI_DEVICE(s);

    guest_features = VMXNET3_READ_DRV_SHARED32(d, s->drv_shmem,
                                               devRead.misc.uptFeatures);

    rxcso_supported = VMXNET_FLAG_IS_SET(guest_features, UPT1_F_RXCSUM);
    s->rx_vlan_stripping = VMXNET_FLAG_IS_SET(guest_features, UPT1_F_RXVLAN);
    s->lro_supported = VMXNET_FLAG_IS_SET(guest_features, UPT1_F_LRO);

    VMW_CFPRN("Features configuration: LRO: %d, RXCSUM: %d, VLANSTRIP: %d",
              s->lro_supported, rxcso_supported,
              s->rx_vlan_stripping);
    if (s->peer_has_vhdr) {
        qemu_set_offload(qemu_get_queue(s->nic)->peer,
                         rxcso_supported,
                         s->lro_supported,
                         s->lro_supported,
                         0,
                         0,
                         0,
                         0);
    }
}

static bool vmxnet3_verify_intx(VMXNET3State *s, int intx)
{
    return s->msix_used || msi_enabled(PCI_DEVICE(s))
        || intx == pci_get_byte(s->parent_obj.config + PCI_INTERRUPT_PIN) - 1;
}

static void vmxnet3_validate_interrupt_idx(bool is_msix, int idx)
{
    int max_ints = is_msix ? VMXNET3_MAX_INTRS : VMXNET3_MAX_NMSIX_INTRS;
    if (idx >= max_ints) {
        hw_error("Bad interrupt index: %d\n", idx);
    }
}

static void vmxnet3_validate_interrupts(VMXNET3State *s)
{
    int i;

    VMW_CFPRN("Verifying event interrupt index (%d)", s->event_int_idx);
    vmxnet3_validate_interrupt_idx(s->msix_used, s->event_int_idx);

    for (i = 0; i < s->txq_num; i++) {
        int idx = s->txq_descr[i].intr_idx;
        VMW_CFPRN("Verifying TX queue %d interrupt index (%d)", i, idx);
        vmxnet3_validate_interrupt_idx(s->msix_used, idx);
    }

    for (i = 0; i < s->rxq_num; i++) {
        int idx = s->rxq_descr[i].intr_idx;
        VMW_CFPRN("Verifying RX queue %d interrupt index (%d)", i, idx);
        vmxnet3_validate_interrupt_idx(s->msix_used, idx);
    }
}

static bool vmxnet3_validate_queues(VMXNET3State *s)
{
    /*
    * txq_num and rxq_num are total number of queues
    * configured by guest. These numbers must not
    * exceed corresponding maximal values.
    */

    if (s->txq_num > VMXNET3_DEVICE_MAX_TX_QUEUES) {
        qemu_log_mask(LOG_GUEST_ERROR, "vmxnet3: Bad TX queues number: %d\n",
                      s->txq_num);
        return false;
    }

    if (s->rxq_num > VMXNET3_DEVICE_MAX_RX_QUEUES) {
        qemu_log_mask(LOG_GUEST_ERROR, "vmxnet3: Bad RX queues number: %d\n",
                      s->rxq_num);
        return false;
    }

    return true;
}

static void vmxnet3_activate_device(VMXNET3State *s)
{
    int i;
    static const uint32_t VMXNET3_DEF_TX_THRESHOLD = 1;
    PCIDevice *d = PCI_DEVICE(s);
    hwaddr qdescr_table_pa;
    uint64_t pa;
    uint32_t size;

    /* Verify configuration consistency */
    if (!vmxnet3_verify_driver_magic(d, s->drv_shmem)) {
        VMW_ERPRN("Device configuration received from driver is invalid");
        return;
    }

    /* Verify if device is active */
    if (s->device_active) {
        VMW_CFPRN("Vmxnet3 device is active");
        return;
    }

    s->txq_num =
        VMXNET3_READ_DRV_SHARED8(d, s->drv_shmem, devRead.misc.numTxQueues);
    s->rxq_num =
        VMXNET3_READ_DRV_SHARED8(d, s->drv_shmem, devRead.misc.numRxQueues);

    VMW_CFPRN("Number of TX/RX queues %u/%u", s->txq_num, s->rxq_num);
    if (!vmxnet3_validate_queues(s)) {
        return;
    }

    vmxnet3_adjust_by_guest_type(s);
    vmxnet3_update_features(s);
    vmxnet3_update_pm_state(s);
    vmxnet3_setup_rx_filtering(s);
    /* Cache fields from shared memory */
    s->mtu = VMXNET3_READ_DRV_SHARED32(d, s->drv_shmem, devRead.misc.mtu);
<<<<<<< HEAD
    assert(VMXNET3_MIN_MTU <= s->mtu && s->mtu <= VMXNET3_MAX_MTU);
=======
    if (s->mtu < VMXNET3_MIN_MTU || s->mtu > VMXNET3_MAX_MTU) {
        qemu_log_mask(LOG_GUEST_ERROR, "vmxnet3: Bad MTU size: %u\n", s->mtu);
        return;
    }
>>>>>>> ae35f033
    VMW_CFPRN("MTU is %u", s->mtu);

    s->max_rx_frags =
        VMXNET3_READ_DRV_SHARED16(d, s->drv_shmem, devRead.misc.maxNumRxSG);

    if (s->max_rx_frags == 0) {
        s->max_rx_frags = 1;
    }

    VMW_CFPRN("Max RX fragments is %u", s->max_rx_frags);

    s->event_int_idx =
        VMXNET3_READ_DRV_SHARED8(d, s->drv_shmem, devRead.intrConf.eventIntrIdx);
    assert(vmxnet3_verify_intx(s, s->event_int_idx));
    VMW_CFPRN("Events interrupt line is %u", s->event_int_idx);

    s->auto_int_masking =
        VMXNET3_READ_DRV_SHARED8(d, s->drv_shmem, devRead.intrConf.autoMask);
    VMW_CFPRN("Automatic interrupt masking is %d", (int)s->auto_int_masking);

    qdescr_table_pa =
        VMXNET3_READ_DRV_SHARED64(d, s->drv_shmem, devRead.misc.queueDescPA);
    VMW_CFPRN("TX queues descriptors table is at 0x%" PRIx64, qdescr_table_pa);

    /*
     * Worst-case scenario is a packet that holds all TX rings space so
     * we calculate total size of all TX rings for max TX fragments number
     */
    s->max_tx_frags = 0;

    /* TX queues */
    for (i = 0; i < s->txq_num; i++) {
        hwaddr qdescr_pa =
            qdescr_table_pa + i * sizeof(struct Vmxnet3_TxQueueDesc);

        /* Read interrupt number for this TX queue */
        s->txq_descr[i].intr_idx =
            VMXNET3_READ_TX_QUEUE_DESCR8(d, qdescr_pa, conf.intrIdx);
        assert(vmxnet3_verify_intx(s, s->txq_descr[i].intr_idx));

        VMW_CFPRN("TX Queue %d interrupt: %d", i, s->txq_descr[i].intr_idx);

        /* Read rings memory locations for TX queues */
        pa = VMXNET3_READ_TX_QUEUE_DESCR64(d, qdescr_pa, conf.txRingBasePA);
        size = VMXNET3_READ_TX_QUEUE_DESCR32(d, qdescr_pa, conf.txRingSize);
        if (size > VMXNET3_TX_RING_MAX_SIZE) {
            size = VMXNET3_TX_RING_MAX_SIZE;
        }

        vmxnet3_ring_init(d, &s->txq_descr[i].tx_ring, pa, size,
                          sizeof(struct Vmxnet3_TxDesc), false);
        VMXNET3_RING_DUMP(VMW_CFPRN, "TX", i, &s->txq_descr[i].tx_ring);

        s->max_tx_frags += size;

        /* TXC ring */
        pa = VMXNET3_READ_TX_QUEUE_DESCR64(d, qdescr_pa, conf.compRingBasePA);
        size = VMXNET3_READ_TX_QUEUE_DESCR32(d, qdescr_pa, conf.compRingSize);
        if (size > VMXNET3_TC_RING_MAX_SIZE) {
            size = VMXNET3_TC_RING_MAX_SIZE;
        }
        vmxnet3_ring_init(d, &s->txq_descr[i].comp_ring, pa, size,
                          sizeof(struct Vmxnet3_TxCompDesc), true);
        VMXNET3_RING_DUMP(VMW_CFPRN, "TXC", i, &s->txq_descr[i].comp_ring);

        s->txq_descr[i].tx_stats_pa =
            qdescr_pa + offsetof(struct Vmxnet3_TxQueueDesc, stats);

        memset(&s->txq_descr[i].txq_stats, 0,
               sizeof(s->txq_descr[i].txq_stats));

        /* Fill device-managed parameters for queues */
        VMXNET3_WRITE_TX_QUEUE_DESCR32(d, qdescr_pa,
                                       ctrl.txThreshold,
                                       VMXNET3_DEF_TX_THRESHOLD);
    }

    /* Preallocate TX packet wrapper */
    VMW_CFPRN("Max TX fragments is %u", s->max_tx_frags);
    net_tx_pkt_init(&s->tx_pkt, s->max_tx_frags);
    net_rx_pkt_init(&s->rx_pkt);

    /* Read rings memory locations for RX queues */
    for (i = 0; i < s->rxq_num; i++) {
        int j;
        hwaddr qd_pa =
            qdescr_table_pa + s->txq_num * sizeof(struct Vmxnet3_TxQueueDesc) +
            i * sizeof(struct Vmxnet3_RxQueueDesc);

        /* Read interrupt number for this RX queue */
        s->rxq_descr[i].intr_idx =
            VMXNET3_READ_TX_QUEUE_DESCR8(d, qd_pa, conf.intrIdx);
        assert(vmxnet3_verify_intx(s, s->rxq_descr[i].intr_idx));

        VMW_CFPRN("RX Queue %d interrupt: %d", i, s->rxq_descr[i].intr_idx);

        /* Read rings memory locations */
        for (j = 0; j < VMXNET3_RX_RINGS_PER_QUEUE; j++) {
            /* RX rings */
            pa = VMXNET3_READ_RX_QUEUE_DESCR64(d, qd_pa, conf.rxRingBasePA[j]);
            size = VMXNET3_READ_RX_QUEUE_DESCR32(d, qd_pa, conf.rxRingSize[j]);
            if (size > VMXNET3_RX_RING_MAX_SIZE) {
                size = VMXNET3_RX_RING_MAX_SIZE;
            }
            vmxnet3_ring_init(d, &s->rxq_descr[i].rx_ring[j], pa, size,
                              sizeof(struct Vmxnet3_RxDesc), false);
            VMW_CFPRN("RX queue %d:%d: Base: %" PRIx64 ", Size: %d",
                      i, j, pa, size);
        }

        /* RXC ring */
        pa = VMXNET3_READ_RX_QUEUE_DESCR64(d, qd_pa, conf.compRingBasePA);
        size = VMXNET3_READ_RX_QUEUE_DESCR32(d, qd_pa, conf.compRingSize);
        if (size > VMXNET3_RC_RING_MAX_SIZE) {
            size = VMXNET3_RC_RING_MAX_SIZE;
        }
        vmxnet3_ring_init(d, &s->rxq_descr[i].comp_ring, pa, size,
                          sizeof(struct Vmxnet3_RxCompDesc), true);
        VMW_CFPRN("RXC queue %d: Base: %" PRIx64 ", Size: %d", i, pa, size);

        s->rxq_descr[i].rx_stats_pa =
            qd_pa + offsetof(struct Vmxnet3_RxQueueDesc, stats);
        memset(&s->rxq_descr[i].rxq_stats, 0,
               sizeof(s->rxq_descr[i].rxq_stats));
    }

    vmxnet3_validate_interrupts(s);

    /* Make sure everything is in place before device activation */
    smp_wmb();

    vmxnet3_reset_mac(s);

    s->device_active = true;
}

static void vmxnet3_handle_command(VMXNET3State *s, uint64_t cmd)
{
    s->last_command = cmd;

    switch (cmd) {
    case VMXNET3_CMD_GET_PERM_MAC_HI:
        VMW_CBPRN("Set: Get upper part of permanent MAC");
        break;

    case VMXNET3_CMD_GET_PERM_MAC_LO:
        VMW_CBPRN("Set: Get lower part of permanent MAC");
        break;

    case VMXNET3_CMD_GET_STATS:
        VMW_CBPRN("Set: Get device statistics");
        vmxnet3_fill_stats(s);
        break;

    case VMXNET3_CMD_ACTIVATE_DEV:
        VMW_CBPRN("Set: Activating vmxnet3 device");
        vmxnet3_activate_device(s);
        break;

    case VMXNET3_CMD_UPDATE_RX_MODE:
        VMW_CBPRN("Set: Update rx mode");
        vmxnet3_update_rx_mode(s);
        break;

    case VMXNET3_CMD_UPDATE_VLAN_FILTERS:
        VMW_CBPRN("Set: Update VLAN filters");
        vmxnet3_update_vlan_filters(s);
        break;

    case VMXNET3_CMD_UPDATE_MAC_FILTERS:
        VMW_CBPRN("Set: Update MAC filters");
        vmxnet3_update_mcast_filters(s);
        break;

    case VMXNET3_CMD_UPDATE_FEATURE:
        VMW_CBPRN("Set: Update features");
        vmxnet3_update_features(s);
        break;

    case VMXNET3_CMD_UPDATE_PMCFG:
        VMW_CBPRN("Set: Update power management config");
        vmxnet3_update_pm_state(s);
        break;

    case VMXNET3_CMD_GET_LINK:
        VMW_CBPRN("Set: Get link");
        break;

    case VMXNET3_CMD_RESET_DEV:
        VMW_CBPRN("Set: Reset device");
        vmxnet3_reset(s);
        break;

    case VMXNET3_CMD_QUIESCE_DEV:
        VMW_CBPRN("Set: VMXNET3_CMD_QUIESCE_DEV - deactivate the device");
        vmxnet3_deactivate_device(s);
        break;

    case VMXNET3_CMD_GET_CONF_INTR:
        VMW_CBPRN("Set: VMXNET3_CMD_GET_CONF_INTR - interrupt configuration");
        break;

    case VMXNET3_CMD_GET_ADAPTIVE_RING_INFO:
        VMW_CBPRN("Set: VMXNET3_CMD_GET_ADAPTIVE_RING_INFO - "
                  "adaptive ring info flags");
        break;

    case VMXNET3_CMD_GET_DID_LO:
        VMW_CBPRN("Set: Get lower part of device ID");
        break;

    case VMXNET3_CMD_GET_DID_HI:
        VMW_CBPRN("Set: Get upper part of device ID");
        break;

    case VMXNET3_CMD_GET_DEV_EXTRA_INFO:
        VMW_CBPRN("Set: Get device extra info");
        break;

    default:
        VMW_CBPRN("Received unknown command: %" PRIx64, cmd);
        break;
    }
}

static uint64_t vmxnet3_get_command_status(VMXNET3State *s)
{
    uint64_t ret;

    switch (s->last_command) {
    case VMXNET3_CMD_ACTIVATE_DEV:
        ret = (s->device_active) ? 0 : 1;
        VMW_CFPRN("Device active: %" PRIx64, ret);
        break;

    case VMXNET3_CMD_RESET_DEV:
    case VMXNET3_CMD_QUIESCE_DEV:
    case VMXNET3_CMD_GET_QUEUE_STATUS:
    case VMXNET3_CMD_GET_DEV_EXTRA_INFO:
        ret = 0;
        break;

    case VMXNET3_CMD_GET_LINK:
        ret = s->link_status_and_speed;
        VMW_CFPRN("Link and speed: %" PRIx64, ret);
        break;

    case VMXNET3_CMD_GET_PERM_MAC_LO:
        ret = vmxnet3_get_mac_low(&s->perm_mac);
        break;

    case VMXNET3_CMD_GET_PERM_MAC_HI:
        ret = vmxnet3_get_mac_high(&s->perm_mac);
        break;

    case VMXNET3_CMD_GET_CONF_INTR:
        ret = vmxnet3_get_interrupt_config(s);
        break;

    case VMXNET3_CMD_GET_ADAPTIVE_RING_INFO:
        ret = VMXNET3_DISABLE_ADAPTIVE_RING;
        break;

    case VMXNET3_CMD_GET_DID_LO:
        ret = PCI_DEVICE_ID_VMWARE_VMXNET3;
        break;

    case VMXNET3_CMD_GET_DID_HI:
        ret = VMXNET3_DEVICE_REVISION;
        break;

    default:
        VMW_WRPRN("Received request for unknown command: %x", s->last_command);
        ret = 0;
        break;
    }

    return ret;
}

static void vmxnet3_set_events(VMXNET3State *s, uint32_t val)
{
    uint32_t events;
    PCIDevice *d = PCI_DEVICE(s);

    VMW_CBPRN("Setting events: 0x%x", val);
    events = VMXNET3_READ_DRV_SHARED32(d, s->drv_shmem, ecr) | val;
    VMXNET3_WRITE_DRV_SHARED32(d, s->drv_shmem, ecr, events);
}

static void vmxnet3_ack_events(VMXNET3State *s, uint32_t val)
{
    PCIDevice *d = PCI_DEVICE(s);
    uint32_t events;

    VMW_CBPRN("Clearing events: 0x%x", val);
    events = VMXNET3_READ_DRV_SHARED32(d, s->drv_shmem, ecr) & ~val;
    VMXNET3_WRITE_DRV_SHARED32(d, s->drv_shmem, ecr, events);
}

static void
vmxnet3_io_bar1_write(void *opaque,
                      hwaddr addr,
                      uint64_t val,
                      unsigned size)
{
    VMXNET3State *s = opaque;

    switch (addr) {
    /* Vmxnet3 Revision Report Selection */
    case VMXNET3_REG_VRRS:
        VMW_CBPRN("Write BAR1 [VMXNET3_REG_VRRS] = %" PRIx64 ", size %d",
                  val, size);
        break;

    /* UPT Version Report Selection */
    case VMXNET3_REG_UVRS:
        VMW_CBPRN("Write BAR1 [VMXNET3_REG_UVRS] = %" PRIx64 ", size %d",
                  val, size);
        break;

    /* Driver Shared Address Low */
    case VMXNET3_REG_DSAL:
        VMW_CBPRN("Write BAR1 [VMXNET3_REG_DSAL] = %" PRIx64 ", size %d",
                  val, size);
        /*
         * Guest driver will first write the low part of the shared
         * memory address. We save it to temp variable and set the
         * shared address only after we get the high part
         */
        if (val == 0) {
            vmxnet3_deactivate_device(s);
        }
        s->temp_shared_guest_driver_memory = val;
        s->drv_shmem = 0;
        break;

    /* Driver Shared Address High */
    case VMXNET3_REG_DSAH:
        VMW_CBPRN("Write BAR1 [VMXNET3_REG_DSAH] = %" PRIx64 ", size %d",
                  val, size);
        /*
         * Set the shared memory between guest driver and device.
         * We already should have low address part.
         */
        s->drv_shmem = s->temp_shared_guest_driver_memory | (val << 32);
        break;

    /* Command */
    case VMXNET3_REG_CMD:
        VMW_CBPRN("Write BAR1 [VMXNET3_REG_CMD] = %" PRIx64 ", size %d",
                  val, size);
        vmxnet3_handle_command(s, val);
        break;

    /* MAC Address Low */
    case VMXNET3_REG_MACL:
        VMW_CBPRN("Write BAR1 [VMXNET3_REG_MACL] = %" PRIx64 ", size %d",
                  val, size);
        s->temp_mac = val;
        break;

    /* MAC Address High */
    case VMXNET3_REG_MACH:
        VMW_CBPRN("Write BAR1 [VMXNET3_REG_MACH] = %" PRIx64 ", size %d",
                  val, size);
        vmxnet3_set_variable_mac(s, val, s->temp_mac);
        break;

    /* Interrupt Cause Register */
    case VMXNET3_REG_ICR:
        VMW_CBPRN("Write BAR1 [VMXNET3_REG_ICR] = %" PRIx64 ", size %d",
                  val, size);
        qemu_log_mask(LOG_GUEST_ERROR,
                      "%s: write to read-only register VMXNET3_REG_ICR\n",
                      TYPE_VMXNET3);
        break;

    /* Event Cause Register */
    case VMXNET3_REG_ECR:
        VMW_CBPRN("Write BAR1 [VMXNET3_REG_ECR] = %" PRIx64 ", size %d",
                  val, size);
        vmxnet3_ack_events(s, val);
        break;

    default:
        VMW_CBPRN("Unknown Write to BAR1 [%" PRIx64 "] = %" PRIx64 ", size %d",
                  addr, val, size);
        break;
    }
}

static uint64_t
vmxnet3_io_bar1_read(void *opaque, hwaddr addr, unsigned size)
{
        VMXNET3State *s = opaque;
        uint64_t ret = 0;

        switch (addr) {
        /* Vmxnet3 Revision Report Selection */
        case VMXNET3_REG_VRRS:
            VMW_CBPRN("Read BAR1 [VMXNET3_REG_VRRS], size %d", size);
            ret = VMXNET3_DEVICE_REVISION;
            break;

        /* UPT Version Report Selection */
        case VMXNET3_REG_UVRS:
            VMW_CBPRN("Read BAR1 [VMXNET3_REG_UVRS], size %d", size);
            ret = VMXNET3_UPT_REVISION;
            break;

        /* Command */
        case VMXNET3_REG_CMD:
            VMW_CBPRN("Read BAR1 [VMXNET3_REG_CMD], size %d", size);
            ret = vmxnet3_get_command_status(s);
            break;

        /* MAC Address Low */
        case VMXNET3_REG_MACL:
            VMW_CBPRN("Read BAR1 [VMXNET3_REG_MACL], size %d", size);
            ret = vmxnet3_get_mac_low(&s->conf.macaddr);
            break;

        /* MAC Address High */
        case VMXNET3_REG_MACH:
            VMW_CBPRN("Read BAR1 [VMXNET3_REG_MACH], size %d", size);
            ret = vmxnet3_get_mac_high(&s->conf.macaddr);
            break;

        /*
         * Interrupt Cause Register
         * Used for legacy interrupts only so interrupt index always 0
         */
        case VMXNET3_REG_ICR:
            VMW_CBPRN("Read BAR1 [VMXNET3_REG_ICR], size %d", size);
            if (vmxnet3_interrupt_asserted(s, 0)) {
                vmxnet3_clear_interrupt(s, 0);
                ret = true;
            } else {
                ret = false;
            }
            break;

        default:
            VMW_CBPRN("Unknown read BAR1[%" PRIx64 "], %d bytes", addr, size);
            break;
        }

        return ret;
}

static int
vmxnet3_can_receive(NetClientState *nc)
{
    VMXNET3State *s = qemu_get_nic_opaque(nc);
    return s->device_active &&
           VMXNET_FLAG_IS_SET(s->link_status_and_speed, VMXNET3_LINK_STATUS_UP);
}

static inline bool
vmxnet3_is_registered_vlan(VMXNET3State *s, const void *data)
{
    uint16_t vlan_tag = eth_get_pkt_tci(data) & VLAN_VID_MASK;
    if (IS_SPECIAL_VLAN_ID(vlan_tag)) {
        return true;
    }

    return VMXNET3_VFTABLE_ENTRY_IS_SET(s->vlan_table, vlan_tag);
}

static bool
vmxnet3_is_allowed_mcast_group(VMXNET3State *s, const uint8_t *group_mac)
{
    int i;
    for (i = 0; i < s->mcast_list_len; i++) {
        if (!memcmp(group_mac, s->mcast_list[i].a, sizeof(s->mcast_list[i]))) {
            return true;
        }
    }
    return false;
}

static bool
vmxnet3_rx_filter_may_indicate(VMXNET3State *s, const void *data,
    size_t size)
{
    struct eth_header *ehdr = PKT_GET_ETH_HDR(data);

    if (VMXNET_FLAG_IS_SET(s->rx_mode, VMXNET3_RXM_PROMISC)) {
        return true;
    }

    if (!vmxnet3_is_registered_vlan(s, data)) {
        return false;
    }

    switch (net_rx_pkt_get_packet_type(s->rx_pkt)) {
    case ETH_PKT_UCAST:
        if (!VMXNET_FLAG_IS_SET(s->rx_mode, VMXNET3_RXM_UCAST)) {
            return false;
        }
        if (memcmp(s->conf.macaddr.a, ehdr->h_dest, ETH_ALEN)) {
            return false;
        }
        break;

    case ETH_PKT_BCAST:
        if (!VMXNET_FLAG_IS_SET(s->rx_mode, VMXNET3_RXM_BCAST)) {
            return false;
        }
        break;

    case ETH_PKT_MCAST:
        if (VMXNET_FLAG_IS_SET(s->rx_mode, VMXNET3_RXM_ALL_MULTI)) {
            return true;
        }
        if (!VMXNET_FLAG_IS_SET(s->rx_mode, VMXNET3_RXM_MCAST)) {
            return false;
        }
        if (!vmxnet3_is_allowed_mcast_group(s, ehdr->h_dest)) {
            return false;
        }
        break;

    default:
        g_assert_not_reached();
    }

    return true;
}

static ssize_t
vmxnet3_receive(NetClientState *nc, const uint8_t *buf, size_t size)
{
    VMXNET3State *s = qemu_get_nic_opaque(nc);
    size_t bytes_indicated;

    if (!vmxnet3_can_receive(nc)) {
        VMW_PKPRN("Cannot receive now");
        return -1;
    }

    if (s->peer_has_vhdr) {
        net_rx_pkt_set_vhdr(s->rx_pkt, (struct virtio_net_hdr *)buf);
        buf += sizeof(struct virtio_net_hdr);
        size -= sizeof(struct virtio_net_hdr);
    }

    net_rx_pkt_set_packet_type(s->rx_pkt,
        get_eth_packet_type(PKT_GET_ETH_HDR(buf)));

    if (vmxnet3_rx_filter_may_indicate(s, buf, size)) {
        struct iovec iov = {
            .iov_base = (void *)buf,
            .iov_len = size
        };

        net_rx_pkt_set_protocols(s->rx_pkt, &iov, 1, 0);
        vmxnet3_rx_need_csum_calculate(s->rx_pkt, buf, size);
        net_rx_pkt_attach_data(s->rx_pkt, buf, size, s->rx_vlan_stripping);
        bytes_indicated = vmxnet3_indicate_packet(s) ? size : -1;
        if (bytes_indicated < size) {
            VMW_PKPRN("RX: %zu of %zu bytes indicated", bytes_indicated, size);
        }
    } else {
        VMW_PKPRN("Packet dropped by RX filter");
        bytes_indicated = size;
    }

    assert(size > 0);
    assert(bytes_indicated != 0);
    return bytes_indicated;
}

static void vmxnet3_set_link_status(NetClientState *nc)
{
    VMXNET3State *s = qemu_get_nic_opaque(nc);

    if (nc->link_down) {
        s->link_status_and_speed &= ~VMXNET3_LINK_STATUS_UP;
    } else {
        s->link_status_and_speed |= VMXNET3_LINK_STATUS_UP;
    }

    vmxnet3_set_events(s, VMXNET3_ECR_LINK);
    vmxnet3_trigger_interrupt(s, s->event_int_idx);
}

static NetClientInfo net_vmxnet3_info = {
        .type = NET_CLIENT_DRIVER_NIC,
        .size = sizeof(NICState),
        .receive = vmxnet3_receive,
        .link_status_changed = vmxnet3_set_link_status,
};

static bool vmxnet3_peer_has_vnet_hdr(VMXNET3State *s)
{
    NetClientState *nc = qemu_get_queue(s->nic);

    if (qemu_has_vnet_hdr(nc->peer)) {
        return true;
    }

    return false;
}

static void vmxnet3_net_uninit(VMXNET3State *s)
{
    g_free(s->mcast_list);
    vmxnet3_deactivate_device(s);
    qemu_del_nic(s->nic);
}

static void vmxnet3_net_init(VMXNET3State *s)
{
    DeviceState *d = DEVICE(s);

    VMW_CBPRN("vmxnet3_net_init called...");

    qemu_macaddr_default_if_unset(&s->conf.macaddr);

    /* Windows guest will query the address that was set on init */
    memcpy(&s->perm_mac.a, &s->conf.macaddr.a, sizeof(s->perm_mac.a));

    s->mcast_list = NULL;
    s->mcast_list_len = 0;

    s->link_status_and_speed = VMXNET3_LINK_SPEED | VMXNET3_LINK_STATUS_UP;

    VMW_CFPRN("Permanent MAC: " MAC_FMT, MAC_ARG(s->perm_mac.a));

    s->nic = qemu_new_nic(&net_vmxnet3_info, &s->conf,
                          object_get_typename(OBJECT(s)),
                          d->id, &d->mem_reentrancy_guard, s);

    s->peer_has_vhdr = vmxnet3_peer_has_vnet_hdr(s);
    s->tx_sop = true;
    s->skip_current_tx_pkt = false;
    s->tx_pkt = NULL;
    s->rx_pkt = NULL;
    s->rx_vlan_stripping = false;
    s->lro_supported = false;

    if (s->peer_has_vhdr) {
        qemu_set_vnet_hdr_len(qemu_get_queue(s->nic)->peer,
            sizeof(struct virtio_net_hdr));
    }

    qemu_format_nic_info_str(qemu_get_queue(s->nic), s->conf.macaddr.a);
}

static void
vmxnet3_unuse_msix_vectors(VMXNET3State *s, int num_vectors)
{
    PCIDevice *d = PCI_DEVICE(s);
    int i;
    for (i = 0; i < num_vectors; i++) {
        msix_vector_unuse(d, i);
    }
}

static void
vmxnet3_use_msix_vectors(VMXNET3State *s, int num_vectors)
{
    PCIDevice *d = PCI_DEVICE(s);
    int i;
    for (i = 0; i < num_vectors; i++) {
        msix_vector_use(d, i);
    }
}

static bool
vmxnet3_init_msix(VMXNET3State *s)
{
    PCIDevice *d = PCI_DEVICE(s);
    int res = msix_init(d, VMXNET3_MAX_INTRS,
                        &s->msix_bar,
                        VMXNET3_MSIX_BAR_IDX, VMXNET3_OFF_MSIX_TABLE,
                        &s->msix_bar,
                        VMXNET3_MSIX_BAR_IDX, VMXNET3_OFF_MSIX_PBA(s),
                        VMXNET3_MSIX_OFFSET(s), NULL);

    if (0 > res) {
        VMW_WRPRN("Failed to initialize MSI-X, error %d", res);
        s->msix_used = false;
    } else {
        vmxnet3_use_msix_vectors(s, VMXNET3_MAX_INTRS);
        s->msix_used = true;
    }
    return s->msix_used;
}

static void
vmxnet3_cleanup_msix(VMXNET3State *s)
{
    PCIDevice *d = PCI_DEVICE(s);

    if (s->msix_used) {
        vmxnet3_unuse_msix_vectors(s, VMXNET3_MAX_INTRS);
        msix_uninit(d, &s->msix_bar, &s->msix_bar);
    }
}

static void
vmxnet3_cleanup_msi(VMXNET3State *s)
{
    PCIDevice *d = PCI_DEVICE(s);

    msi_uninit(d);
}

static const MemoryRegionOps b0_ops = {
    .read = vmxnet3_io_bar0_read,
    .write = vmxnet3_io_bar0_write,
    .endianness = DEVICE_LITTLE_ENDIAN,
    .impl = {
            .min_access_size = 4,
            .max_access_size = 4,
    },
};

static const MemoryRegionOps b1_ops = {
    .read = vmxnet3_io_bar1_read,
    .write = vmxnet3_io_bar1_write,
    .endianness = DEVICE_LITTLE_ENDIAN,
    .impl = {
            .min_access_size = 4,
            .max_access_size = 4,
    },
};

static uint64_t vmxnet3_device_serial_num(VMXNET3State *s)
{
    uint64_t dsn_payload;
    uint8_t *dsnp = (uint8_t *)&dsn_payload;

    dsnp[0] = 0xfe;
    dsnp[1] = s->conf.macaddr.a[3];
    dsnp[2] = s->conf.macaddr.a[4];
    dsnp[3] = s->conf.macaddr.a[5];
    dsnp[4] = s->conf.macaddr.a[0];
    dsnp[5] = s->conf.macaddr.a[1];
    dsnp[6] = s->conf.macaddr.a[2];
    dsnp[7] = 0xff;
    return dsn_payload;
}


#define VMXNET3_USE_64BIT         (true)
#define VMXNET3_PER_VECTOR_MASK   (false)

static void vmxnet3_pci_realize(PCIDevice *pci_dev, Error **errp)
{
    VMXNET3State *s = VMXNET3(pci_dev);
    int ret;

    VMW_CBPRN("Starting init...");

    memory_region_init_io(&s->bar0, OBJECT(s), &b0_ops, s,
                          "vmxnet3-b0", VMXNET3_PT_REG_SIZE);
    pci_register_bar(pci_dev, VMXNET3_BAR0_IDX,
                     PCI_BASE_ADDRESS_SPACE_MEMORY, &s->bar0);

    memory_region_init_io(&s->bar1, OBJECT(s), &b1_ops, s,
                          "vmxnet3-b1", VMXNET3_VD_REG_SIZE);
    pci_register_bar(pci_dev, VMXNET3_BAR1_IDX,
                     PCI_BASE_ADDRESS_SPACE_MEMORY, &s->bar1);

    memory_region_init(&s->msix_bar, OBJECT(s), "vmxnet3-msix-bar",
                       VMXNET3_MSIX_BAR_SIZE);
    pci_register_bar(pci_dev, VMXNET3_MSIX_BAR_IDX,
                     PCI_BASE_ADDRESS_SPACE_MEMORY, &s->msix_bar);

    vmxnet3_reset_interrupt_states(s);

    /* Interrupt pin A */
    pci_dev->config[PCI_INTERRUPT_PIN] = 0x01;

    ret = msi_init(pci_dev, VMXNET3_MSI_OFFSET(s), VMXNET3_MAX_NMSIX_INTRS,
                   VMXNET3_USE_64BIT, VMXNET3_PER_VECTOR_MASK, NULL);
    /* Any error other than -ENOTSUP(board's MSI support is broken)
     * is a programming error. Fall back to INTx silently on -ENOTSUP */
    assert(!ret || ret == -ENOTSUP);

    if (!vmxnet3_init_msix(s)) {
        VMW_WRPRN("Failed to initialize MSI-X, configuration is inconsistent.");
    }

    vmxnet3_net_init(s);

    if (pci_is_express(pci_dev)) {
        if (pci_bus_is_express(pci_get_bus(pci_dev))) {
            pcie_endpoint_cap_init(pci_dev, VMXNET3_EXP_EP_OFFSET);
        }

        pcie_dev_ser_num_init(pci_dev, VMXNET3_DSN_OFFSET,
                              vmxnet3_device_serial_num(s));
    }
}

static void vmxnet3_instance_init(Object *obj)
{
    VMXNET3State *s = VMXNET3(obj);
    device_add_bootindex_property(obj, &s->conf.bootindex,
                                  "bootindex", "/ethernet-phy@0",
                                  DEVICE(obj));
}

static void vmxnet3_pci_uninit(PCIDevice *pci_dev)
{
    VMXNET3State *s = VMXNET3(pci_dev);

    VMW_CBPRN("Starting uninit...");

    vmxnet3_net_uninit(s);

    vmxnet3_cleanup_msix(s);

    vmxnet3_cleanup_msi(s);
}

static void vmxnet3_qdev_reset(DeviceState *dev)
{
    PCIDevice *d = PCI_DEVICE(dev);
    VMXNET3State *s = VMXNET3(d);

    VMW_CBPRN("Starting QDEV reset...");
    vmxnet3_reset(s);
}

static bool vmxnet3_mc_list_needed(void *opaque)
{
    return true;
}

static int vmxnet3_mcast_list_pre_load(void *opaque)
{
    VMXNET3State *s = opaque;

    s->mcast_list = g_malloc(s->mcast_list_buff_size);

    return 0;
}


static int vmxnet3_pre_save(void *opaque)
{
    VMXNET3State *s = opaque;

    s->mcast_list_buff_size = s->mcast_list_len * sizeof(MACAddr);

    return 0;
}

static const VMStateDescription vmxstate_vmxnet3_mcast_list = {
    .name = "vmxnet3/mcast_list",
    .version_id = 1,
    .minimum_version_id = 1,
    .pre_load = vmxnet3_mcast_list_pre_load,
    .needed = vmxnet3_mc_list_needed,
    .fields = (const VMStateField[]) {
        VMSTATE_VBUFFER_UINT32(mcast_list, VMXNET3State, 0, NULL,
            mcast_list_buff_size),
        VMSTATE_END_OF_LIST()
    }
};

static const VMStateDescription vmstate_vmxnet3_ring = {
    .name = "vmxnet3-ring",
    .version_id = 0,
    .fields = (const VMStateField[]) {
        VMSTATE_UINT64(pa, Vmxnet3Ring),
        VMSTATE_UINT32(size, Vmxnet3Ring),
        VMSTATE_UINT32(cell_size, Vmxnet3Ring),
        VMSTATE_UINT32(next, Vmxnet3Ring),
        VMSTATE_UINT8(gen, Vmxnet3Ring),
        VMSTATE_END_OF_LIST()
    }
};

static const VMStateDescription vmstate_vmxnet3_tx_stats = {
    .name = "vmxnet3-tx-stats",
    .version_id = 0,
    .fields = (const VMStateField[]) {
        VMSTATE_UINT64(TSOPktsTxOK, struct UPT1_TxStats),
        VMSTATE_UINT64(TSOBytesTxOK, struct UPT1_TxStats),
        VMSTATE_UINT64(ucastPktsTxOK, struct UPT1_TxStats),
        VMSTATE_UINT64(ucastBytesTxOK, struct UPT1_TxStats),
        VMSTATE_UINT64(mcastPktsTxOK, struct UPT1_TxStats),
        VMSTATE_UINT64(mcastBytesTxOK, struct UPT1_TxStats),
        VMSTATE_UINT64(bcastPktsTxOK, struct UPT1_TxStats),
        VMSTATE_UINT64(bcastBytesTxOK, struct UPT1_TxStats),
        VMSTATE_UINT64(pktsTxError, struct UPT1_TxStats),
        VMSTATE_UINT64(pktsTxDiscard, struct UPT1_TxStats),
        VMSTATE_END_OF_LIST()
    }
};

static const VMStateDescription vmstate_vmxnet3_txq_descr = {
    .name = "vmxnet3-txq-descr",
    .version_id = 0,
    .fields = (const VMStateField[]) {
        VMSTATE_STRUCT(tx_ring, Vmxnet3TxqDescr, 0, vmstate_vmxnet3_ring,
                       Vmxnet3Ring),
        VMSTATE_STRUCT(comp_ring, Vmxnet3TxqDescr, 0, vmstate_vmxnet3_ring,
                       Vmxnet3Ring),
        VMSTATE_UINT8(intr_idx, Vmxnet3TxqDescr),
        VMSTATE_UINT64(tx_stats_pa, Vmxnet3TxqDescr),
        VMSTATE_STRUCT(txq_stats, Vmxnet3TxqDescr, 0, vmstate_vmxnet3_tx_stats,
                       struct UPT1_TxStats),
        VMSTATE_END_OF_LIST()
    }
};

static const VMStateDescription vmstate_vmxnet3_rx_stats = {
    .name = "vmxnet3-rx-stats",
    .version_id = 0,
    .fields = (const VMStateField[]) {
        VMSTATE_UINT64(LROPktsRxOK, struct UPT1_RxStats),
        VMSTATE_UINT64(LROBytesRxOK, struct UPT1_RxStats),
        VMSTATE_UINT64(ucastPktsRxOK, struct UPT1_RxStats),
        VMSTATE_UINT64(ucastBytesRxOK, struct UPT1_RxStats),
        VMSTATE_UINT64(mcastPktsRxOK, struct UPT1_RxStats),
        VMSTATE_UINT64(mcastBytesRxOK, struct UPT1_RxStats),
        VMSTATE_UINT64(bcastPktsRxOK, struct UPT1_RxStats),
        VMSTATE_UINT64(bcastBytesRxOK, struct UPT1_RxStats),
        VMSTATE_UINT64(pktsRxOutOfBuf, struct UPT1_RxStats),
        VMSTATE_UINT64(pktsRxError, struct UPT1_RxStats),
        VMSTATE_END_OF_LIST()
    }
};

static const VMStateDescription vmstate_vmxnet3_rxq_descr = {
    .name = "vmxnet3-rxq-descr",
    .version_id = 0,
    .fields = (const VMStateField[]) {
        VMSTATE_STRUCT_ARRAY(rx_ring, Vmxnet3RxqDescr,
                             VMXNET3_RX_RINGS_PER_QUEUE, 0,
                             vmstate_vmxnet3_ring, Vmxnet3Ring),
        VMSTATE_STRUCT(comp_ring, Vmxnet3RxqDescr, 0, vmstate_vmxnet3_ring,
                       Vmxnet3Ring),
        VMSTATE_UINT8(intr_idx, Vmxnet3RxqDescr),
        VMSTATE_UINT64(rx_stats_pa, Vmxnet3RxqDescr),
        VMSTATE_STRUCT(rxq_stats, Vmxnet3RxqDescr, 0, vmstate_vmxnet3_rx_stats,
                       struct UPT1_RxStats),
        VMSTATE_END_OF_LIST()
    }
};

static int vmxnet3_post_load(void *opaque, int version_id)
{
    VMXNET3State *s = opaque;

    net_tx_pkt_init(&s->tx_pkt, s->max_tx_frags);
    net_rx_pkt_init(&s->rx_pkt);

    if (s->msix_used) {
        vmxnet3_use_msix_vectors(s, VMXNET3_MAX_INTRS);
    }

    if (!vmxnet3_validate_queues(s)) {
        return -1;
    }
    vmxnet3_validate_interrupts(s);

    return 0;
}

static const VMStateDescription vmstate_vmxnet3_int_state = {
    .name = "vmxnet3-int-state",
    .version_id = 0,
    .fields = (const VMStateField[]) {
        VMSTATE_BOOL(is_masked, Vmxnet3IntState),
        VMSTATE_BOOL(is_pending, Vmxnet3IntState),
        VMSTATE_BOOL(is_asserted, Vmxnet3IntState),
        VMSTATE_END_OF_LIST()
    }
};

static const VMStateDescription vmstate_vmxnet3 = {
    .name = "vmxnet3",
    .version_id = 1,
    .minimum_version_id = 1,
    .pre_save = vmxnet3_pre_save,
    .post_load = vmxnet3_post_load,
    .fields = (const VMStateField[]) {
            VMSTATE_PCI_DEVICE(parent_obj, VMXNET3State),
            VMSTATE_MSIX(parent_obj, VMXNET3State),
            VMSTATE_BOOL(rx_packets_compound, VMXNET3State),
            VMSTATE_BOOL(rx_vlan_stripping, VMXNET3State),
            VMSTATE_BOOL(lro_supported, VMXNET3State),
            VMSTATE_UINT32(rx_mode, VMXNET3State),
            VMSTATE_UINT32(mcast_list_len, VMXNET3State),
            VMSTATE_UINT32(mcast_list_buff_size, VMXNET3State),
            VMSTATE_UINT32_ARRAY(vlan_table, VMXNET3State, VMXNET3_VFT_SIZE),
            VMSTATE_UINT32(mtu, VMXNET3State),
            VMSTATE_UINT16(max_rx_frags, VMXNET3State),
            VMSTATE_UINT32(max_tx_frags, VMXNET3State),
            VMSTATE_UINT8(event_int_idx, VMXNET3State),
            VMSTATE_BOOL(auto_int_masking, VMXNET3State),
            VMSTATE_UINT8(txq_num, VMXNET3State),
            VMSTATE_UINT8(rxq_num, VMXNET3State),
            VMSTATE_UINT32(device_active, VMXNET3State),
            VMSTATE_UINT32(last_command, VMXNET3State),
            VMSTATE_UINT32(link_status_and_speed, VMXNET3State),
            VMSTATE_UINT32(temp_mac, VMXNET3State),
            VMSTATE_UINT64(drv_shmem, VMXNET3State),
            VMSTATE_UINT64(temp_shared_guest_driver_memory, VMXNET3State),

            VMSTATE_STRUCT_ARRAY(txq_descr, VMXNET3State,
                VMXNET3_DEVICE_MAX_TX_QUEUES, 0, vmstate_vmxnet3_txq_descr,
                Vmxnet3TxqDescr),
            VMSTATE_STRUCT_ARRAY(rxq_descr, VMXNET3State,
                VMXNET3_DEVICE_MAX_RX_QUEUES, 0, vmstate_vmxnet3_rxq_descr,
                Vmxnet3RxqDescr),
            VMSTATE_STRUCT_ARRAY(interrupt_states, VMXNET3State,
                VMXNET3_MAX_INTRS, 0, vmstate_vmxnet3_int_state,
                Vmxnet3IntState),

            VMSTATE_END_OF_LIST()
    },
    .subsections = (const VMStateDescription * const []) {
        &vmxstate_vmxnet3_mcast_list,
        NULL
    }
};

static Property vmxnet3_properties[] = {
    DEFINE_NIC_PROPERTIES(VMXNET3State, conf),
    DEFINE_PROP_BIT("x-old-msi-offsets", VMXNET3State, compat_flags,
                    VMXNET3_COMPAT_FLAG_OLD_MSI_OFFSETS_BIT, false),
    DEFINE_PROP_BIT("x-disable-pcie", VMXNET3State, compat_flags,
                    VMXNET3_COMPAT_FLAG_DISABLE_PCIE_BIT, false),
    DEFINE_PROP_END_OF_LIST(),
};

static void vmxnet3_realize(DeviceState *qdev, Error **errp)
{
    VMXNET3Class *vc = VMXNET3_DEVICE_GET_CLASS(qdev);
    PCIDevice *pci_dev = PCI_DEVICE(qdev);
    VMXNET3State *s = VMXNET3(qdev);

    if (!(s->compat_flags & VMXNET3_COMPAT_FLAG_DISABLE_PCIE)) {
        pci_dev->cap_present |= QEMU_PCI_CAP_EXPRESS;
    }

    vc->parent_dc_realize(qdev, errp);
}

static void vmxnet3_class_init(ObjectClass *class, void *data)
{
    DeviceClass *dc = DEVICE_CLASS(class);
    PCIDeviceClass *c = PCI_DEVICE_CLASS(class);
    VMXNET3Class *vc = VMXNET3_DEVICE_CLASS(class);

    c->realize = vmxnet3_pci_realize;
    c->exit = vmxnet3_pci_uninit;
    c->vendor_id = PCI_VENDOR_ID_VMWARE;
    c->device_id = PCI_DEVICE_ID_VMWARE_VMXNET3;
    c->revision = PCI_DEVICE_ID_VMWARE_VMXNET3_REVISION;
    c->romfile = "efi-vmxnet3.rom";
    c->class_id = PCI_CLASS_NETWORK_ETHERNET;
    c->subsystem_vendor_id = PCI_VENDOR_ID_VMWARE;
    c->subsystem_id = PCI_DEVICE_ID_VMWARE_VMXNET3;
    device_class_set_parent_realize(dc, vmxnet3_realize,
                                    &vc->parent_dc_realize);
    dc->desc = "VMWare Paravirtualized Ethernet v3";
    device_class_set_legacy_reset(dc, vmxnet3_qdev_reset);
    dc->vmsd = &vmstate_vmxnet3;
    device_class_set_props(dc, vmxnet3_properties);
    set_bit(DEVICE_CATEGORY_NETWORK, dc->categories);
}

static const TypeInfo vmxnet3_info = {
    .name          = TYPE_VMXNET3,
    .parent        = TYPE_PCI_DEVICE,
    .class_size    = sizeof(VMXNET3Class),
    .instance_size = sizeof(VMXNET3State),
    .class_init    = vmxnet3_class_init,
    .instance_init = vmxnet3_instance_init,
    .interfaces = (InterfaceInfo[]) {
        { INTERFACE_PCIE_DEVICE },
        { INTERFACE_CONVENTIONAL_PCI_DEVICE },
        { }
    },
};

static void vmxnet3_register_types(void)
{
    VMW_CBPRN("vmxnet3_register_types called...");
    type_register_static(&vmxnet3_info);
}

type_init(vmxnet3_register_types)<|MERGE_RESOLUTION|>--- conflicted
+++ resolved
@@ -1440,14 +1440,10 @@
     vmxnet3_setup_rx_filtering(s);
     /* Cache fields from shared memory */
     s->mtu = VMXNET3_READ_DRV_SHARED32(d, s->drv_shmem, devRead.misc.mtu);
-<<<<<<< HEAD
-    assert(VMXNET3_MIN_MTU <= s->mtu && s->mtu <= VMXNET3_MAX_MTU);
-=======
     if (s->mtu < VMXNET3_MIN_MTU || s->mtu > VMXNET3_MAX_MTU) {
         qemu_log_mask(LOG_GUEST_ERROR, "vmxnet3: Bad MTU size: %u\n", s->mtu);
         return;
     }
->>>>>>> ae35f033
     VMW_CFPRN("MTU is %u", s->mtu);
 
     s->max_rx_frags =
