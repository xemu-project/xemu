--- conflicted
+++ resolved
@@ -647,17 +647,6 @@
                          pg->surface_binding_dim.height / aa_height);
     }
 
-<<<<<<< HEAD
-    uint32_t v[2];
-    v[0] = pgraph_reg_r(pg, NV_PGRAPH_ZCLIPMIN);
-    v[1] = pgraph_reg_r(pg, NV_PGRAPH_ZCLIPMAX);
-    float zclip_min = *(float *)&v[0];
-    float zclip_max = *(float *)&v[1];
-
-    if (binding->clip_range_loc != -1) {       
-        uniform4f(&binding->vertex->uniforms, binding->clip_range_loc, 0,
-                         zmax, zclip_min, zclip_max);
-=======
     if (binding->clip_range_loc != -1 || binding->clip_range_floc != -1) {
         uint32_t v[2];
         v[0] = pgraph_reg_r(pg, NV_PGRAPH_ZCLIPMIN);
@@ -699,7 +688,6 @@
 
         uniform1f(&binding->fragment->uniforms, binding->depth_offset_loc,
                   zbias);
->>>>>>> dfbf4dfd
     }
 
     if (binding->clip_range_loc_frag != -1) {
