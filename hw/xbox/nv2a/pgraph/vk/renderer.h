--- conflicted
+++ resolved
@@ -173,13 +173,9 @@
 
     int surface_size_loc;
     int clip_range_loc;
-<<<<<<< HEAD
-    int clip_range_loc_frag;
-    int zbias_loc;
-=======
+
     int clip_range_floc;
     int depth_offset_loc;
->>>>>>> dfbf4dfd
 
     int vsh_constant_loc;
     uint32_t vsh_constants[NV2A_VERTEXSHADER_CONSTANTS][4];
