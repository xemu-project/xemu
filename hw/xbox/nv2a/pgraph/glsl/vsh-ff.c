--- conflicted
+++ resolved
@@ -422,17 +422,9 @@
 
     mstring_append(body,
     "   oPos = tPosition * compositeMat;\n"
-<<<<<<< HEAD
-    "   if (oPos.w < 0.0) {\n"
-    "     oPos.w = clamp(oPos.w, -1.884467e+019, -5.421011e-20);\n"
-    "   } else {\n"
-    "     oPos.w = clamp(oPos.w, 5.421011e-20, 1.884467e+019);\n"
-    "   }\n"
+    "   oPos.w = clampAwayZeroInf(oPos.w);\n"
     "   depthBuf = (invViewport * vec4(oPos.xyz/oPos.w, oPos.w)).w;\n"
-=======
-    "   oPos.w = clampAwayZeroInf(oPos.w);\n"
     "   oPos = invViewport * oPos;\n"
->>>>>>> dfbf4dfd
     );
 
     if (!state->texture_perspective) {
@@ -463,10 +455,6 @@
         mstring_append_fmt(body, "  oPts.x = %f * %d;\n", state->point_size,
                            state->surface_scale_factor);
     }
-<<<<<<< HEAD
-
-=======
->>>>>>> dfbf4dfd
 }
 
 static void append_skinning_code(MString* str, bool mix,
