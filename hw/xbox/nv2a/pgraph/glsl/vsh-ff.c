/*
 * Geforce NV2A PGRAPH GLSL Shader Generator
 *
 * Copyright (c) 2015 espes
 * Copyright (c) 2015 Jannik Vogel
 * Copyright (c) 2020-2024 Matt Borgerson
 *
 * This library is free software; you can redistribute it and/or
 * modify it under the terms of the GNU Lesser General Public
 * License as published by the Free Software Foundation; either
 * version 2 of the License, or (at your option) any later version.
 *
 * This library is distributed in the hope that it will be useful,
 * but WITHOUT ANY WARRANTY; without even the implied warranty of
 * MERCHANTABILITY or FITNESS FOR A PARTICULAR PURPOSE.  See the GNU
 * Lesser General Public License for more details.
 *
 * You should have received a copy of the GNU Lesser General Public
 * License along with this library; if not, see <http://www.gnu.org/licenses/>.
 */

#include "qemu/osdep.h"
#include "hw/xbox/nv2a/pgraph/shaders.h"
#include "common.h"
#include "vsh-ff.h"

static void append_skinning_code(MString* str, bool mix,
                                 unsigned int count, const char* type,
                                 const char* output, const char* input,
                                 const char* matrix, const char* swizzle);

void pgraph_gen_vsh_ff_glsl(const ShaderState *state, MString *header,
                             MString *body, MString *uniforms)
{
    int i, j;
    const char *u = state->vulkan ? "" : "uniform "; // FIXME: Remove

    /* generate vertex shader mimicking fixed function */
    mstring_append(header,
"#define position      v0\n"
"#define weight        v1\n"
"#define normal        v2.xyz\n"
"#define diffuse       v3\n"
"#define specular      v4\n"
"#define fogCoord      v5.x\n"
"#define pointSize     v6\n"
"#define backDiffuse   v7\n"
"#define backSpecular  v8\n"
"#define texture0      v9\n"
"#define texture1      v10\n"
"#define texture2      v11\n"
"#define texture3      v12\n"
"#define reserved1     v13\n"
"#define reserved2     v14\n"
"#define reserved3     v15\n"
"\n");
    mstring_append_fmt(uniforms,
"%svec4 ltctxa[" stringify(NV2A_LTCTXA_COUNT) "];\n"
"%svec4 ltctxb[" stringify(NV2A_LTCTXB_COUNT) "];\n"
"%svec4 ltc1[" stringify(NV2A_LTC1_COUNT) "];\n", u, u, u
);
    mstring_append(header,
"\n"
GLSL_DEFINE(projectionMat, GLSL_C_MAT4(NV_IGRAPH_XF_XFCTX_PMAT0))
GLSL_DEFINE(compositeMat, GLSL_C_MAT4(NV_IGRAPH_XF_XFCTX_CMAT0))
"\n"
GLSL_DEFINE(texPlaneS0, GLSL_C(NV_IGRAPH_XF_XFCTX_TG0MAT + 0))
GLSL_DEFINE(texPlaneT0, GLSL_C(NV_IGRAPH_XF_XFCTX_TG0MAT + 1))
GLSL_DEFINE(texPlaneR0, GLSL_C(NV_IGRAPH_XF_XFCTX_TG0MAT + 2))
GLSL_DEFINE(texPlaneQ0, GLSL_C(NV_IGRAPH_XF_XFCTX_TG0MAT + 3))
"\n"
GLSL_DEFINE(texPlaneS1, GLSL_C(NV_IGRAPH_XF_XFCTX_TG1MAT + 0))
GLSL_DEFINE(texPlaneT1, GLSL_C(NV_IGRAPH_XF_XFCTX_TG1MAT + 1))
GLSL_DEFINE(texPlaneR1, GLSL_C(NV_IGRAPH_XF_XFCTX_TG1MAT + 2))
GLSL_DEFINE(texPlaneQ1, GLSL_C(NV_IGRAPH_XF_XFCTX_TG1MAT + 3))
"\n"
GLSL_DEFINE(texPlaneS2, GLSL_C(NV_IGRAPH_XF_XFCTX_TG2MAT + 0))
GLSL_DEFINE(texPlaneT2, GLSL_C(NV_IGRAPH_XF_XFCTX_TG2MAT + 1))
GLSL_DEFINE(texPlaneR2, GLSL_C(NV_IGRAPH_XF_XFCTX_TG2MAT + 2))
GLSL_DEFINE(texPlaneQ2, GLSL_C(NV_IGRAPH_XF_XFCTX_TG2MAT + 3))
"\n"
GLSL_DEFINE(texPlaneS3, GLSL_C(NV_IGRAPH_XF_XFCTX_TG3MAT + 0))
GLSL_DEFINE(texPlaneT3, GLSL_C(NV_IGRAPH_XF_XFCTX_TG3MAT + 1))
GLSL_DEFINE(texPlaneR3, GLSL_C(NV_IGRAPH_XF_XFCTX_TG3MAT + 2))
GLSL_DEFINE(texPlaneQ3, GLSL_C(NV_IGRAPH_XF_XFCTX_TG3MAT + 3))
"\n"
GLSL_DEFINE(modelViewMat0, GLSL_C_MAT4(NV_IGRAPH_XF_XFCTX_MMAT0))
GLSL_DEFINE(modelViewMat1, GLSL_C_MAT4(NV_IGRAPH_XF_XFCTX_MMAT1))
GLSL_DEFINE(modelViewMat2, GLSL_C_MAT4(NV_IGRAPH_XF_XFCTX_MMAT2))
GLSL_DEFINE(modelViewMat3, GLSL_C_MAT4(NV_IGRAPH_XF_XFCTX_MMAT3))
"\n"
GLSL_DEFINE(invModelViewMat0, GLSL_C_MAT4(NV_IGRAPH_XF_XFCTX_IMMAT0))
GLSL_DEFINE(invModelViewMat1, GLSL_C_MAT4(NV_IGRAPH_XF_XFCTX_IMMAT1))
GLSL_DEFINE(invModelViewMat2, GLSL_C_MAT4(NV_IGRAPH_XF_XFCTX_IMMAT2))
GLSL_DEFINE(invModelViewMat3, GLSL_C_MAT4(NV_IGRAPH_XF_XFCTX_IMMAT3))
"\n"
GLSL_DEFINE(eyePosition, GLSL_C(NV_IGRAPH_XF_XFCTX_EYEP))
"\n"
"#define lightAmbientColor(i) "
    "ltctxb[" stringify(NV_IGRAPH_XF_LTCTXB_L0_AMB) " + (i)*6].xyz\n"
"#define lightDiffuseColor(i) "
    "ltctxb[" stringify(NV_IGRAPH_XF_LTCTXB_L0_DIF) " + (i)*6].xyz\n"
"#define lightSpecularColor(i) "
    "ltctxb[" stringify(NV_IGRAPH_XF_LTCTXB_L0_SPC) " + (i)*6].xyz\n"
"\n"
"#define lightSpotFalloff(i) "
    "ltctxa[" stringify(NV_IGRAPH_XF_LTCTXA_L0_K) " + (i)*2].xyz\n"
"#define lightSpotDirection(i) "
    "ltctxa[" stringify(NV_IGRAPH_XF_LTCTXA_L0_SPT) " + (i)*2]\n"
"\n"
"#define lightLocalRange(i) "
    "ltc1[" stringify(NV_IGRAPH_XF_LTC1_r0) " + (i)].x\n"
"\n"
GLSL_DEFINE(sceneAmbientColor, GLSL_LTCTXA(NV_IGRAPH_XF_LTCTXA_FR_AMB) ".xyz")
GLSL_DEFINE(materialEmissionColor, GLSL_LTCTXA(NV_IGRAPH_XF_LTCTXA_CM_COL) ".xyz")
"\n"
);
    mstring_append_fmt(uniforms,
"%smat4 invViewport;\n", u);

    /* Skinning */
    unsigned int count;
    bool mix;
    switch (state->skinning) {
    case SKINNING_OFF:
        mix = false; count = 0; break;
    case SKINNING_1WEIGHTS:
        mix = true; count = 2; break;
    case SKINNING_2WEIGHTS2MATRICES:
        mix = false; count = 2; break;
    case SKINNING_2WEIGHTS:
        mix = true; count = 3; break;
    case SKINNING_3WEIGHTS3MATRICES:
        mix = false; count = 3; break;
    case SKINNING_3WEIGHTS:
        mix = true; count = 4; break;
    case SKINNING_4WEIGHTS4MATRICES:
        mix = false; count = 4; break;
    default:
        assert(false);
        break;
    }
    mstring_append_fmt(body, "/* Skinning mode %d */\n",
                       state->skinning);

    append_skinning_code(body, mix, count, "vec4",
                         "tPosition", "position",
                         "modelViewMat", "xyzw");
    append_skinning_code(body, mix, count, "vec3",
                         "tNormal", "vec4(normal, 0.0)",
                         "invModelViewMat", "xyz");

    /* Normalization */
    if (state->normalization) {
        mstring_append(body, "tNormal = normalize(tNormal);\n");
    }

    /* Texgen */
    for (i = 0; i < NV2A_MAX_TEXTURES; i++) {
        mstring_append_fmt(body, "/* Texgen for stage %d */\n",
                           i);
        /* Set each component individually */
        /* FIXME: could be nicer if some channels share the same texgen */
        for (j = 0; j < 4; j++) {
            /* TODO: TexGen View Model missing! */
            char c = "xyzw"[j];
            char cSuffix = "STRQ"[j];
            switch (state->texgen[i][j]) {
            case TEXGEN_DISABLE:
                mstring_append_fmt(body, "oT%d.%c = texture%d.%c;\n",
                                   i, c, i, c);
                break;
            case TEXGEN_EYE_LINEAR:
                mstring_append_fmt(body, "oT%d.%c = dot(texPlane%c%d, tPosition);\n",
                                   i, c, cSuffix, i);
                break;
            case TEXGEN_OBJECT_LINEAR:
                mstring_append_fmt(body, "oT%d.%c = dot(texPlane%c%d, position);\n",
                                   i, c, cSuffix, i);
                break;
            case TEXGEN_SPHERE_MAP:
                assert(j < 2);  /* Channels S,T only! */
                mstring_append(body, "{\n");
                /* FIXME: u, r and m only have to be calculated once */
                mstring_append(body, "  vec3 u = normalize(tPosition.xyz);\n");
                //FIXME: tNormal before or after normalization? Always normalize?
                mstring_append(body, "  vec3 r = reflect(u, tNormal);\n");

                /* FIXME: This would consume 1 division fewer and *might* be
                 *        faster than length:
                 *   // [z=1/(2*x) => z=1/x*0.5]
                 *   vec3 ro = r + vec3(0.0, 0.0, 1.0);
                 *   float m = inversesqrt(dot(ro,ro))*0.5;
                 */

                mstring_append(body, "  float invM = 1.0 / (2.0 * length(r + vec3(0.0, 0.0, 1.0)));\n");
                mstring_append_fmt(body, "  oT%d.%c = r.%c * invM + 0.5;\n",
                                   i, c, c);
                mstring_append(body, "}\n");
                break;
            case TEXGEN_REFLECTION_MAP:
                assert(j < 3); /* Channels S,T,R only! */
                mstring_append(body, "{\n");
                /* FIXME: u and r only have to be calculated once, can share the one from SPHERE_MAP */
                mstring_append(body, "  vec3 u = normalize(tPosition.xyz);\n");
                mstring_append(body, "  vec3 r = reflect(u, tNormal);\n");
                mstring_append_fmt(body, "  oT%d.%c = r.%c;\n",
                                   i, c, c);
                mstring_append(body, "}\n");
                break;
            case TEXGEN_NORMAL_MAP:
                assert(j < 3); /* Channels S,T,R only! */
                mstring_append_fmt(body, "oT%d.%c = tNormal.%c;\n",
                                   i, c, c);
                break;
            default:
                assert(false);
                break;
            }
        }
    }

    /* Apply texture matrices */
    for (i = 0; i < NV2A_MAX_TEXTURES; i++) {
        if (state->texture_matrix_enable[i]) {
            mstring_append_fmt(body,
                               "oT%d = oT%d * texMat%d;\n",
                               i, i, i);
        }
    }

    /* Lighting */
    if (!state->lighting) {
        mstring_append(body, "  oD0 = diffuse;\n");
        mstring_append(body, "  oD1 = specular;\n");
        mstring_append(body, "  oB0 = backDiffuse;\n");
        mstring_append(body, "  oB1 = backSpecular;\n");
    } else {
        //FIXME: Do 2 passes if we want 2 sided-lighting?

        mstring_append_fmt(uniforms, "%sfloat specularPower;\n", u);

        static char alpha_source_diffuse[] = "diffuse.a";
        static char alpha_source_specular[] = "specular.a";
        static char alpha_source_material[] = "material_alpha";
        const char *alpha_source = alpha_source_diffuse;
        if (state->diffuse_src == MATERIAL_COLOR_SRC_MATERIAL) {
            mstring_append_fmt(uniforms, "%sfloat material_alpha;\n", u);
            alpha_source = alpha_source_material;
        } else if (state->diffuse_src == MATERIAL_COLOR_SRC_SPECULAR) {
            alpha_source = alpha_source_specular;
        }

        // If emission and ambient sources are taken from a vertex color, the scene ambient color is reconstructed from
        // the vertex colors.
        bool use_scene_ambient =
            state->emission_src == MATERIAL_COLOR_SRC_MATERIAL || state->ambient_src == MATERIAL_COLOR_SRC_MATERIAL;
        mstring_append_fmt(body,
                           "oD0 = vec4(%s, %s);\n",
                           use_scene_ambient ? "sceneAmbientColor" :
                                               (state->emission_src == MATERIAL_COLOR_SRC_DIFFUSE ? "diffuse.rgb" : "specular.rgb"),
                           alpha_source
        );

        if (state->emission_src == MATERIAL_COLOR_SRC_DIFFUSE || state->ambient_src == MATERIAL_COLOR_SRC_DIFFUSE) {
            mstring_append(body, "oD0.rgb += diffuse.rgb * materialEmissionColor;\n");
        } else if (state->emission_src == MATERIAL_COLOR_SRC_SPECULAR || state->ambient_src == MATERIAL_COLOR_SRC_SPECULAR) {
            mstring_append(body, "oD0.rgb += specular.rgb * materialEmissionColor;\n");
        }

        mstring_append(body, "oD1 = vec4(0.0, 0.0, 0.0, specular.a);\n");

        if (state->local_eye) {
            mstring_append(body,
                "vec3 VPeye = normalize(eyePosition.xyz / eyePosition.w - tPosition.xyz / tPosition.w);\n"
            );
        }

        for (i = 0; i < NV2A_MAX_LIGHTS; i++) {
            if (state->light[i] == LIGHT_OFF) {
                continue;
            }

            mstring_append_fmt(body, "/* Light %d */ {\n", i);

            if (state->light[i] == LIGHT_LOCAL
                    || state->light[i] == LIGHT_SPOT) {

                mstring_append_fmt(uniforms,
                    "%svec3 lightLocalPosition%d;\n"
                    "%svec3 lightLocalAttenuation%d;\n",
                    u, i, u, i);
                mstring_append_fmt(body,
                    "  vec3 tPos = tPosition.xyz/tPosition.w;\n"
                    "  vec3 VP = lightLocalPosition%d - tPos;\n"
                    "  float d = length(VP);\n"
                    "  if (d <= lightLocalRange(%d)) {\n"  /* FIXME: Double check that range is inclusive */
                    "    VP = normalize(VP);\n"
                    "    float attenuation = 1.0 / (lightLocalAttenuation%d.x\n"
                    "                                 + lightLocalAttenuation%d.y * d\n"
                    "                                 + lightLocalAttenuation%d.z * d * d);\n"
                    "    vec3 halfVector = normalize(VP + %s);\n"
                    "    float nDotVP = max(0.0, dot(tNormal, VP));\n"
                    "    float nDotHV = max(0.0, dot(tNormal, halfVector));\n",
                    i, i, i, i, i,
<<<<<<< HEAD
                    state->local_eye ? "VPeye" : "vec3(0.0, 0.0, -1.0)"
=======
                    state->local_eye ? "VPeye" : "vec3(0.0, 0.0, 0.0)"
>>>>>>> 0e8fdba4
                );
            }

            switch(state->light[i]) {
            case LIGHT_INFINITE:

                /* lightLocalRange will be 1e+30 here */

                mstring_append_fmt(uniforms,
                    "%svec3 lightInfiniteHalfVector%d;\n"
                    "%svec3 lightInfiniteDirection%d;\n",
                    u, i, u, i);
                mstring_append_fmt(body,
                    "  {\n"
                    "    float attenuation = 1.0;\n"
                    "    vec3 lightDirection = normalize(lightInfiniteDirection%d);\n"
                    "    float nDotVP = max(0.0, dot(tNormal, lightDirection));\n",
                    i);
                if (state->local_eye) {
                    mstring_append(body,
                        "    float nDotHV = max(0.0, dot(tNormal, normalize(lightDirection + VPeye)));\n"
                    );
                } else {
                    mstring_append_fmt(body,
                        "    float nDotHV = max(0.0, dot(tNormal, lightInfiniteHalfVector%d));\n",
                        i
                    );
                }
                break;
            case LIGHT_LOCAL:
                /* Everything done already */
                break;
            case LIGHT_SPOT:
                /* https://docs.microsoft.com/en-us/windows/win32/direct3d9/attenuation-and-spotlight-factor#spotlight-factor */
                mstring_append_fmt(body,
                    "    vec4 spotDir = lightSpotDirection(%d);\n"
                    "    float invScale = 1/length(spotDir.xyz);\n"
                    "    float cosHalfPhi = -invScale*spotDir.w;\n"
                    "    float cosHalfTheta = invScale + cosHalfPhi;\n"
                    "    float spotDirDotVP = dot(spotDir.xyz, VP);\n"
                    "    float rho = invScale*spotDirDotVP;\n"
                    "    if (rho > cosHalfTheta) {\n"
                    "    } else if (rho <= cosHalfPhi) {\n"
                    "      attenuation = 0.0;\n"
                    "    } else {\n"
                    "      attenuation *= spotDirDotVP + spotDir.w;\n" /* FIXME: lightSpotFalloff */
                    "    }\n",
                    i);
                break;
            default:
                assert(false);
                break;
            }

            mstring_append_fmt(body,
                "    float pf;\n"
                "    if (nDotVP == 0.0) {\n"
                "      pf = 0.0;\n"
                "    } else {\n"
<<<<<<< HEAD
                "      pf = pow(nDotHV, %f);\n"
=======
                "      pf = pow(nDotHV, specularPower);\n"
>>>>>>> 0e8fdba4
                "    }\n"
                "    vec3 lightAmbient = lightAmbientColor(%d) * attenuation;\n"
                "    vec3 lightDiffuse = lightDiffuseColor(%d) * attenuation * nDotVP;\n"
                "    vec3 lightSpecular = lightSpecularColor(%d) * attenuation * pf;\n",
<<<<<<< HEAD
                state->specular_power, i, i, i);

            switch (state->ambient_src) {
            case MATERIAL_COLOR_SRC_MATERIAL:
                mstring_append(body,
                               "    oD0.rgb += lightAmbient;\n");
                break;
            case MATERIAL_COLOR_SRC_DIFFUSE:
                mstring_append(body,
                               "    oD0.rgb += diffuse.rgb * lightAmbient;\n");
                break;
            case MATERIAL_COLOR_SRC_SPECULAR:
                mstring_append(body,
                               "    oD0.rgb += specular.rgb * lightAmbient;\n");
                break;
            }
=======
                i, i, i);

            mstring_append(body,
                "    oD0.xyz += lightAmbient;\n");
>>>>>>> 0e8fdba4

            switch (state->diffuse_src) {
            case MATERIAL_COLOR_SRC_MATERIAL:
                mstring_append(body,
                               "    oD0.xyz += lightDiffuse;\n");
                break;
            case MATERIAL_COLOR_SRC_DIFFUSE:
                mstring_append(body,
                               "    oD0.xyz += diffuse.xyz * lightDiffuse;\n");
                break;
            case MATERIAL_COLOR_SRC_SPECULAR:
                mstring_append(body,
                               "    oD0.xyz += specular.xyz * lightDiffuse;\n");
                break;
            }

            switch (state->specular_src) {
            case MATERIAL_COLOR_SRC_MATERIAL:
                mstring_append(body,
                               "    oD1.xyz += lightSpecular;\n");
                break;
            case MATERIAL_COLOR_SRC_DIFFUSE:
                mstring_append(body,
                               "    oD1.xyz += diffuse.xyz * lightSpecular;\n");
                break;
            case MATERIAL_COLOR_SRC_SPECULAR:
                mstring_append(body,
                               "    oD1.xyz += specular.xyz * lightSpecular;\n");
                break;
            }

            mstring_append(body, "  }\n"
                                 "}\n");
        }

        /* TODO: Implement two-sided lighting */
        mstring_append(body, "  oB0 = backDiffuse;\n");
        mstring_append(body, "  oB1 = backSpecular;\n");
    }

    if (!state->specular_enable) {
        mstring_append(body, "  oD1 = vec4(0.0, 0.0, 0.0, 1.0);\n");
        mstring_append(body, "  oB1 = vec4(0.0, 0.0, 0.0, 1.0);\n");
    } else {
        if (!state->separate_specular) {
            if (state->lighting) {
				mstring_append(body,
				               "  oD0.xyz += oD1.xyz;\n"
				               "  oB0.xyz += oB1.xyz;\n"
				);
            }
			mstring_append(body,
				           "  oD1 = specular;\n"
				           "  oB1 = backSpecular;\n"
			);
        }
        if (state->ignore_specular_alpha) {
            mstring_append(body,
                           "  oD1.a = 1.0;\n"
                           "  oB1.a = 1.0;\n"
            );
        }
    }

    /* Fog */
    if (state->fog_enable) {

        /* From: https://www.opengl.org/registry/specs/NV/fog_distance.txt */
        switch(state->foggen) {
        case FOGGEN_SPEC_ALPHA:
            /* FIXME: Do we have to clamp here? */
            mstring_append(body, "  float fogDistance = clamp(specular.a, 0.0, 1.0);\n");
            break;
        case FOGGEN_RADIAL:
            mstring_append(body, "  float fogDistance = length(tPosition.xyz);\n");
            break;
        case FOGGEN_PLANAR:
        case FOGGEN_ABS_PLANAR:
            mstring_append(body, "  float fogDistance = dot(fogPlane.xyz, tPosition.xyz) + fogPlane.w;\n");
            if (state->foggen == FOGGEN_ABS_PLANAR) {
                mstring_append(body, "  fogDistance = abs(fogDistance);\n");
            }
            break;
        case FOGGEN_FOG_X:
            mstring_append(body, "  float fogDistance = fogCoord;\n");
            break;
        default:
            assert(!"Invalid foggen mode");
            break;
        }

    }

    /* If skinning is off the composite matrix already includes the MV matrix */
    if (state->skinning == SKINNING_OFF) {
        mstring_append(body, "  tPosition = position;\n");
    }

    mstring_append(body,
    "   oPos = tPosition * compositeMat;\n"
    "   oPos.w = clampAwayZeroInf(oPos.w);\n"
    "   oPos = invViewport * oPos;\n"
    );

    if (state->vulkan) {
        mstring_append(body, "   oPos.y *= -1;\n");
    }

    /* FIXME: Testing */
    if (state->point_params_enable) {
        mstring_append_fmt(
            body,
            "  float d_e = length(position * modelViewMat0);\n"
            "  oPts.x = 1/sqrt(%f + %f*d_e + %f*d_e*d_e) + %f;\n",
            state->point_params[0], state->point_params[1], state->point_params[2],
            state->point_params[6]);
        mstring_append_fmt(body, "  oPts.x = min(oPts.x*%f + %f, 64.0) * %d;\n",
                           state->point_params[3], state->point_params[7],
                           state->surface_scale_factor);
    } else {
        mstring_append_fmt(body, "  oPts.x = %f * %d;\n", state->point_size,
                           state->surface_scale_factor);
    }
}

static void append_skinning_code(MString* str, bool mix,
                                 unsigned int count, const char* type,
                                 const char* output, const char* input,
                                 const char* matrix, const char* swizzle)
{
    if (count == 0) {
        mstring_append_fmt(str, "%s %s = (%s * %s0).%s;\n",
                           type, output, input, matrix, swizzle);
    } else {
        mstring_append_fmt(str, "%s %s = %s(0.0);\n", type, output, type);
        if (mix) {
            /* Generated final weight (like GL_WEIGHT_SUM_UNITY_ARB) */
            mstring_append(str, "{\n"
                                "  float weight_i;\n"
                                "  float weight_n = 1.0;\n");
            int i;
            for (i = 0; i < count; i++) {
                if (i < (count - 1)) {
                    char c = "xyzw"[i];
                    mstring_append_fmt(str, "  weight_i = weight.%c;\n"
                                            "  weight_n -= weight_i;\n",
                                       c);
                } else {
                    mstring_append(str, "  weight_i = weight_n;\n");
                }
                mstring_append_fmt(str, "  %s += (%s * %s%d).%s * weight_i;\n",
                                   output, input, matrix, i, swizzle);
            }
            mstring_append(str, "}\n");
        } else {
            /* Individual weights */
            int i;
            for (i = 0; i < count; i++) {
                char c = "xyzw"[i];
                mstring_append_fmt(str, "%s += (%s * %s%d).%s * weight.%c;\n",
                                   output, input, matrix, i, swizzle, c);
            }
        }
    }
}<|MERGE_RESOLUTION|>--- conflicted
+++ resolved
@@ -303,11 +303,7 @@
                     "    float nDotVP = max(0.0, dot(tNormal, VP));\n"
                     "    float nDotHV = max(0.0, dot(tNormal, halfVector));\n",
                     i, i, i, i, i,
-<<<<<<< HEAD
-                    state->local_eye ? "VPeye" : "vec3(0.0, 0.0, -1.0)"
-=======
                     state->local_eye ? "VPeye" : "vec3(0.0, 0.0, 0.0)"
->>>>>>> 0e8fdba4
                 );
             }
 
@@ -367,38 +363,15 @@
                 "    if (nDotVP == 0.0) {\n"
                 "      pf = 0.0;\n"
                 "    } else {\n"
-<<<<<<< HEAD
-                "      pf = pow(nDotHV, %f);\n"
-=======
                 "      pf = pow(nDotHV, specularPower);\n"
->>>>>>> 0e8fdba4
                 "    }\n"
                 "    vec3 lightAmbient = lightAmbientColor(%d) * attenuation;\n"
                 "    vec3 lightDiffuse = lightDiffuseColor(%d) * attenuation * nDotVP;\n"
                 "    vec3 lightSpecular = lightSpecularColor(%d) * attenuation * pf;\n",
-<<<<<<< HEAD
-                state->specular_power, i, i, i);
-
-            switch (state->ambient_src) {
-            case MATERIAL_COLOR_SRC_MATERIAL:
-                mstring_append(body,
-                               "    oD0.rgb += lightAmbient;\n");
-                break;
-            case MATERIAL_COLOR_SRC_DIFFUSE:
-                mstring_append(body,
-                               "    oD0.rgb += diffuse.rgb * lightAmbient;\n");
-                break;
-            case MATERIAL_COLOR_SRC_SPECULAR:
-                mstring_append(body,
-                               "    oD0.rgb += specular.rgb * lightAmbient;\n");
-                break;
-            }
-=======
                 i, i, i);
 
             mstring_append(body,
                 "    oD0.xyz += lightAmbient;\n");
->>>>>>> 0e8fdba4
 
             switch (state->diffuse_src) {
             case MATERIAL_COLOR_SRC_MATERIAL:
