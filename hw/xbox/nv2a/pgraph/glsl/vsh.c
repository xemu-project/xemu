/*
 * Geforce NV2A PGRAPH GLSL Shader Generator
 *
 * Copyright (c) 2015 espes
 * Copyright (c) 2015 Jannik Vogel
 * Copyright (c) 2020-2024 Matt Borgerson
 *
 * This library is free software; you can redistribute it and/or
 * modify it under the terms of the GNU Lesser General Public
 * License as published by the Free Software Foundation; either
 * version 2 of the License, or (at your option) any later version.
 *
 * This library is distributed in the hope that it will be useful,
 * but WITHOUT ANY WARRANTY; without even the implied warranty of
 * MERCHANTABILITY or FITNESS FOR A PARTICULAR PURPOSE.  See the GNU
 * Lesser General Public License for more details.
 *
 * You should have received a copy of the GNU Lesser General Public
 * License along with this library; if not, see <http://www.gnu.org/licenses/>.
 */

#include "qemu/osdep.h"
#include "hw/xbox/nv2a/pgraph/shaders.h"
#include "common.h"
#include "vsh.h"
#include "vsh-ff.h"
#include "vsh-prog.h"
#include <stdbool.h>

MString *pgraph_gen_vsh_glsl(const ShaderState *state, bool prefix_outputs)
{
    int i;
    MString *output = mstring_new();
    mstring_append_fmt(output, "#version %d\n\n", state->vulkan ? 450 : 400);

    MString *header = mstring_from_str("");
    
    MString *uniforms = mstring_from_str("");

    const char *u = state->vulkan ? "" : "uniform "; // FIXME: Remove

    mstring_append_fmt(uniforms,
        "%svec4 clipRange;\n"
        "%svec2 surfaceSize;\n"
        "%svec4 c[" stringify(NV2A_VERTEXSHADER_CONSTANTS) "];\n"
        "%svec2 fogParam;\n",
        u, u, u, u
        );

    mstring_append(header,
        GLSL_DEFINE(fogPlane, GLSL_C(NV_IGRAPH_XF_XFCTX_FOG))
        GLSL_DEFINE(texMat0, GLSL_C_MAT4(NV_IGRAPH_XF_XFCTX_T0MAT))
        GLSL_DEFINE(texMat1, GLSL_C_MAT4(NV_IGRAPH_XF_XFCTX_T1MAT))
        GLSL_DEFINE(texMat2, GLSL_C_MAT4(NV_IGRAPH_XF_XFCTX_T2MAT))
        GLSL_DEFINE(texMat3, GLSL_C_MAT4(NV_IGRAPH_XF_XFCTX_T3MAT))

        "\n"
        "vec4 oPos = vec4(0.0,0.0,0.0,1.0);\n"
        "vec4 oD0 = vec4(0.0,0.0,0.0,1.0);\n"
        "vec4 oD1 = vec4(0.0,0.0,0.0,1.0);\n"
        "vec4 oB0 = vec4(0.0,0.0,0.0,1.0);\n"
        "vec4 oB1 = vec4(0.0,0.0,0.0,1.0);\n"
        "vec4 oPts = vec4(0.0,0.0,0.0,1.0);\n"
        "vec4 oFog = vec4(0.0,0.0,0.0,1.0);\n"
        "vec4 oT0 = vec4(0.0,0.0,0.0,1.0);\n"
        "vec4 oT1 = vec4(0.0,0.0,0.0,1.0);\n"
        "vec4 oT2 = vec4(0.0,0.0,0.0,1.0);\n"
        "vec4 oT3 = vec4(0.0,0.0,0.0,1.0);\n"
        "\n"
        "vec4 decompress_11_11_10(int cmp) {\n"
        "    float x = float(bitfieldExtract(cmp, 0,  11)) / 1023.0;\n"
        "    float y = float(bitfieldExtract(cmp, 11, 11)) / 1023.0;\n"
        "    float z = float(bitfieldExtract(cmp, 22, 10)) / 511.0;\n"
        "    return vec4(x, y, z, 1);\n"
        "}\n"
        "\n"
        // Clamp to range [2^(-64), 2^64] or [-2^64, -2^(-64)].
        "float clampAwayZeroInf(float t) {\n"
        "  if (t > 0.0 || floatBitsToUint(t) == 0) {\n"
        "    t = clamp(t, uintBitsToFloat(0x1F800000), uintBitsToFloat(0x5F800000));\n"
        "  } else {\n"
        "    t = clamp(t, uintBitsToFloat(0xDF800000), uintBitsToFloat(0x9F800000));\n"
        "  }\n"
        "  return t;\n"
        "}\n");

    pgraph_get_glsl_vtx_header(header, state->vulkan, state->smooth_shading,
                             false, prefix_outputs, false, state->texture_perspective || state->z_perspective);

    if (prefix_outputs) {
        mstring_append(header,
<<<<<<< HEAD
                       "#define depthBuf v_depthBuf\n"
=======
>>>>>>> dfbf4dfd
                       "#define vtxD0 v_vtxD0\n"
                       "#define vtxD1 v_vtxD1\n"
                       "#define vtxB0 v_vtxB0\n"
                       "#define vtxB1 v_vtxB1\n"
                       "#define vtxFog v_vtxFog\n"
                       "#define vtxT0 v_vtxT0\n"
                       "#define vtxT1 v_vtxT1\n"
                       "#define vtxT2 v_vtxT2\n"
                       "#define vtxT3 v_vtxT3\n"
                       );
    }
    mstring_append(header, "\n");

    int num_uniform_attrs = 0;

    for (i = 0; i < NV2A_VERTEXSHADER_ATTRIBUTES; i++) {
        bool is_uniform = state->uniform_attrs & (1 << i);
        bool is_swizzled = state->swizzle_attrs & (1 << i);
        bool is_compressed = state->compressed_attrs & (1 << i);

        assert(!(is_uniform && is_compressed));
        assert(!(is_uniform && is_swizzled));

        if (is_uniform) {
            mstring_append_fmt(header, "vec4 v%d = inlineValue[%d];\n", i,
                               num_uniform_attrs);
            num_uniform_attrs += 1;
        } else {
            if (state->compressed_attrs & (1 << i)) {
                mstring_append_fmt(header,
                                   "layout(location = %d) in int v%d_cmp;\n", i, i);
            } else if (state->swizzle_attrs & (1 << i)) {
                mstring_append_fmt(header, "layout(location = %d) in vec4 v%d_sw;\n",
                                   i, i);
            } else {
                mstring_append_fmt(header, "layout(location = %d) in vec4 v%d;\n",
                                   i, i);
            }
        }
    }
    mstring_append(header, "\n");

    MString *body = mstring_from_str("void main() {\n");

    for (i = 0; i < NV2A_VERTEXSHADER_ATTRIBUTES; i++) {
        if (state->compressed_attrs & (1 << i)) {
            mstring_append_fmt(
                body, "vec4 v%d = decompress_11_11_10(v%d_cmp);\n", i, i);
        }

        if (state->swizzle_attrs & (1 << i)) {
            mstring_append_fmt(body, "vec4 v%d = v%d_sw.bgra;\n", i, i);
        }

    }

    if (state->fixed_function) {
        pgraph_gen_vsh_ff_glsl(state, header, body, uniforms);
    } else if (state->vertex_program) {
<<<<<<< HEAD
        pgraph_gen_vsh_prog_glsl(VSH_VERSION_XVS, state, header, body);
=======
        pgraph_gen_vsh_prog_glsl(VSH_VERSION_XVS,
                                 (uint32_t *)state->program_data,
                                 state->program_length,
                                 state->vulkan, header, body);
>>>>>>> dfbf4dfd
    } else {
        assert(false);
    }


    /* Fog */

    if (state->fog_enable) {

        if (state->vertex_program) {
            /* FIXME: Does foggen do something here? Let's do some tracking..
             *
             *   "RollerCoaster Tycoon" has
             *      state->vertex_program = true; state->foggen == FOGGEN_PLANAR
             *      but expects oFog.x as fogdistance?! Writes oFog.xyzw = v0.z
             */
            mstring_append(body, "  float fogDistance = oFog.x;\n");
        }

        /* FIXME: Do this per pixel? */

        switch (state->fog_mode) {
        case FOG_MODE_LINEAR:
        case FOG_MODE_LINEAR_ABS:

            /* f = (end - d) / (end - start)
             *    fogParam.y = -1 / (end - start)
             *    fogParam.x = 1 - end * fogParam.y;
             */

            mstring_append(body,
                "  if (isinf(fogDistance)) {\n"
                "    fogDistance = 0.0;\n"
                "  }\n"
            );
            mstring_append(body, "  float fogFactor = fogParam.x + fogDistance * fogParam.y;\n");
            mstring_append(body, "  fogFactor -= 1.0;\n");
            break;
        case FOG_MODE_EXP:
          mstring_append(body,
                         "  if (isinf(fogDistance)) {\n"
                         "    fogDistance = 0.0;\n"
                         "  }\n"
          );
          /* fallthru */
        case FOG_MODE_EXP_ABS:

            /* f = 1 / (e^(d * density))
             *    fogParam.y = -density / (2 * ln(256))
             *    fogParam.x = 1.5
             */

            mstring_append(body, "  float fogFactor = fogParam.x + exp2(fogDistance * fogParam.y * 16.0);\n");
            mstring_append(body, "  fogFactor -= 1.5;\n");
            break;
        case FOG_MODE_EXP2:
        case FOG_MODE_EXP2_ABS:

            /* f = 1 / (e^((d * density)^2))
             *    fogParam.y = -density / (2 * sqrt(ln(256)))
             *    fogParam.x = 1.5
             */

            mstring_append(body, "  float fogFactor = fogParam.x + exp2(-fogDistance * fogDistance * fogParam.y * fogParam.y * 32.0);\n");
            mstring_append(body, "  fogFactor -= 1.5;\n");
            break;
        default:
            assert(false);
            break;
        }
        /* Calculate absolute for the modes which need it */
        switch (state->fog_mode) {
        case FOG_MODE_LINEAR_ABS:
        case FOG_MODE_EXP_ABS:
        case FOG_MODE_EXP2_ABS:
            mstring_append(body, "  fogFactor = abs(fogFactor);\n");
            break;
        default:
            break;
        }

        mstring_append(body, "  oFog.xyzw = vec4(fogFactor);\n");
    } else {
        /* FIXME: Is the fog still calculated / passed somehow?!
         */
        mstring_append(body, "  oFog.xyzw = vec4(1.0);\n");
    }

    /* Set outputs */
<<<<<<< HEAD
    mstring_append_fmt(
        body, "\n"
              "  vtxD0 = clamp(oD0, 0.0, 1.0);\n"
              "  vtxD1 = clamp(oD1, 0.0, 1.0);\n"
              "  vtxB0 = clamp(oB0, 0.0, 1.0);\n"
              "  vtxB1 = clamp(oB1, 0.0, 1.0);\n"
              "  vtxFog = oFog.x;\n"
              "  vtxT0 = oT0;\n"
              "  vtxT1 = oT1;\n"
              "  vtxT2 = oT2;\n"
              "  vtxT3 = oT3;\n"
              "  gl_Position = oPos;\n"
              "  gl_PointSize = oPts.x;\n"
              //"  gl_ClipDistance[0] = oPos.w - clipRange.z;\n" // Near
              //"  gl_ClipDistance[1] = clipRange.w - oPos.w;\n" // Far
              "\n"
              "}\n"
    );  
=======
    mstring_append(body, "\n"
                   "  vtxD0 = clamp(oD0, 0.0, 1.0);\n"
                   "  vtxD1 = clamp(oD1, 0.0, 1.0);\n"
                   "  vtxB0 = clamp(oB0, 0.0, 1.0);\n"
                   "  vtxB1 = clamp(oB1, 0.0, 1.0);\n"
                   "  vtxFog = oFog.x;\n"
                   "  vtxT0 = oT0;\n"
                   "  vtxT1 = oT1;\n"
                   "  vtxT2 = oT2;\n"
                   "  vtxT3 = oT3;\n"
                   "  gl_PointSize = oPts.x;\n"
    );

    if (state->vulkan) {
        mstring_append(body,
                   "  gl_Position = oPos;\n"
        );
    } else {
        mstring_append(body,
                   "  gl_Position = vec4(oPos.x, oPos.y, 2.0*oPos.z - oPos.w, oPos.w);\n"
        );
    }

    mstring_append(body, "}\n");

>>>>>>> dfbf4dfd
    /* Return combined header + source */
    if (state->vulkan) {
        // FIXME: Optimize uniforms
        if (num_uniform_attrs > 0) {
            if (state->use_push_constants_for_uniform_attrs) {
                mstring_append_fmt(output,
                    "layout(push_constant) uniform PushConstants {\n"
                    "    vec4 inlineValue[%d];\n"
                    "};\n\n", num_uniform_attrs);
            } else {
                mstring_append_fmt(uniforms, "    vec4 inlineValue[%d];\n",
                                   num_uniform_attrs);
            }
        }
        mstring_append_fmt(
            output,
            "layout(binding = %d, std140) uniform VshUniforms {\n"
            "%s"
            "};\n\n",
            VSH_UBO_BINDING, mstring_get_str(uniforms));
    } else {
        mstring_append(
            output, mstring_get_str(uniforms));
    }

    mstring_append(output, mstring_get_str(header));
    mstring_unref(header);

    mstring_append(output, mstring_get_str(body));
    mstring_unref(body);
    return output;
}<|MERGE_RESOLUTION|>--- conflicted
+++ resolved
@@ -89,10 +89,7 @@
 
     if (prefix_outputs) {
         mstring_append(header,
-<<<<<<< HEAD
                        "#define depthBuf v_depthBuf\n"
-=======
->>>>>>> dfbf4dfd
                        "#define vtxD0 v_vtxD0\n"
                        "#define vtxD1 v_vtxD1\n"
                        "#define vtxB0 v_vtxB0\n"
@@ -152,14 +149,8 @@
     if (state->fixed_function) {
         pgraph_gen_vsh_ff_glsl(state, header, body, uniforms);
     } else if (state->vertex_program) {
-<<<<<<< HEAD
         pgraph_gen_vsh_prog_glsl(VSH_VERSION_XVS, state, header, body);
-=======
-        pgraph_gen_vsh_prog_glsl(VSH_VERSION_XVS,
-                                 (uint32_t *)state->program_data,
-                                 state->program_length,
-                                 state->vulkan, header, body);
->>>>>>> dfbf4dfd
+
     } else {
         assert(false);
     }
@@ -249,26 +240,7 @@
     }
 
     /* Set outputs */
-<<<<<<< HEAD
-    mstring_append_fmt(
-        body, "\n"
-              "  vtxD0 = clamp(oD0, 0.0, 1.0);\n"
-              "  vtxD1 = clamp(oD1, 0.0, 1.0);\n"
-              "  vtxB0 = clamp(oB0, 0.0, 1.0);\n"
-              "  vtxB1 = clamp(oB1, 0.0, 1.0);\n"
-              "  vtxFog = oFog.x;\n"
-              "  vtxT0 = oT0;\n"
-              "  vtxT1 = oT1;\n"
-              "  vtxT2 = oT2;\n"
-              "  vtxT3 = oT3;\n"
-              "  gl_Position = oPos;\n"
-              "  gl_PointSize = oPts.x;\n"
-              //"  gl_ClipDistance[0] = oPos.w - clipRange.z;\n" // Near
-              //"  gl_ClipDistance[1] = clipRange.w - oPos.w;\n" // Far
-              "\n"
-              "}\n"
-    );  
-=======
+
     mstring_append(body, "\n"
                    "  vtxD0 = clamp(oD0, 0.0, 1.0);\n"
                    "  vtxD1 = clamp(oD1, 0.0, 1.0);\n"
@@ -280,21 +252,10 @@
                    "  vtxT2 = oT2;\n"
                    "  vtxT3 = oT3;\n"
                    "  gl_PointSize = oPts.x;\n"
+                   "  gl_Position = oPos;\n"
+                   "}\n"
     );
 
-    if (state->vulkan) {
-        mstring_append(body,
-                   "  gl_Position = oPos;\n"
-        );
-    } else {
-        mstring_append(body,
-                   "  gl_Position = vec4(oPos.x, oPos.y, 2.0*oPos.z - oPos.w, oPos.w);\n"
-        );
-    }
-
-    mstring_append(body, "}\n");
-
->>>>>>> dfbf4dfd
     /* Return combined header + source */
     if (state->vulkan) {
         // FIXME: Optimize uniforms
