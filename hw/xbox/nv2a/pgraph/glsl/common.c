/*
 * Geforce NV2A PGRAPH GLSL Shader Generator
 *
 * Copyright (c) 2024 Matt Borgerson
 *
 * This library is free software; you can redistribute it and/or
 * modify it under the terms of the GNU Lesser General Public
 * License as published by the Free Software Foundation; either
 * version 2 of the License, or (at your option) any later version.
 *
 * This library is distributed in the hope that it will be useful,
 * but WITHOUT ANY WARRANTY; without even the implied warranty of
 * MERCHANTABILITY or FITNESS FOR A PARTICULAR PURPOSE.  See the GNU
 * Lesser General Public License for more details.
 *
 * You should have received a copy of the GNU Lesser General Public
 * License along with this library; if not, see <http://www.gnu.org/licenses/>.
 */

#include "common.h"

<<<<<<< HEAD

MString *pgraph_get_glsl_vtx_header(MString *out, bool location, bool smooth, bool in, bool prefix, bool array, bool z_perspective)
=======
MString *pgraph_get_glsl_vtx_header(MString *out, bool location, bool smooth, bool in, bool prefix, bool array)
>>>>>>> a143f66c
{
    const char *smooth_s = "";
    const char *flat_s = "flat ";
    const char *qualifier_s = smooth ? smooth_s : flat_s;
    const char *in_out_s = in ? "in" : "out";
    const char *float_s = "float";
    const char *vec4_s = "vec4";
<<<<<<< HEAD

    const char *types[9] = { vec4_s, vec4_s, vec4_s, vec4_s, float_s,
                             vec4_s, vec4_s, vec4_s, vec4_s };

=======
>>>>>>> a143f66c
    const char *prefix_s = prefix ? "v_" : "";
    const char *suffix_s = array ? "[]" : "";
    const struct {
        const char *qualifier, *type, *name;
    } attr[] = {
        { qualifier_s, vec4_s,  "vtxD0"  },
        { qualifier_s, vec4_s,  "vtxD1"  },
        { qualifier_s, vec4_s,  "vtxB0"  },
        { qualifier_s, vec4_s,  "vtxB1"  },
        { smooth_s,    float_s, "vtxFog" },
        { smooth_s,    vec4_s,  "vtxT0"  },
        { smooth_s,    vec4_s,  "vtxT1"  },
        { smooth_s,    vec4_s,  "vtxT2"  },
        { smooth_s,    vec4_s,  "vtxT3"  },
    };

    for (int i = 0; i < ARRAY_SIZE(attr); i++) {
        if (location) {
            mstring_append_fmt(out, "layout(location = %d) ", i);
        }
        mstring_append_fmt(out, "%s%s %s %s%s%s;\n", attr[i].qualifier,
                           in_out_s, attr[i].type, prefix_s, attr[i].name,
                           suffix_s);
    }

    if (location) {
        mstring_append(out, " layout(location = 9) ");
    }
    mstring_append_fmt(out, "%s float %sdepthBuf%s;\n", in_out_s, prefix_s, suffix_s);
    return out;
}<|MERGE_RESOLUTION|>--- conflicted
+++ resolved
@@ -19,12 +19,7 @@
 
 #include "common.h"
 
-<<<<<<< HEAD
-
-MString *pgraph_get_glsl_vtx_header(MString *out, bool location, bool smooth, bool in, bool prefix, bool array, bool z_perspective)
-=======
 MString *pgraph_get_glsl_vtx_header(MString *out, bool location, bool smooth, bool in, bool prefix, bool array)
->>>>>>> a143f66c
 {
     const char *smooth_s = "";
     const char *flat_s = "flat ";
@@ -32,13 +27,6 @@
     const char *in_out_s = in ? "in" : "out";
     const char *float_s = "float";
     const char *vec4_s = "vec4";
-<<<<<<< HEAD
-
-    const char *types[9] = { vec4_s, vec4_s, vec4_s, vec4_s, float_s,
-                             vec4_s, vec4_s, vec4_s, vec4_s };
-
-=======
->>>>>>> a143f66c
     const char *prefix_s = prefix ? "v_" : "";
     const char *suffix_s = array ? "[]" : "";
     const struct {
