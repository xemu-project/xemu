/*
 * Geforce NV2A PGRAPH GLSL Shader Generator
 *
 * Copyright (c) 2024 Matt Borgerson
 *
 * This library is free software; you can redistribute it and/or
 * modify it under the terms of the GNU Lesser General Public
 * License as published by the Free Software Foundation; either
 * version 2 of the License, or (at your option) any later version.
 *
 * This library is distributed in the hope that it will be useful,
 * but WITHOUT ANY WARRANTY; without even the implied warranty of
 * MERCHANTABILITY or FITNESS FOR A PARTICULAR PURPOSE.  See the GNU
 * Lesser General Public License for more details.
 *
 * You should have received a copy of the GNU Lesser General Public
 * License along with this library; if not, see <http://www.gnu.org/licenses/>.
 */


#include "common.h"


MString *pgraph_get_glsl_vtx_header(MString *out, bool location, bool smooth, bool in, bool prefix, bool array, bool z_perspective)
{
<<<<<<< HEAD
    const char *flat_s = "flat";
    const char *noperspective_s = z_perspective ? "" : "noperspective";
    const char *qualifier_s = smooth ? noperspective_s : flat_s;
    const char *qualifiers[9] = {
        qualifier_s,     qualifier_s,     qualifier_s,     
        qualifier_s,     noperspective_s, noperspective_s,
        noperspective_s, noperspective_s, noperspective_s
    };
=======
    const char *flat_s = "flat ";
    const char *smooth_s = "";
    const char *qualifier_s = smooth ? smooth_s : flat_s;
    const char *qualifiers[9] = { qualifier_s, qualifier_s, qualifier_s,
                                  qualifier_s, smooth_s,    smooth_s,
                                  smooth_s,    smooth_s,    smooth_s };
>>>>>>> dfbf4dfd

    const char *in_out_s = in ? "in" : "out";

    const char *float_s = "float";
    const char *vec4_s = "vec4";
<<<<<<< HEAD
    const char *types[9] = { vec4_s, vec4_s, vec4_s, vec4_s,
                              float_s, vec4_s,  vec4_s, vec4_s, vec4_s };

    const char *prefix_s = prefix ? "v_" : "";
    const char *names[9] = {
        "vtxD0",    "vtxD1",    "vtxB0",    "vtxB1",
        "vtxFog",   "vtxT0",    "vtxT1",    "vtxT2",    "vtxT3",
=======
    const char *types[9] = { vec4_s, vec4_s, vec4_s, vec4_s, float_s,
                             vec4_s, vec4_s, vec4_s, vec4_s };

    const char *prefix_s = prefix ? "v_" : "";
    const char *names[9] = {
        "vtxD0", "vtxD1", "vtxB0", "vtxB1", "vtxFog",
        "vtxT0", "vtxT1", "vtxT2", "vtxT3",
>>>>>>> dfbf4dfd
    };
    const char *suffix_s = array ? "[]" : "";

    for (int i = 0; i < 9; i++) {
        if (location) {
            mstring_append_fmt(out, "layout(location = %d) ", i);
        }
        mstring_append_fmt(out, "%s%s %s %s%s%s;\n",
            qualifiers[i], in_out_s, types[i], prefix_s, names[i], suffix_s);
    }

    if (location) {
        mstring_append(out, " layout(location = 9) ");
    }
    mstring_append_fmt(out, "%s float %sdepthBuf%s;\n", in_out_s, prefix_s, suffix_s);
    return out;
}<|MERGE_RESOLUTION|>--- conflicted
+++ resolved
@@ -23,37 +23,18 @@
 
 MString *pgraph_get_glsl_vtx_header(MString *out, bool location, bool smooth, bool in, bool prefix, bool array, bool z_perspective)
 {
-<<<<<<< HEAD
-    const char *flat_s = "flat";
-    const char *noperspective_s = z_perspective ? "" : "noperspective";
-    const char *qualifier_s = smooth ? noperspective_s : flat_s;
-    const char *qualifiers[9] = {
-        qualifier_s,     qualifier_s,     qualifier_s,     
-        qualifier_s,     noperspective_s, noperspective_s,
-        noperspective_s, noperspective_s, noperspective_s
-    };
-=======
     const char *flat_s = "flat ";
     const char *smooth_s = "";
     const char *qualifier_s = smooth ? smooth_s : flat_s;
     const char *qualifiers[9] = { qualifier_s, qualifier_s, qualifier_s,
                                   qualifier_s, smooth_s,    smooth_s,
                                   smooth_s,    smooth_s,    smooth_s };
->>>>>>> dfbf4dfd
 
     const char *in_out_s = in ? "in" : "out";
 
     const char *float_s = "float";
     const char *vec4_s = "vec4";
-<<<<<<< HEAD
-    const char *types[9] = { vec4_s, vec4_s, vec4_s, vec4_s,
-                              float_s, vec4_s,  vec4_s, vec4_s, vec4_s };
 
-    const char *prefix_s = prefix ? "v_" : "";
-    const char *names[9] = {
-        "vtxD0",    "vtxD1",    "vtxB0",    "vtxB1",
-        "vtxFog",   "vtxT0",    "vtxT1",    "vtxT2",    "vtxT3",
-=======
     const char *types[9] = { vec4_s, vec4_s, vec4_s, vec4_s, float_s,
                              vec4_s, vec4_s, vec4_s, vec4_s };
 
@@ -61,7 +42,6 @@
     const char *names[9] = {
         "vtxD0", "vtxD1", "vtxB0", "vtxB1", "vtxFog",
         "vtxT0", "vtxT1", "vtxT2", "vtxT3",
->>>>>>> dfbf4dfd
     };
     const char *suffix_s = array ? "[]" : "";
 
