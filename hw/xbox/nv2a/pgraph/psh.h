--- conflicted
+++ resolved
@@ -85,15 +85,11 @@
     bool window_clip_exclusive;
 
     bool smooth_shading;
-<<<<<<< HEAD
-    bool z_perspective;
+
     bool texture_perspective;
-    bool clipping;
-    bool near_far;
-=======
     bool depth_clipping;
     bool z_perspective;
->>>>>>> dfbf4dfd
+    bool near_far;
 } PshState;
 
 #endif