--- conflicted
+++ resolved
@@ -154,11 +154,7 @@
     }
     binding->surface_size_loc = glGetUniformLocation(binding->gl_program, "surfaceSize");
     binding->clip_range_loc = glGetUniformLocation(binding->gl_program, "clipRange");
-<<<<<<< HEAD
-    binding->zbias_loc = glGetUniformLocation(binding->gl_program, "zbias");
-=======
     binding->depth_offset_loc = glGetUniformLocation(binding->gl_program, "depthOffset");
->>>>>>> dfbf4dfd
     binding->fog_color_loc = glGetUniformLocation(binding->gl_program, "fogColor");
     binding->fog_param_loc = glGetUniformLocation(binding->gl_program, "fogParam");
 
@@ -893,13 +889,8 @@
         uint32_t v[2];
         v[0] = pgraph_reg_r(pg, NV_PGRAPH_ZCLIPMIN);
         v[1] = pgraph_reg_r(pg, NV_PGRAPH_ZCLIPMAX);
-<<<<<<< HEAD
-        float zclip_min = *(float*)&v[0];
-        float zclip_max = *(float*)&v[1];
-=======
         float zclip_min = *(float *)&v[0];
         float zclip_max = *(float *)&v[1];
->>>>>>> dfbf4dfd
         glUniform4f(binding->clip_range_loc, 0, zmax, zclip_min, zclip_max);
     }
     if (binding->zbias_loc != -1) {
