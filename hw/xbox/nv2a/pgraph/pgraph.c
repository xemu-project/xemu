/*
 * QEMU Geforce NV2A implementation
 *
 * Copyright (c) 2012 espes
 * Copyright (c) 2015 Jannik Vogel
 * Copyright (c) 2018-2025 Matt Borgerson
 *
 * This library is free software; you can redistribute it and/or
 * modify it under the terms of the GNU Lesser General Public
 * License as published by the Free Software Foundation; either
 * version 2 of the License, or (at your option) any later version.
 *
 * This library is distributed in the hope that it will be useful,
 * but WITHOUT ANY WARRANTY; without even the implied warranty of
 * MERCHANTABILITY or FITNESS FOR A PARTICULAR PURPOSE.  See the GNU
 * Lesser General Public License for more details.
 *
 * You should have received a copy of the GNU Lesser General Public
 * License along with this library; if not, see <http://www.gnu.org/licenses/>.
 */

#include <math.h>

#include "hw/xbox/nv2a/nv2a_int.h"
#include "ui/xemu-notifications.h"
#include "ui/xemu-settings.h"
#include "util.h"
#include "swizzle.h"
#include "nv2a_vsh_emulator.h"

#define PG_GET_MASK(reg, mask) GET_MASK(pgraph_reg_r(pg, reg), mask)
#define PG_SET_MASK(reg, mask, value)        \
    do {                                     \
        uint32_t rv = pgraph_reg_r(pg, reg); \
        SET_MASK(rv, mask, value);           \
        pgraph_reg_w(pg, reg, rv);           \
    } while (0)


NV2AState *g_nv2a;

uint64_t pgraph_read(void *opaque, hwaddr addr, unsigned int size)
{
    NV2AState *d = (NV2AState *)opaque;
    PGRAPHState *pg = &d->pgraph;

    qemu_mutex_lock(&pg->lock);

    uint64_t r = 0;
    switch (addr) {
    case NV_PGRAPH_INTR:
        r = pg->pending_interrupts;
        break;
    case NV_PGRAPH_INTR_EN:
        r = pg->enabled_interrupts;
        break;
    case NV_PGRAPH_RDI_DATA: {
        unsigned int select = PG_GET_MASK(NV_PGRAPH_RDI_INDEX,
                                       NV_PGRAPH_RDI_INDEX_SELECT);
        unsigned int address = PG_GET_MASK(NV_PGRAPH_RDI_INDEX,
                                        NV_PGRAPH_RDI_INDEX_ADDRESS);

        r = pgraph_rdi_read(pg, select, address);

        /* FIXME: Overflow into select? */
        assert(address < GET_MASK(NV_PGRAPH_RDI_INDEX_ADDRESS,
                                  NV_PGRAPH_RDI_INDEX_ADDRESS));
        PG_SET_MASK(NV_PGRAPH_RDI_INDEX,
                 NV_PGRAPH_RDI_INDEX_ADDRESS, address + 1);
        break;
    }
    default:
        r = pgraph_reg_r(pg, addr);
        break;
    }

    qemu_mutex_unlock(&pg->lock);

    nv2a_reg_log_read(NV_PGRAPH, addr, size, r);
    return r;
}

void pgraph_write(void *opaque, hwaddr addr, uint64_t val, unsigned int size)
{
    NV2AState *d = (NV2AState *)opaque;
    PGRAPHState *pg = &d->pgraph;

    nv2a_reg_log_write(NV_PGRAPH, addr, size, val);

    qemu_mutex_lock(&d->pfifo.lock); // FIXME: Factor out fifo lock here
    qemu_mutex_lock(&pg->lock);

    switch (addr) {
    case NV_PGRAPH_INTR:
        pg->pending_interrupts &= ~val;

        if (!(pg->pending_interrupts & NV_PGRAPH_INTR_ERROR)) {
            pg->waiting_for_nop = false;
        }
        if (!(pg->pending_interrupts & NV_PGRAPH_INTR_CONTEXT_SWITCH)) {
            pg->waiting_for_context_switch = false;
        }
        pfifo_kick(d);
        break;
    case NV_PGRAPH_INTR_EN:
        pg->enabled_interrupts = val;
        break;
    case NV_PGRAPH_INCREMENT:
        if (val & NV_PGRAPH_INCREMENT_READ_3D) {
            PG_SET_MASK(NV_PGRAPH_SURFACE,
                     NV_PGRAPH_SURFACE_READ_3D,
                     (PG_GET_MASK(NV_PGRAPH_SURFACE,
                              NV_PGRAPH_SURFACE_READ_3D)+1)
                        % PG_GET_MASK(NV_PGRAPH_SURFACE,
                                   NV_PGRAPH_SURFACE_MODULO_3D) );
            nv2a_profile_increment();
            pfifo_kick(d);
        }
        break;
    case NV_PGRAPH_RDI_DATA: {
        unsigned int select = PG_GET_MASK(NV_PGRAPH_RDI_INDEX,
                                       NV_PGRAPH_RDI_INDEX_SELECT);
        unsigned int address = PG_GET_MASK(NV_PGRAPH_RDI_INDEX,
                                        NV_PGRAPH_RDI_INDEX_ADDRESS);

        pgraph_rdi_write(pg, select, address, val);

        /* FIXME: Overflow into select? */
        assert(address < GET_MASK(NV_PGRAPH_RDI_INDEX_ADDRESS,
                                  NV_PGRAPH_RDI_INDEX_ADDRESS));
        PG_SET_MASK(NV_PGRAPH_RDI_INDEX,
                 NV_PGRAPH_RDI_INDEX_ADDRESS, address + 1);
        break;
    }
    case NV_PGRAPH_CHANNEL_CTX_TRIGGER: {
        hwaddr context_address =
            PG_GET_MASK(NV_PGRAPH_CHANNEL_CTX_POINTER,
                     NV_PGRAPH_CHANNEL_CTX_POINTER_INST) << 4;

        if (val & NV_PGRAPH_CHANNEL_CTX_TRIGGER_READ_IN) {
#if DEBUG_NV2A
            unsigned pgraph_channel_id =
                PG_GET_MASK(NV_PGRAPH_CTX_USER, NV_PGRAPH_CTX_USER_CHID);
#endif
            NV2A_DPRINTF("PGRAPH: read channel %d context from %" HWADDR_PRIx "\n",
                         pgraph_channel_id, context_address);

            assert(context_address < memory_region_size(&d->ramin));

            uint8_t *context_ptr = d->ramin_ptr + context_address;
            uint32_t context_user = ldl_le_p((uint32_t*)context_ptr);

            NV2A_DPRINTF("    - CTX_USER = 0x%x\n", context_user);

            pgraph_reg_w(pg, NV_PGRAPH_CTX_USER, context_user);
            // pgraph_set_context_user(d, context_user);
        }
        if (val & NV_PGRAPH_CHANNEL_CTX_TRIGGER_WRITE_OUT) {
            /* do stuff ... */
        }

        break;
    }
    default:
        pgraph_reg_w(pg, addr, val);
        break;
    }

    // events
    switch (addr) {
    case NV_PGRAPH_FIFO:
        pfifo_kick(d);
        break;
    }

    qemu_mutex_unlock(&pg->lock);
    qemu_mutex_unlock(&d->pfifo.lock);
}

void pgraph_context_switch(NV2AState *d, unsigned int channel_id)
{
    PGRAPHState *pg = &d->pgraph;

    bool channel_valid =
        pgraph_reg_r(pg, NV_PGRAPH_CTX_CONTROL) & NV_PGRAPH_CTX_CONTROL_CHID;
    unsigned pgraph_channel_id =
        PG_GET_MASK(NV_PGRAPH_CTX_USER, NV_PGRAPH_CTX_USER_CHID);

    bool valid = channel_valid && pgraph_channel_id == channel_id;
    if (!valid) {
        PG_SET_MASK(NV_PGRAPH_TRAPPED_ADDR,
                 NV_PGRAPH_TRAPPED_ADDR_CHID, channel_id);

        NV2A_DPRINTF("pgraph switching to ch %d\n", channel_id);

        /* TODO: hardware context switching */
        assert(!PG_GET_MASK(NV_PGRAPH_DEBUG_3,
                            NV_PGRAPH_DEBUG_3_HW_CONTEXT_SWITCH));

        pg->waiting_for_context_switch = true;
        qemu_mutex_unlock(&pg->lock);
        bql_lock();
        pg->pending_interrupts |= NV_PGRAPH_INTR_CONTEXT_SWITCH;
        nv2a_update_irq(d);
        bql_unlock();
        qemu_mutex_lock(&pg->lock);
    }
}

static const PGRAPHRenderer *renderers[CONFIG_DISPLAY_RENDERER__COUNT];

void pgraph_renderer_register(const PGRAPHRenderer *renderer)
{
    assert(renderer->type < CONFIG_DISPLAY_RENDERER__COUNT);
    renderers[renderer->type] = renderer;
}

void pgraph_init(NV2AState *d)
{
    g_nv2a = d;

    PGRAPHState *pg = &d->pgraph;
    qemu_mutex_init(&pg->lock);
    qemu_mutex_init(&pg->renderer_lock);
    qemu_event_init(&pg->sync_complete, false);
    qemu_event_init(&pg->flush_complete, false);
    qemu_cond_init(&pg->framebuffer_released);

    pg->frame_time = 0;
    pg->draw_time = 0;

    pg->material_alpha = 0.0f;
    PG_SET_MASK(NV_PGRAPH_CONTROL_3, NV_PGRAPH_CONTROL_3_SHADEMODE,
         NV_PGRAPH_CONTROL_3_SHADEMODE_SMOOTH);
    pg->primitive_mode = PRIM_TYPE_INVALID;

    for (int i = 0; i < NV2A_VERTEXSHADER_ATTRIBUTES; i++) {
        VertexAttribute *attribute = &pg->vertex_attributes[i];
        attribute->inline_buffer = (float*)g_malloc(NV2A_MAX_BATCH_LENGTH
                                              * sizeof(float) * 4);
        attribute->inline_buffer_populated = false;
    }

    pgraph_clear_dirty_reg_map(pg);
}

void pgraph_clear_dirty_reg_map(PGRAPHState *pg)
{
    memset(pg->regs_dirty, 0, sizeof(pg->regs_dirty));
}

static CONFIG_DISPLAY_RENDERER get_default_renderer(void)
{
#ifdef CONFIG_OPENGL
    if (renderers[CONFIG_DISPLAY_RENDERER_OPENGL]) {
        return CONFIG_DISPLAY_RENDERER_OPENGL;
    }
#endif
#ifdef CONFIG_VULKAN
    if (renderers[CONFIG_DISPLAY_RENDERER_VULKAN]) {
        return CONFIG_DISPLAY_RENDERER_VULKAN;
    }
#endif
    fprintf(stderr, "Warning: No available renderer\n");
    return CONFIG_DISPLAY_RENDERER_NULL;
}

void nv2a_context_init(void)
{
    if (!renderers[g_config.display.renderer]) {
        g_config.display.renderer = get_default_renderer();
        fprintf(stderr,
                "Warning: Configured renderer unavailable. Switching to %s.\n",
                renderers[g_config.display.renderer]->name);
    }

    // FIXME: We need a mechanism for renderer to initialize new GL contexts
    //        on the main thread at run time. For now, just let them all create
    //        what they need.
    for (int i = 0; i < ARRAY_SIZE(renderers); i++) {
        const PGRAPHRenderer *r = renderers[i];
        if (!r) {
            continue;
        }
        if (r->ops.early_context_init) {
            r->ops.early_context_init();
        }
    }
}

static bool attempt_renderer_init(PGRAPHState *pg)
{
    NV2AState *d = container_of(pg, NV2AState, pgraph);

    pg->renderer = renderers[g_config.display.renderer];
    if (!pg->renderer) {
        xemu_queue_error_message("Configured renderer not available");
        return false;
    }

    Error *local_err = NULL;
    if (pg->renderer->ops.init) {
        pg->renderer->ops.init(d, &local_err);
    }
    if (local_err) {
        const char *msg = error_get_pretty(local_err);
        xemu_queue_error_message(msg);
        error_free(local_err);
        local_err = NULL;
        return false;
    }

    return true;
}

static void init_renderer(PGRAPHState *pg)
{
    if (attempt_renderer_init(pg)) {
        return;  // Success
    }

    CONFIG_DISPLAY_RENDERER default_renderer = get_default_renderer();
    if (default_renderer != g_config.display.renderer) {
        g_config.display.renderer = default_renderer;
        if (attempt_renderer_init(pg)) {
            g_autofree gchar *msg = g_strdup_printf(
                "Switched to default renderer: %s", pg->renderer->name);
            xemu_queue_notification(msg);
            return;
        }
    }

    // FIXME: Try others

    fprintf(stderr, "Fatal error: cannot initialize renderer\n");
    exit(1);
}

void pgraph_init_thread(NV2AState *d)
{
    init_renderer(&d->pgraph);
}

void pgraph_destroy(PGRAPHState *pg)
{
    NV2AState *d = container_of(pg, NV2AState, pgraph);

    if (pg->renderer->ops.finalize) {
       pg->renderer->ops.finalize(d);
    }

    qemu_mutex_destroy(&pg->lock);
}

int nv2a_get_framebuffer_surface(void)
{
    NV2AState *d = g_nv2a;
    PGRAPHState *pg = &d->pgraph;
    int s = 0;

    qemu_mutex_lock(&pg->renderer_lock);
    assert(!pg->framebuffer_in_use);
    pg->framebuffer_in_use = true;
    if (pg->renderer->ops.get_framebuffer_surface) {
        s = pg->renderer->ops.get_framebuffer_surface(d);
    }
    qemu_mutex_unlock(&pg->renderer_lock);

    return s;
}

void nv2a_release_framebuffer_surface(void)
{
    NV2AState *d = g_nv2a;
    PGRAPHState *pg = &d->pgraph;
    qemu_mutex_lock(&pg->renderer_lock);
    pg->framebuffer_in_use = false;
    qemu_cond_broadcast(&pg->framebuffer_released);
    qemu_mutex_unlock(&pg->renderer_lock);
}

void nv2a_set_surface_scale_factor(unsigned int scale)
{
    NV2AState *d = g_nv2a;

    bql_unlock();
    qemu_mutex_lock(&d->pgraph.renderer_lock);
    if (d->pgraph.renderer->ops.set_surface_scale_factor) {
        d->pgraph.renderer->ops.set_surface_scale_factor(d, scale);
    }
    qemu_mutex_unlock(&d->pgraph.renderer_lock);
    bql_lock();
}

unsigned int nv2a_get_surface_scale_factor(void)
{
    NV2AState *d = g_nv2a;
    int s = 1;

    bql_unlock();
    qemu_mutex_lock(&d->pgraph.renderer_lock);
    if (d->pgraph.renderer->ops.get_surface_scale_factor) {
        s = d->pgraph.renderer->ops.get_surface_scale_factor(d);
    }
    qemu_mutex_unlock(&d->pgraph.renderer_lock);
    bql_lock();

    return s;
}

#define METHOD_ADDR(gclass, name) \
    gclass ## _ ## name
#define METHOD_ADDR_TO_INDEX(x) ((x)>>2)
#define METHOD_NAME_STR(gclass, name) \
    tostring(gclass ## _ ## name)
#define METHOD_FUNC_NAME(gclass, name) \
    pgraph_ ## gclass ## _ ## name ## _handler
#define METHOD_HANDLER_ARG_DECL \
    NV2AState *d, PGRAPHState *pg, \
    unsigned int subchannel, unsigned int method, \
    uint32_t parameter, uint32_t *parameters, \
    size_t num_words_available, size_t *num_words_consumed, bool inc
#define METHOD_HANDLER_ARGS \
    d, pg, subchannel, method, parameter, parameters, \
    num_words_available, num_words_consumed, inc
#define DEF_METHOD_PROTO(gclass, name) \
    static void METHOD_FUNC_NAME(gclass, name)(METHOD_HANDLER_ARG_DECL)

#define DEF_METHOD(gclass, name) \
    DEF_METHOD_PROTO(gclass, name);
#define DEF_METHOD_RANGE(gclass, name, range) \
    DEF_METHOD_PROTO(gclass, name);
#define DEF_METHOD_CASE_4_OFFSET(gclass, name, offset, stride) /* Drop */
#define DEF_METHOD_CASE_4(gclass, name, stride) \
    DEF_METHOD_PROTO(gclass, name);
#include "methods.h.inc"
#undef DEF_METHOD
#undef DEF_METHOD_RANGE
#undef DEF_METHOD_CASE_4_OFFSET
#undef DEF_METHOD_CASE_4

typedef void (*MethodFunc)(METHOD_HANDLER_ARG_DECL);
static const struct {
    uint32_t base;
    const char *name;
    MethodFunc handler;
} pgraph_kelvin_methods[0x800] = {
#define DEF_METHOD(gclass, name)                        \
    [METHOD_ADDR_TO_INDEX(METHOD_ADDR(gclass, name))] = \
    { \
        METHOD_ADDR(gclass, name), \
        METHOD_NAME_STR(gclass, name), \
        METHOD_FUNC_NAME(gclass, name), \
    },
#define DEF_METHOD_RANGE(gclass, name, range) \
    [METHOD_ADDR_TO_INDEX(METHOD_ADDR(gclass, name)) \
     ... METHOD_ADDR_TO_INDEX(METHOD_ADDR(gclass, name) + 4*range - 1)] = \
    { \
        METHOD_ADDR(gclass, name), \
        METHOD_NAME_STR(gclass, name), \
        METHOD_FUNC_NAME(gclass, name), \
    },
#define DEF_METHOD_CASE_4_OFFSET(gclass, name, offset, stride) \
    [METHOD_ADDR_TO_INDEX(METHOD_ADDR(gclass, name) + offset)] = \
    { \
        METHOD_ADDR(gclass, name), \
        METHOD_NAME_STR(gclass, name), \
        METHOD_FUNC_NAME(gclass, name), \
    }, \
    [METHOD_ADDR_TO_INDEX(METHOD_ADDR(gclass, name) + offset + stride)] = \
    { \
        METHOD_ADDR(gclass, name), \
        METHOD_NAME_STR(gclass, name), \
        METHOD_FUNC_NAME(gclass, name), \
    }, \
    [METHOD_ADDR_TO_INDEX(METHOD_ADDR(gclass, name) + offset + stride * 2)] = \
    { \
        METHOD_ADDR(gclass, name), \
        METHOD_NAME_STR(gclass, name), \
        METHOD_FUNC_NAME(gclass, name), \
    }, \
    [METHOD_ADDR_TO_INDEX(METHOD_ADDR(gclass, name) + offset + stride * 3)] = \
    { \
        METHOD_ADDR(gclass, name), \
        METHOD_NAME_STR(gclass, name), \
        METHOD_FUNC_NAME(gclass, name), \
    },
#define DEF_METHOD_CASE_4(gclass, name, stride) \
    DEF_METHOD_CASE_4_OFFSET(gclass, name, 0, stride)
#include "methods.h.inc"
#undef DEF_METHOD
#undef DEF_METHOD_RANGE
#undef DEF_METHOD_CASE_4_OFFSET
#undef DEF_METHOD_CASE_4
};

#define METHOD_RANGE_END_NAME(gclass, name) \
    pgraph_ ## gclass ## _ ## name ## __END
#define DEF_METHOD(gclass, name) \
    static const size_t METHOD_RANGE_END_NAME(gclass, name) = \
        METHOD_ADDR(gclass, name) + 4;
#define DEF_METHOD_RANGE(gclass, name, range) \
    static const size_t METHOD_RANGE_END_NAME(gclass, name) = \
        METHOD_ADDR(gclass, name) + 4*range;
#define DEF_METHOD_CASE_4_OFFSET(gclass, name, offset, stride) /* drop */
#define DEF_METHOD_CASE_4(gclass, name, stride) \
    static const size_t METHOD_RANGE_END_NAME(gclass, name) = \
        METHOD_ADDR(gclass, name) + 4*stride;
#include "methods.h.inc"
#undef DEF_METHOD
#undef DEF_METHOD_RANGE
#undef DEF_METHOD_CASE_4_OFFSET
#undef DEF_METHOD_CASE_4

static void pgraph_method_log(unsigned int subchannel,
                              unsigned int graphics_class,
                              unsigned int method, uint32_t parameter)
{
    const char *method_name = "?";
    static unsigned int last = 0;
    static unsigned int count = 0;

    if (last == NV097_ARRAY_ELEMENT16 && method != last) {
        method_name = "NV097_ARRAY_ELEMENT16";
        trace_nv2a_pgraph_method_abbrev(subchannel, graphics_class, last,
                                        method_name, count);
    }

    if (method != NV097_ARRAY_ELEMENT16) {
        uint32_t base = method;
        switch (graphics_class) {
        case NV_KELVIN_PRIMITIVE: {
            int idx = METHOD_ADDR_TO_INDEX(method);
            if (idx < ARRAY_SIZE(pgraph_kelvin_methods) &&
                pgraph_kelvin_methods[idx].handler) {
                method_name = pgraph_kelvin_methods[idx].name;
                base = pgraph_kelvin_methods[idx].base;
            }
            break;
        }
        default:
            break;
        }

        uint32_t offset = method - base;
        trace_nv2a_pgraph_method(subchannel, graphics_class, method,
                                 method_name, offset, parameter);
    }

    if (method == last) {
        count++;
    } else {
        count = 0;
    }
    last = method;
}

static void pgraph_method_inc(MethodFunc handler, uint32_t end,
                              METHOD_HANDLER_ARG_DECL)
{
    if (!inc) {
        handler(METHOD_HANDLER_ARGS);
        return;
    }
    size_t count = MIN(num_words_available, (end - method) / 4);
    for (size_t i = 0; i < count; i++) {
        parameter = ldl_le_p(parameters + i);
        if (i) {
            pgraph_method_log(subchannel, NV_KELVIN_PRIMITIVE, method,
                              parameter);
        }
        handler(METHOD_HANDLER_ARGS);
        method += 4;
    }
    *num_words_consumed = count;
}

static void pgraph_method_non_inc(MethodFunc handler, METHOD_HANDLER_ARG_DECL)
{
    if (inc) {
        handler(METHOD_HANDLER_ARGS);
        return;
    }

    for (size_t i = 0; i < num_words_available; i++) {
        parameter = ldl_le_p(parameters + i);
        if (i) {
            pgraph_method_log(subchannel, NV_KELVIN_PRIMITIVE, method,
                              parameter);
        }
        handler(METHOD_HANDLER_ARGS);
    }
    *num_words_consumed = num_words_available;
}

#define METHOD_FUNC_NAME_INT(gclass, name) METHOD_FUNC_NAME(gclass, name##_int)
#define DEF_METHOD_INT(gclass, name) DEF_METHOD(gclass, name##_int)
#define DEF_METHOD(gclass, name) DEF_METHOD_PROTO(gclass, name)

#define DEF_METHOD_INC(gclass, name)                           \
    DEF_METHOD_INT(gclass, name);                              \
    DEF_METHOD(gclass, name)                                   \
    {                                                          \
        pgraph_method_inc(METHOD_FUNC_NAME_INT(gclass, name),  \
                          METHOD_RANGE_END_NAME(gclass, name), \
                          METHOD_HANDLER_ARGS);                \
    }                                                          \
    DEF_METHOD_INT(gclass, name)

#define DEF_METHOD_NON_INC(gclass, name)                          \
    DEF_METHOD_INT(gclass, name);                                 \
    DEF_METHOD(gclass, name)                                      \
    {                                                             \
        pgraph_method_non_inc(METHOD_FUNC_NAME_INT(gclass, name), \
                              METHOD_HANDLER_ARGS);               \
    }                                                             \
    DEF_METHOD_INT(gclass, name)

int pgraph_method(NV2AState *d, unsigned int subchannel,
                   unsigned int method, uint32_t parameter,
                   uint32_t *parameters, size_t num_words_available,
                   size_t max_lookahead_words, bool inc)
{
    int num_processed = 1;

    PGRAPHState *pg = &d->pgraph;

    bool channel_valid =
        PG_GET_MASK(NV_PGRAPH_CTX_CONTROL, NV_PGRAPH_CTX_CONTROL_CHID);
    assert(channel_valid);

    ContextSurfaces2DState *context_surfaces_2d = &pg->context_surfaces_2d;
    ImageBlitState *image_blit = &pg->image_blit;
    BetaState *beta = &pg->beta;

    assert(subchannel < 8);

    if (method == NV_SET_OBJECT) {
        assert(parameter < memory_region_size(&d->ramin));
        uint8_t *obj_ptr = d->ramin_ptr + parameter;

        uint32_t ctx_1 = ldl_le_p((uint32_t*)obj_ptr);
        uint32_t ctx_2 = ldl_le_p((uint32_t*)(obj_ptr+4));
        uint32_t ctx_3 = ldl_le_p((uint32_t*)(obj_ptr+8));
        uint32_t ctx_4 = ldl_le_p((uint32_t*)(obj_ptr+12));
        uint32_t ctx_5 = parameter;

        pgraph_reg_w(pg, NV_PGRAPH_CTX_CACHE1 + subchannel * 4, ctx_1);
        pgraph_reg_w(pg, NV_PGRAPH_CTX_CACHE2 + subchannel * 4, ctx_2);
        pgraph_reg_w(pg, NV_PGRAPH_CTX_CACHE3 + subchannel * 4, ctx_3);
        pgraph_reg_w(pg, NV_PGRAPH_CTX_CACHE4 + subchannel * 4, ctx_4);
        pgraph_reg_w(pg, NV_PGRAPH_CTX_CACHE5 + subchannel * 4, ctx_5);
    }

    // is this right?
    pgraph_reg_w(pg, NV_PGRAPH_CTX_SWITCH1,
                 pgraph_reg_r(pg, NV_PGRAPH_CTX_CACHE1 + subchannel * 4));
    pgraph_reg_w(pg, NV_PGRAPH_CTX_SWITCH2,
                 pgraph_reg_r(pg, NV_PGRAPH_CTX_CACHE2 + subchannel * 4));
    pgraph_reg_w(pg, NV_PGRAPH_CTX_SWITCH3,
                 pgraph_reg_r(pg, NV_PGRAPH_CTX_CACHE3 + subchannel * 4));
    pgraph_reg_w(pg, NV_PGRAPH_CTX_SWITCH4,
                 pgraph_reg_r(pg, NV_PGRAPH_CTX_CACHE4 + subchannel * 4));
    pgraph_reg_w(pg, NV_PGRAPH_CTX_SWITCH5,
                 pgraph_reg_r(pg, NV_PGRAPH_CTX_CACHE5 + subchannel * 4));

    uint32_t graphics_class = PG_GET_MASK(NV_PGRAPH_CTX_SWITCH1,
                                       NV_PGRAPH_CTX_SWITCH1_GRCLASS);

    pgraph_method_log(subchannel, graphics_class, method, parameter);

    if (subchannel != 0) {
        // catches context switching issues on xbox d3d
        assert(graphics_class != 0x97);
    }

    /* ugly switch for now */
    switch (graphics_class) {
    case NV_BETA: {
        switch (method) {
        case NV012_SET_OBJECT:
            beta->object_instance = parameter;
            break;
        case NV012_SET_BETA:
            if (parameter & 0x80000000) {
                beta->beta = 0;
            } else {
                // The parameter is a signed fixed-point number with a sign bit
                // and 31 fractional bits. Note that negative values are clamped
                // to 0, and only 8 fractional bits are actually implemented in
                // hardware.
                beta->beta = parameter & 0x7f800000;
            }
            break;
        default:
            goto unhandled;
        }
        break;
    }
    case NV_CONTEXT_PATTERN: {
        switch (method) {
        case NV044_SET_MONOCHROME_COLOR0:
            pgraph_reg_w(pg, NV_PGRAPH_PATT_COLOR0, parameter);
            break;
        default:
            goto unhandled;
        }
        break;
    }
    case NV_CONTEXT_SURFACES_2D: {
        switch (method) {
        case NV062_SET_OBJECT:
            context_surfaces_2d->object_instance = parameter;
            break;
        case NV062_SET_CONTEXT_DMA_IMAGE_SOURCE:
            context_surfaces_2d->dma_image_source = parameter;
            break;
        case NV062_SET_CONTEXT_DMA_IMAGE_DESTIN:
            context_surfaces_2d->dma_image_dest = parameter;
            break;
        case NV062_SET_COLOR_FORMAT:
            context_surfaces_2d->color_format = parameter;
            break;
        case NV062_SET_PITCH:
            context_surfaces_2d->source_pitch = parameter & 0xFFFF;
            context_surfaces_2d->dest_pitch = parameter >> 16;
            break;
        case NV062_SET_OFFSET_SOURCE:
            context_surfaces_2d->source_offset = parameter & 0x07FFFFFF;
            break;
        case NV062_SET_OFFSET_DESTIN:
            context_surfaces_2d->dest_offset = parameter & 0x07FFFFFF;
            break;
        default:
            goto unhandled;
        }
        break;
    }
    case NV_IMAGE_BLIT: {
        switch (method) {
        case NV09F_SET_OBJECT:
            image_blit->object_instance = parameter;
            break;
        case NV09F_SET_CONTEXT_SURFACES:
            image_blit->context_surfaces = parameter;
            break;
        case NV09F_SET_OPERATION:
            image_blit->operation = parameter;
            break;
        case NV09F_CONTROL_POINT_IN:
            image_blit->in_x = parameter & 0xFFFF;
            image_blit->in_y = parameter >> 16;
            break;
        case NV09F_CONTROL_POINT_OUT:
            image_blit->out_x = parameter & 0xFFFF;
            image_blit->out_y = parameter >> 16;
            break;
        case NV09F_SIZE:
            image_blit->width = parameter & 0xFFFF;
            image_blit->height = parameter >> 16;

            if (image_blit->width && image_blit->height) {
                d->pgraph.renderer->ops.image_blit(d);
            }
            break;
        default:
            goto unhandled;
        }
        break;
    }
    case NV_KELVIN_PRIMITIVE: {
        MethodFunc handler =
            pgraph_kelvin_methods[METHOD_ADDR_TO_INDEX(method)].handler;
        if (handler == NULL) {
            goto unhandled;
        }
        size_t num_words_consumed = 1;
        handler(d, pg, subchannel, method, parameter, parameters,
                num_words_available, &num_words_consumed, inc);

        /* Squash repeated BEGIN,DRAW_ARRAYS,END */
        #define LAM(i, mthd) ((parameters[i*2+1] & 0x31fff) == (mthd))
        #define LAP(i, prm) (parameters[i*2+2] == (prm))
        #define LAMP(i, mthd, prm) (LAM(i, mthd) && LAP(i, prm))

        if (method == NV097_DRAW_ARRAYS && (max_lookahead_words >= 7) &&
            pg->inline_elements_length == 0 &&
            pg->draw_arrays_length <
                (ARRAY_SIZE(pg->draw_arrays_start) - 1) &&
            LAMP(0, NV097_SET_BEGIN_END, NV097_SET_BEGIN_END_OP_END) &&
            LAMP(1, NV097_SET_BEGIN_END, pg->primitive_mode) &&
            LAM(2, NV097_DRAW_ARRAYS)) {
            num_words_consumed += 4;
            pg->draw_arrays_prevent_connect = true;
        }

        #undef LAM
        #undef LAP
        #undef LAMP

        num_processed = num_words_consumed;
        break;
    }
    default:
        goto unhandled;
    }

    return num_processed;

unhandled:
    trace_nv2a_pgraph_method_unhandled(subchannel, graphics_class,
                                           method, parameter);
    return num_processed;
}

DEF_METHOD(NV097, SET_OBJECT)
{
    pg->kelvin.object_instance = parameter;
}

DEF_METHOD(NV097, NO_OPERATION)
{
    /* The bios uses nop as a software method call -
     * it seems to expect a notify interrupt if the parameter isn't 0.
     * According to a nouveau guy it should still be a nop regardless
     * of the parameter. It's possible a debug register enables this,
     * but nothing obvious sticks out. Weird.
     */
    if (parameter == 0) {
        return;
    }

    unsigned channel_id =
        PG_GET_MASK(NV_PGRAPH_CTX_USER, NV_PGRAPH_CTX_USER_CHID);

    assert(!(pg->pending_interrupts & NV_PGRAPH_INTR_ERROR));

    PG_SET_MASK(NV_PGRAPH_TRAPPED_ADDR, NV_PGRAPH_TRAPPED_ADDR_CHID,
             channel_id);
    PG_SET_MASK(NV_PGRAPH_TRAPPED_ADDR, NV_PGRAPH_TRAPPED_ADDR_SUBCH,
             subchannel);
    PG_SET_MASK(NV_PGRAPH_TRAPPED_ADDR, NV_PGRAPH_TRAPPED_ADDR_MTHD,
             method);
    pgraph_reg_w(pg, NV_PGRAPH_TRAPPED_DATA_LOW, parameter);
    pgraph_reg_w(pg, NV_PGRAPH_NSOURCE,
                 NV_PGRAPH_NSOURCE_NOTIFICATION); /* TODO: check this */
    pg->pending_interrupts |= NV_PGRAPH_INTR_ERROR;
    pg->waiting_for_nop = true;

    qemu_mutex_unlock(&pg->lock);
    bql_lock();
    nv2a_update_irq(d);
    bql_unlock();
    qemu_mutex_lock(&pg->lock);
}

DEF_METHOD(NV097, WAIT_FOR_IDLE)
{
    d->pgraph.renderer->ops.surface_update(d, false, true, true);
}

DEF_METHOD(NV097, SET_FLIP_READ)
{
    PG_SET_MASK(NV_PGRAPH_SURFACE, NV_PGRAPH_SURFACE_READ_3D,
             parameter);
}

DEF_METHOD(NV097, SET_FLIP_WRITE)
{
    PG_SET_MASK(NV_PGRAPH_SURFACE, NV_PGRAPH_SURFACE_WRITE_3D,
             parameter);
}

DEF_METHOD(NV097, SET_FLIP_MODULO)
{
    PG_SET_MASK(NV_PGRAPH_SURFACE, NV_PGRAPH_SURFACE_MODULO_3D,
             parameter);
}

DEF_METHOD(NV097, FLIP_INCREMENT_WRITE)
{
    uint32_t old =
        PG_GET_MASK(NV_PGRAPH_SURFACE, NV_PGRAPH_SURFACE_WRITE_3D);

    PG_SET_MASK(NV_PGRAPH_SURFACE,
             NV_PGRAPH_SURFACE_WRITE_3D,
             (PG_GET_MASK(NV_PGRAPH_SURFACE,
                      NV_PGRAPH_SURFACE_WRITE_3D)+1)
                % PG_GET_MASK(NV_PGRAPH_SURFACE,
                           NV_PGRAPH_SURFACE_MODULO_3D) );

    uint32_t new =
        PG_GET_MASK(NV_PGRAPH_SURFACE, NV_PGRAPH_SURFACE_WRITE_3D);

    trace_nv2a_pgraph_flip_increment_write(old, new);
    pg->frame_time++;
}

DEF_METHOD(NV097, FLIP_STALL)
{
    trace_nv2a_pgraph_flip_stall();
    d->pgraph.renderer->ops.surface_update(d, false, true, true);
    d->pgraph.renderer->ops.flip_stall(d);
    nv2a_profile_flip_stall();
    pg->waiting_for_flip = true;
}

// TODO: these should be loading the dma objects from ramin here?

DEF_METHOD(NV097, SET_CONTEXT_DMA_NOTIFIES)
{
    pg->dma_notifies = parameter;
}

DEF_METHOD(NV097, SET_CONTEXT_DMA_A)
{
    pg->dma_a = parameter;
}

DEF_METHOD(NV097, SET_CONTEXT_DMA_B)
{
    pg->dma_b = parameter;
}

DEF_METHOD(NV097, SET_CONTEXT_DMA_STATE)
{
    pg->dma_state = parameter;
}

DEF_METHOD(NV097, SET_CONTEXT_DMA_COLOR)
{
    /* try to get any straggling draws in before the surface's changed :/ */
    d->pgraph.renderer->ops.surface_update(d, false, true, true);

    pg->dma_color = parameter;
    pg->surface_color.buffer_dirty = true;
}

DEF_METHOD(NV097, SET_CONTEXT_DMA_ZETA)
{
    pg->dma_zeta = parameter;
    pg->surface_zeta.buffer_dirty = true;
}

DEF_METHOD(NV097, SET_CONTEXT_DMA_VERTEX_A)
{
    pg->dma_vertex_a = parameter;
}

DEF_METHOD(NV097, SET_CONTEXT_DMA_VERTEX_B)
{
    pg->dma_vertex_b = parameter;
}

DEF_METHOD(NV097, SET_CONTEXT_DMA_SEMAPHORE)
{
    pg->dma_semaphore = parameter;
}

DEF_METHOD(NV097, SET_CONTEXT_DMA_REPORT)
{
    d->pgraph.renderer->ops.process_pending_reports(d);

    pg->dma_report = parameter;
}

DEF_METHOD(NV097, SET_SURFACE_CLIP_HORIZONTAL)
{
    d->pgraph.renderer->ops.surface_update(d, false, true, true);

    pg->surface_shape.clip_x =
        GET_MASK(parameter, NV097_SET_SURFACE_CLIP_HORIZONTAL_X);
    pg->surface_shape.clip_width =
        GET_MASK(parameter, NV097_SET_SURFACE_CLIP_HORIZONTAL_WIDTH);
}

DEF_METHOD(NV097, SET_SURFACE_CLIP_VERTICAL)
{
    d->pgraph.renderer->ops.surface_update(d, false, true, true);

    pg->surface_shape.clip_y =
        GET_MASK(parameter, NV097_SET_SURFACE_CLIP_VERTICAL_Y);
    pg->surface_shape.clip_height =
        GET_MASK(parameter, NV097_SET_SURFACE_CLIP_VERTICAL_HEIGHT);
}

DEF_METHOD(NV097, SET_SURFACE_FORMAT)
{
    d->pgraph.renderer->ops.surface_update(d, false, true, true);

    pg->surface_shape.color_format =
        GET_MASK(parameter, NV097_SET_SURFACE_FORMAT_COLOR);
    pg->surface_shape.zeta_format =
        GET_MASK(parameter, NV097_SET_SURFACE_FORMAT_ZETA);
    pg->surface_shape.anti_aliasing =
        GET_MASK(parameter, NV097_SET_SURFACE_FORMAT_ANTI_ALIASING);
    pg->surface_shape.log_width =
        GET_MASK(parameter, NV097_SET_SURFACE_FORMAT_WIDTH);
    pg->surface_shape.log_height =
        GET_MASK(parameter, NV097_SET_SURFACE_FORMAT_HEIGHT);

    int surface_type = GET_MASK(parameter, NV097_SET_SURFACE_FORMAT_TYPE);
    if (surface_type != pg->surface_type) {
        pg->surface_type = surface_type;
        pg->surface_color.buffer_dirty = true;
        pg->surface_zeta.buffer_dirty = true;
    }
}

DEF_METHOD(NV097, SET_SURFACE_PITCH)
{
    d->pgraph.renderer->ops.surface_update(d, false, true, true);
    unsigned int color_pitch = GET_MASK(parameter, NV097_SET_SURFACE_PITCH_COLOR);
    unsigned int zeta_pitch  = GET_MASK(parameter, NV097_SET_SURFACE_PITCH_ZETA);

    pg->surface_color.buffer_dirty |= (pg->surface_color.pitch != color_pitch);
    pg->surface_color.pitch = color_pitch;

    pg->surface_zeta.buffer_dirty |= (pg->surface_zeta.pitch != zeta_pitch);
    pg->surface_zeta.pitch = zeta_pitch;
}

DEF_METHOD(NV097, SET_SURFACE_COLOR_OFFSET)
{
    d->pgraph.renderer->ops.surface_update(d, false, true, true);
    pg->surface_color.buffer_dirty |= (pg->surface_color.offset != parameter);
    pg->surface_color.offset = parameter;
}

DEF_METHOD(NV097, SET_SURFACE_ZETA_OFFSET)
{
    d->pgraph.renderer->ops.surface_update(d, false, true, true);
    pg->surface_zeta.buffer_dirty |= (pg->surface_zeta.offset != parameter);
    pg->surface_zeta.offset = parameter;
}

DEF_METHOD_INC(NV097, SET_COMBINER_ALPHA_ICW)
{
    int slot = (method - NV097_SET_COMBINER_ALPHA_ICW) / 4;
    pgraph_reg_w(pg, NV_PGRAPH_COMBINEALPHAI0 + slot * 4, parameter);
}

DEF_METHOD(NV097, SET_COMBINER_SPECULAR_FOG_CW0)
{
    pgraph_reg_w(pg, NV_PGRAPH_COMBINESPECFOG0, parameter);
}

DEF_METHOD(NV097, SET_COMBINER_SPECULAR_FOG_CW1)
{
    pgraph_reg_w(pg, NV_PGRAPH_COMBINESPECFOG1, parameter);
}

DEF_METHOD(NV097, SET_TEXTURE_ADDRESS)
{
    int slot = (method - NV097_SET_TEXTURE_ADDRESS) / 64;
    pgraph_reg_w(pg, NV_PGRAPH_TEXADDRESS0 + slot * 4, parameter);
}

DEF_METHOD(NV097, SET_CONTROL0)
{
    d->pgraph.renderer->ops.surface_update(d, false, true, true);

    bool stencil_write_enable =
        parameter & NV097_SET_CONTROL0_STENCIL_WRITE_ENABLE;
    PG_SET_MASK(NV_PGRAPH_CONTROL_0,
             NV_PGRAPH_CONTROL_0_STENCIL_WRITE_ENABLE,
             stencil_write_enable);

    uint32_t z_format = GET_MASK(parameter, NV097_SET_CONTROL0_Z_FORMAT);
    PG_SET_MASK(NV_PGRAPH_SETUPRASTER,
             NV_PGRAPH_SETUPRASTER_Z_FORMAT, z_format);

    bool z_perspective =
        parameter & NV097_SET_CONTROL0_Z_PERSPECTIVE_ENABLE;
    PG_SET_MASK(NV_PGRAPH_CONTROL_0,
             NV_PGRAPH_CONTROL_0_Z_PERSPECTIVE_ENABLE,
             z_perspective);
}

DEF_METHOD(NV097, SET_LIGHT_CONTROL)
{
    PG_SET_MASK(NV_PGRAPH_CSV0_C, NV_PGRAPH_CSV0_C_SEPARATE_SPECULAR,
             (parameter & NV097_SET_LIGHT_CONTROL_SEPARATE_SPECULAR) != 0);

    PG_SET_MASK(NV_PGRAPH_CSV0_C, NV_PGRAPH_CSV0_C_LOCALEYE,
             (parameter & NV097_SET_LIGHT_CONTROL_LOCALEYE) != 0);

    PG_SET_MASK(NV_PGRAPH_CSV0_C, NV_PGRAPH_CSV0_C_ALPHA_FROM_MATERIAL_SPECULAR,
             (parameter & NV097_SET_LIGHT_CONTROL_ALPHA_FROM_MATERIAL_SPECULAR) != 0);
}

DEF_METHOD(NV097, SET_COLOR_MATERIAL)
{
    PG_SET_MASK(NV_PGRAPH_CSV0_C, NV_PGRAPH_CSV0_C_EMISSION,
             (parameter >> 0) & 3);
    PG_SET_MASK(NV_PGRAPH_CSV0_C, NV_PGRAPH_CSV0_C_AMBIENT,
             (parameter >> 2) & 3);
    PG_SET_MASK(NV_PGRAPH_CSV0_C, NV_PGRAPH_CSV0_C_DIFFUSE,
             (parameter >> 4) & 3);
    PG_SET_MASK(NV_PGRAPH_CSV0_C, NV_PGRAPH_CSV0_C_SPECULAR,
             (parameter >> 6) & 3);
}

DEF_METHOD(NV097, SET_FOG_MODE)
{
    /* FIXME: There is also NV_PGRAPH_CSV0_D_FOG_MODE */
    unsigned int mode;
    switch (parameter) {
    case NV097_SET_FOG_MODE_V_LINEAR:
        mode = NV_PGRAPH_CONTROL_3_FOG_MODE_LINEAR; break;
    case NV097_SET_FOG_MODE_V_EXP:
        mode = NV_PGRAPH_CONTROL_3_FOG_MODE_EXP; break;
    case NV097_SET_FOG_MODE_V_EXP2:
        mode = NV_PGRAPH_CONTROL_3_FOG_MODE_EXP2; break;
    case NV097_SET_FOG_MODE_V_EXP_ABS:
        mode = NV_PGRAPH_CONTROL_3_FOG_MODE_EXP_ABS; break;
    case NV097_SET_FOG_MODE_V_EXP2_ABS:
        mode = NV_PGRAPH_CONTROL_3_FOG_MODE_EXP2_ABS; break;
    case NV097_SET_FOG_MODE_V_LINEAR_ABS:
        mode = NV_PGRAPH_CONTROL_3_FOG_MODE_LINEAR_ABS; break;
    default:
        assert(false);
        break;
    }
    PG_SET_MASK(NV_PGRAPH_CONTROL_3, NV_PGRAPH_CONTROL_3_FOG_MODE,
             mode);
}

DEF_METHOD(NV097, SET_FOG_GEN_MODE)
{
    unsigned int mode;
    switch (parameter) {
    case NV097_SET_FOG_GEN_MODE_V_SPEC_ALPHA:
        mode = NV_PGRAPH_CSV0_D_FOGGENMODE_SPEC_ALPHA; break;
    case NV097_SET_FOG_GEN_MODE_V_RADIAL:
        mode = NV_PGRAPH_CSV0_D_FOGGENMODE_RADIAL; break;
    case NV097_SET_FOG_GEN_MODE_V_PLANAR:
        mode = NV_PGRAPH_CSV0_D_FOGGENMODE_PLANAR; break;
    case NV097_SET_FOG_GEN_MODE_V_ABS_PLANAR:
        mode = NV_PGRAPH_CSV0_D_FOGGENMODE_ABS_PLANAR; break;
    case NV097_SET_FOG_GEN_MODE_V_FOG_X:
        mode = NV_PGRAPH_CSV0_D_FOGGENMODE_FOG_X; break;
    default:
        assert(false);
        break;
    }
    PG_SET_MASK(NV_PGRAPH_CSV0_D, NV_PGRAPH_CSV0_D_FOGGENMODE, mode);
}

DEF_METHOD(NV097, SET_FOG_ENABLE)
{
    /*
      FIXME: There is also:
        PG_SET_MASK(NV_PGRAPH_CSV0_D, NV_PGRAPH_CSV0_D_FOGENABLE,
             parameter);
    */
    PG_SET_MASK(NV_PGRAPH_CONTROL_3, NV_PGRAPH_CONTROL_3_FOGENABLE,
         parameter);
}

DEF_METHOD(NV097, SET_FOG_COLOR)
{
    /* PGRAPH channels are ARGB, parameter channels are ABGR */
    uint8_t red = GET_MASK(parameter, NV097_SET_FOG_COLOR_RED);
    uint8_t green = GET_MASK(parameter, NV097_SET_FOG_COLOR_GREEN);
    uint8_t blue = GET_MASK(parameter, NV097_SET_FOG_COLOR_BLUE);
    uint8_t alpha = GET_MASK(parameter, NV097_SET_FOG_COLOR_ALPHA);
    PG_SET_MASK(NV_PGRAPH_FOGCOLOR, NV_PGRAPH_FOGCOLOR_RED, red);
    PG_SET_MASK(NV_PGRAPH_FOGCOLOR, NV_PGRAPH_FOGCOLOR_GREEN, green);
    PG_SET_MASK(NV_PGRAPH_FOGCOLOR, NV_PGRAPH_FOGCOLOR_BLUE, blue);
    PG_SET_MASK(NV_PGRAPH_FOGCOLOR, NV_PGRAPH_FOGCOLOR_ALPHA, alpha);
}

DEF_METHOD(NV097, SET_WINDOW_CLIP_TYPE)
{
    PG_SET_MASK(NV_PGRAPH_SETUPRASTER,
             NV_PGRAPH_SETUPRASTER_WINDOWCLIPTYPE, parameter);
}

DEF_METHOD_INC(NV097, SET_WINDOW_CLIP_HORIZONTAL)
{
    int slot = (method - NV097_SET_WINDOW_CLIP_HORIZONTAL) / 4;
    for (; slot < 8; ++slot) {
        pgraph_reg_w(pg, NV_PGRAPH_WINDOWCLIPX0 + slot * 4, parameter);
    }
}

DEF_METHOD_INC(NV097, SET_WINDOW_CLIP_VERTICAL)
{
    int slot = (method - NV097_SET_WINDOW_CLIP_VERTICAL) / 4;
    for (; slot < 8; ++slot) {
        pgraph_reg_w(pg, NV_PGRAPH_WINDOWCLIPY0 + slot * 4, parameter);
    }
}

DEF_METHOD(NV097, SET_ALPHA_TEST_ENABLE)
{
    PG_SET_MASK(NV_PGRAPH_CONTROL_0,
             NV_PGRAPH_CONTROL_0_ALPHATESTENABLE, parameter);
}

DEF_METHOD(NV097, SET_BLEND_ENABLE)
{
    PG_SET_MASK(NV_PGRAPH_BLEND, NV_PGRAPH_BLEND_EN, parameter);
}

DEF_METHOD(NV097, SET_CULL_FACE_ENABLE)
{
    PG_SET_MASK(NV_PGRAPH_SETUPRASTER,
             NV_PGRAPH_SETUPRASTER_CULLENABLE,
             parameter);
}

DEF_METHOD(NV097, SET_DEPTH_TEST_ENABLE)
{
    PG_SET_MASK(NV_PGRAPH_CONTROL_0, NV_PGRAPH_CONTROL_0_ZENABLE,
             parameter);
}

DEF_METHOD(NV097, SET_DITHER_ENABLE)
{
    PG_SET_MASK(NV_PGRAPH_CONTROL_0,
             NV_PGRAPH_CONTROL_0_DITHERENABLE, parameter);
}

DEF_METHOD(NV097, SET_LIGHTING_ENABLE)
{
    PG_SET_MASK(NV_PGRAPH_CSV0_C, NV_PGRAPH_CSV0_C_LIGHTING,
             parameter);
}

DEF_METHOD(NV097, SET_POINT_PARAMS_ENABLE)
{
    PG_SET_MASK(NV_PGRAPH_CSV0_D, NV_PGRAPH_CSV0_D_POINTPARAMSENABLE,
             parameter);
    PG_SET_MASK(NV_PGRAPH_CONTROL_3,
             NV_PGRAPH_CONTROL_3_POINTPARAMSENABLE, parameter);
}

DEF_METHOD(NV097, SET_POINT_SMOOTH_ENABLE)
{
    PG_SET_MASK(NV_PGRAPH_SETUPRASTER,
             NV_PGRAPH_SETUPRASTER_POINTSMOOTHENABLE, parameter);
}

DEF_METHOD(NV097, SET_LINE_SMOOTH_ENABLE)
{
    PG_SET_MASK(NV_PGRAPH_SETUPRASTER,
             NV_PGRAPH_SETUPRASTER_LINESMOOTHENABLE, parameter);
}

DEF_METHOD(NV097, SET_POLY_SMOOTH_ENABLE)
{
    PG_SET_MASK(NV_PGRAPH_SETUPRASTER,
             NV_PGRAPH_SETUPRASTER_POLYSMOOTHENABLE, parameter);
}

DEF_METHOD(NV097, SET_SKIN_MODE)
{
    PG_SET_MASK(NV_PGRAPH_CSV0_D, NV_PGRAPH_CSV0_D_SKIN,
             parameter);
}

DEF_METHOD(NV097, SET_STENCIL_TEST_ENABLE)
{
    PG_SET_MASK(NV_PGRAPH_CONTROL_1,
             NV_PGRAPH_CONTROL_1_STENCIL_TEST_ENABLE, parameter);
}

DEF_METHOD(NV097, SET_POLY_OFFSET_POINT_ENABLE)
{
    PG_SET_MASK(NV_PGRAPH_SETUPRASTER,
             NV_PGRAPH_SETUPRASTER_POFFSETPOINTENABLE, parameter);
}

DEF_METHOD(NV097, SET_POLY_OFFSET_LINE_ENABLE)
{
    PG_SET_MASK(NV_PGRAPH_SETUPRASTER,
             NV_PGRAPH_SETUPRASTER_POFFSETLINEENABLE, parameter);
}

DEF_METHOD(NV097, SET_POLY_OFFSET_FILL_ENABLE)
{
    PG_SET_MASK(NV_PGRAPH_SETUPRASTER,
             NV_PGRAPH_SETUPRASTER_POFFSETFILLENABLE, parameter);
}

DEF_METHOD(NV097, SET_ALPHA_FUNC)
{
    PG_SET_MASK(NV_PGRAPH_CONTROL_0,
             NV_PGRAPH_CONTROL_0_ALPHAFUNC, parameter & 0xF);
}

DEF_METHOD(NV097, SET_ALPHA_REF)
{
    PG_SET_MASK(NV_PGRAPH_CONTROL_0,
             NV_PGRAPH_CONTROL_0_ALPHAREF, parameter);
}

DEF_METHOD(NV097, SET_BLEND_FUNC_SFACTOR)
{
    unsigned int factor;
    switch (parameter) {
    case NV097_SET_BLEND_FUNC_SFACTOR_V_ZERO:
        factor = NV_PGRAPH_BLEND_SFACTOR_ZERO; break;
    case NV097_SET_BLEND_FUNC_SFACTOR_V_ONE:
        factor = NV_PGRAPH_BLEND_SFACTOR_ONE; break;
    case NV097_SET_BLEND_FUNC_SFACTOR_V_SRC_COLOR:
        factor = NV_PGRAPH_BLEND_SFACTOR_SRC_COLOR; break;
    case NV097_SET_BLEND_FUNC_SFACTOR_V_ONE_MINUS_SRC_COLOR:
        factor = NV_PGRAPH_BLEND_SFACTOR_ONE_MINUS_SRC_COLOR; break;
    case NV097_SET_BLEND_FUNC_SFACTOR_V_SRC_ALPHA:
        factor = NV_PGRAPH_BLEND_SFACTOR_SRC_ALPHA; break;
    case NV097_SET_BLEND_FUNC_SFACTOR_V_ONE_MINUS_SRC_ALPHA:
        factor = NV_PGRAPH_BLEND_SFACTOR_ONE_MINUS_SRC_ALPHA; break;
    case NV097_SET_BLEND_FUNC_SFACTOR_V_DST_ALPHA:
        factor = NV_PGRAPH_BLEND_SFACTOR_DST_ALPHA; break;
    case NV097_SET_BLEND_FUNC_SFACTOR_V_ONE_MINUS_DST_ALPHA:
        factor = NV_PGRAPH_BLEND_SFACTOR_ONE_MINUS_DST_ALPHA; break;
    case NV097_SET_BLEND_FUNC_SFACTOR_V_DST_COLOR:
        factor = NV_PGRAPH_BLEND_SFACTOR_DST_COLOR; break;
    case NV097_SET_BLEND_FUNC_SFACTOR_V_ONE_MINUS_DST_COLOR:
        factor = NV_PGRAPH_BLEND_SFACTOR_ONE_MINUS_DST_COLOR; break;
    case NV097_SET_BLEND_FUNC_SFACTOR_V_SRC_ALPHA_SATURATE:
        factor = NV_PGRAPH_BLEND_SFACTOR_SRC_ALPHA_SATURATE; break;
    case NV097_SET_BLEND_FUNC_SFACTOR_V_CONSTANT_COLOR:
        factor = NV_PGRAPH_BLEND_SFACTOR_CONSTANT_COLOR; break;
    case NV097_SET_BLEND_FUNC_SFACTOR_V_ONE_MINUS_CONSTANT_COLOR:
        factor = NV_PGRAPH_BLEND_SFACTOR_ONE_MINUS_CONSTANT_COLOR; break;
    case NV097_SET_BLEND_FUNC_SFACTOR_V_CONSTANT_ALPHA:
        factor = NV_PGRAPH_BLEND_SFACTOR_CONSTANT_ALPHA; break;
    case NV097_SET_BLEND_FUNC_SFACTOR_V_ONE_MINUS_CONSTANT_ALPHA:
        factor = NV_PGRAPH_BLEND_SFACTOR_ONE_MINUS_CONSTANT_ALPHA; break;
    default:
        NV2A_DPRINTF("Unknown blend source factor: 0x%08x\n", parameter);
        return; /* discard */
    }
    PG_SET_MASK(NV_PGRAPH_BLEND, NV_PGRAPH_BLEND_SFACTOR, factor);
}

DEF_METHOD(NV097, SET_BLEND_FUNC_DFACTOR)
{
    unsigned int factor;
    switch (parameter) {
    case NV097_SET_BLEND_FUNC_DFACTOR_V_ZERO:
        factor = NV_PGRAPH_BLEND_DFACTOR_ZERO; break;
    case NV097_SET_BLEND_FUNC_DFACTOR_V_ONE:
        factor = NV_PGRAPH_BLEND_DFACTOR_ONE; break;
    case NV097_SET_BLEND_FUNC_DFACTOR_V_SRC_COLOR:
        factor = NV_PGRAPH_BLEND_DFACTOR_SRC_COLOR; break;
    case NV097_SET_BLEND_FUNC_DFACTOR_V_ONE_MINUS_SRC_COLOR:
        factor = NV_PGRAPH_BLEND_DFACTOR_ONE_MINUS_SRC_COLOR; break;
    case NV097_SET_BLEND_FUNC_DFACTOR_V_SRC_ALPHA:
        factor = NV_PGRAPH_BLEND_DFACTOR_SRC_ALPHA; break;
    case NV097_SET_BLEND_FUNC_DFACTOR_V_ONE_MINUS_SRC_ALPHA:
        factor = NV_PGRAPH_BLEND_DFACTOR_ONE_MINUS_SRC_ALPHA; break;
    case NV097_SET_BLEND_FUNC_DFACTOR_V_DST_ALPHA:
        factor = NV_PGRAPH_BLEND_DFACTOR_DST_ALPHA; break;
    case NV097_SET_BLEND_FUNC_DFACTOR_V_ONE_MINUS_DST_ALPHA:
        factor = NV_PGRAPH_BLEND_DFACTOR_ONE_MINUS_DST_ALPHA; break;
    case NV097_SET_BLEND_FUNC_DFACTOR_V_DST_COLOR:
        factor = NV_PGRAPH_BLEND_DFACTOR_DST_COLOR; break;
    case NV097_SET_BLEND_FUNC_DFACTOR_V_ONE_MINUS_DST_COLOR:
        factor = NV_PGRAPH_BLEND_DFACTOR_ONE_MINUS_DST_COLOR; break;
    case NV097_SET_BLEND_FUNC_DFACTOR_V_SRC_ALPHA_SATURATE:
        factor = NV_PGRAPH_BLEND_DFACTOR_SRC_ALPHA_SATURATE; break;
    case NV097_SET_BLEND_FUNC_DFACTOR_V_CONSTANT_COLOR:
        factor = NV_PGRAPH_BLEND_DFACTOR_CONSTANT_COLOR; break;
    case NV097_SET_BLEND_FUNC_DFACTOR_V_ONE_MINUS_CONSTANT_COLOR:
        factor = NV_PGRAPH_BLEND_DFACTOR_ONE_MINUS_CONSTANT_COLOR; break;
    case NV097_SET_BLEND_FUNC_DFACTOR_V_CONSTANT_ALPHA:
        factor = NV_PGRAPH_BLEND_DFACTOR_CONSTANT_ALPHA; break;
    case NV097_SET_BLEND_FUNC_DFACTOR_V_ONE_MINUS_CONSTANT_ALPHA:
        factor = NV_PGRAPH_BLEND_DFACTOR_ONE_MINUS_CONSTANT_ALPHA; break;
    default:
        NV2A_DPRINTF("Unknown blend destination factor: 0x%08x\n", parameter);
        return; /* discard */
    }
    PG_SET_MASK(NV_PGRAPH_BLEND, NV_PGRAPH_BLEND_DFACTOR, factor);
}

DEF_METHOD(NV097, SET_BLEND_COLOR)
{
    pgraph_reg_w(pg, NV_PGRAPH_BLENDCOLOR, parameter);
}

DEF_METHOD(NV097, SET_BLEND_EQUATION)
{
    unsigned int equation;
    switch (parameter) {
    case NV097_SET_BLEND_EQUATION_V_FUNC_SUBTRACT:
        equation = 0; break;
    case NV097_SET_BLEND_EQUATION_V_FUNC_REVERSE_SUBTRACT:
        equation = 1; break;
    case NV097_SET_BLEND_EQUATION_V_FUNC_ADD:
        equation = 2; break;
    case NV097_SET_BLEND_EQUATION_V_MIN:
        equation = 3; break;
    case NV097_SET_BLEND_EQUATION_V_MAX:
        equation = 4; break;
    case NV097_SET_BLEND_EQUATION_V_FUNC_REVERSE_SUBTRACT_SIGNED:
        equation = 5; break;
    case NV097_SET_BLEND_EQUATION_V_FUNC_ADD_SIGNED:
        equation = 6; break;
    default:
        NV2A_DPRINTF("Unknown blend equation: 0x%08x\n", parameter);
        return; /* discard */
    }
    PG_SET_MASK(NV_PGRAPH_BLEND, NV_PGRAPH_BLEND_EQN, equation);
}

DEF_METHOD(NV097, SET_DEPTH_FUNC)
{
    PG_SET_MASK(NV_PGRAPH_CONTROL_0, NV_PGRAPH_CONTROL_0_ZFUNC,
             parameter & 0xF);
}

DEF_METHOD(NV097, SET_COLOR_MASK)
{
    pg->surface_color.write_enabled_cache |= pgraph_color_write_enabled(pg);

    bool alpha = parameter & NV097_SET_COLOR_MASK_ALPHA_WRITE_ENABLE;
    bool red = parameter & NV097_SET_COLOR_MASK_RED_WRITE_ENABLE;
    bool green = parameter & NV097_SET_COLOR_MASK_GREEN_WRITE_ENABLE;
    bool blue = parameter & NV097_SET_COLOR_MASK_BLUE_WRITE_ENABLE;
    PG_SET_MASK(NV_PGRAPH_CONTROL_0,
             NV_PGRAPH_CONTROL_0_ALPHA_WRITE_ENABLE, alpha);
    PG_SET_MASK(NV_PGRAPH_CONTROL_0,
             NV_PGRAPH_CONTROL_0_RED_WRITE_ENABLE, red);
    PG_SET_MASK(NV_PGRAPH_CONTROL_0,
             NV_PGRAPH_CONTROL_0_GREEN_WRITE_ENABLE, green);
    PG_SET_MASK(NV_PGRAPH_CONTROL_0,
             NV_PGRAPH_CONTROL_0_BLUE_WRITE_ENABLE, blue);
}

DEF_METHOD(NV097, SET_DEPTH_MASK)
{
    pg->surface_zeta.write_enabled_cache |= pgraph_zeta_write_enabled(pg);

    PG_SET_MASK(NV_PGRAPH_CONTROL_0,
             NV_PGRAPH_CONTROL_0_ZWRITEENABLE, parameter);
}

DEF_METHOD(NV097, SET_STENCIL_MASK)
{
    PG_SET_MASK(NV_PGRAPH_CONTROL_1,
             NV_PGRAPH_CONTROL_1_STENCIL_MASK_WRITE, parameter);
}

DEF_METHOD(NV097, SET_STENCIL_FUNC)
{
    PG_SET_MASK(NV_PGRAPH_CONTROL_1,
             NV_PGRAPH_CONTROL_1_STENCIL_FUNC, parameter & 0xF);
}

DEF_METHOD(NV097, SET_STENCIL_FUNC_REF)
{
    PG_SET_MASK(NV_PGRAPH_CONTROL_1,
             NV_PGRAPH_CONTROL_1_STENCIL_REF, parameter);
}

DEF_METHOD(NV097, SET_STENCIL_FUNC_MASK)
{
    PG_SET_MASK(NV_PGRAPH_CONTROL_1,
             NV_PGRAPH_CONTROL_1_STENCIL_MASK_READ, parameter);
}

static unsigned int kelvin_map_stencil_op(uint32_t parameter)
{
    unsigned int op;
    switch (parameter) {
    case NV097_SET_STENCIL_OP_V_KEEP:
        op = NV_PGRAPH_CONTROL_2_STENCIL_OP_V_KEEP; break;
    case NV097_SET_STENCIL_OP_V_ZERO:
        op = NV_PGRAPH_CONTROL_2_STENCIL_OP_V_ZERO; break;
    case NV097_SET_STENCIL_OP_V_REPLACE:
        op = NV_PGRAPH_CONTROL_2_STENCIL_OP_V_REPLACE; break;
    case NV097_SET_STENCIL_OP_V_INCRSAT:
        op = NV_PGRAPH_CONTROL_2_STENCIL_OP_V_INCRSAT; break;
    case NV097_SET_STENCIL_OP_V_DECRSAT:
        op = NV_PGRAPH_CONTROL_2_STENCIL_OP_V_DECRSAT; break;
    case NV097_SET_STENCIL_OP_V_INVERT:
        op = NV_PGRAPH_CONTROL_2_STENCIL_OP_V_INVERT; break;
    case NV097_SET_STENCIL_OP_V_INCR:
        op = NV_PGRAPH_CONTROL_2_STENCIL_OP_V_INCR; break;
    case NV097_SET_STENCIL_OP_V_DECR:
        op = NV_PGRAPH_CONTROL_2_STENCIL_OP_V_DECR; break;
    default:
        assert(false);
        break;
    }
    return op;
}

DEF_METHOD(NV097, SET_STENCIL_OP_FAIL)
{
    PG_SET_MASK(NV_PGRAPH_CONTROL_2,
             NV_PGRAPH_CONTROL_2_STENCIL_OP_FAIL,
             kelvin_map_stencil_op(parameter));
}

DEF_METHOD(NV097, SET_STENCIL_OP_ZFAIL)
{
    PG_SET_MASK(NV_PGRAPH_CONTROL_2,
             NV_PGRAPH_CONTROL_2_STENCIL_OP_ZFAIL,
             kelvin_map_stencil_op(parameter));
}

DEF_METHOD(NV097, SET_STENCIL_OP_ZPASS)
{
    PG_SET_MASK(NV_PGRAPH_CONTROL_2,
             NV_PGRAPH_CONTROL_2_STENCIL_OP_ZPASS,
             kelvin_map_stencil_op(parameter));
}

DEF_METHOD(NV097, SET_SHADE_MODE)
{
    switch (parameter) {
    case NV097_SET_SHADE_MODE_V_FLAT:
        PG_SET_MASK(NV_PGRAPH_CONTROL_3, NV_PGRAPH_CONTROL_3_SHADEMODE,
                 NV_PGRAPH_CONTROL_3_SHADEMODE_FLAT);
        break;
    case NV097_SET_SHADE_MODE_V_SMOOTH:
        PG_SET_MASK(NV_PGRAPH_CONTROL_3, NV_PGRAPH_CONTROL_3_SHADEMODE,
                 NV_PGRAPH_CONTROL_3_SHADEMODE_SMOOTH);
        break;
    default:
        /* Discard */
        break;
    }
}

DEF_METHOD(NV097, SET_POLYGON_OFFSET_SCALE_FACTOR)
{
    pgraph_reg_w(pg, NV_PGRAPH_ZOFFSETFACTOR, parameter);
}

DEF_METHOD(NV097, SET_POLYGON_OFFSET_BIAS)
{
    pgraph_reg_w(pg, NV_PGRAPH_ZOFFSETBIAS, parameter);
}

static unsigned int kelvin_map_polygon_mode(uint32_t parameter)
{
    unsigned int mode;
    switch (parameter) {
    case NV097_SET_FRONT_POLYGON_MODE_V_POINT:
        mode = NV_PGRAPH_SETUPRASTER_FRONTFACEMODE_POINT; break;
    case NV097_SET_FRONT_POLYGON_MODE_V_LINE:
        mode = NV_PGRAPH_SETUPRASTER_FRONTFACEMODE_LINE; break;
    case NV097_SET_FRONT_POLYGON_MODE_V_FILL:
        mode = NV_PGRAPH_SETUPRASTER_FRONTFACEMODE_FILL; break;
    default:
        assert(false);
        break;
    }
    return mode;
}

DEF_METHOD(NV097, SET_FRONT_POLYGON_MODE)
{
    PG_SET_MASK(NV_PGRAPH_SETUPRASTER,
             NV_PGRAPH_SETUPRASTER_FRONTFACEMODE,
             kelvin_map_polygon_mode(parameter));
}

DEF_METHOD(NV097, SET_BACK_POLYGON_MODE)
{
    PG_SET_MASK(NV_PGRAPH_SETUPRASTER,
             NV_PGRAPH_SETUPRASTER_BACKFACEMODE,
             kelvin_map_polygon_mode(parameter));
}

DEF_METHOD(NV097, SET_CLIP_MIN)
{
    pgraph_reg_w(pg, NV_PGRAPH_ZCLIPMIN, parameter);
}

DEF_METHOD(NV097, SET_CLIP_MAX)
{
    pgraph_reg_w(pg, NV_PGRAPH_ZCLIPMAX, parameter);
}

DEF_METHOD(NV097, SET_CULL_FACE)
{
    unsigned int face;
    switch (parameter) {
    case NV097_SET_CULL_FACE_V_FRONT:
        face = NV_PGRAPH_SETUPRASTER_CULLCTRL_FRONT; break;
    case NV097_SET_CULL_FACE_V_BACK:
        face = NV_PGRAPH_SETUPRASTER_CULLCTRL_BACK; break;
    case NV097_SET_CULL_FACE_V_FRONT_AND_BACK:
        face = NV_PGRAPH_SETUPRASTER_CULLCTRL_FRONT_AND_BACK; break;
    default:
        assert(false);
        break;
    }
    PG_SET_MASK(NV_PGRAPH_SETUPRASTER, NV_PGRAPH_SETUPRASTER_CULLCTRL, face);
}

DEF_METHOD(NV097, SET_FRONT_FACE)
{
    bool ccw;
    switch (parameter) {
    case NV097_SET_FRONT_FACE_V_CW:
        ccw = false; break;
    case NV097_SET_FRONT_FACE_V_CCW:
        ccw = true; break;
    default:
        NV2A_DPRINTF("Unknown front face: 0x%08x\n", parameter);
        return; /* discard */
    }
    PG_SET_MASK(NV_PGRAPH_SETUPRASTER, NV_PGRAPH_SETUPRASTER_FRONTFACE,
                ccw ? 1 : 0);
}

DEF_METHOD(NV097, SET_NORMALIZATION_ENABLE)
{
    PG_SET_MASK(NV_PGRAPH_CSV0_C, NV_PGRAPH_CSV0_C_NORMALIZATION_ENABLE,
                parameter);
}

DEF_METHOD_INC(NV097, SET_MATERIAL_EMISSION)
{
    int slot = (method - NV097_SET_MATERIAL_EMISSION) / 4;
    // FIXME: Verify NV_IGRAPH_XF_LTCTXA_CM_COL is correct
    pg->ltctxa[NV_IGRAPH_XF_LTCTXA_CM_COL][slot] = parameter;
    pg->ltctxa_dirty[NV_IGRAPH_XF_LTCTXA_CM_COL] = true;
}

DEF_METHOD(NV097, SET_MATERIAL_ALPHA)
{
    pg->material_alpha = *(float*)&parameter;
}

DEF_METHOD(NV097, SET_SPECULAR_ENABLE)
{
    PG_SET_MASK(NV_PGRAPH_CSV0_C, NV_PGRAPH_CSV0_C_SPECULAR_ENABLE, parameter);
}

DEF_METHOD(NV097, SET_LIGHT_ENABLE_MASK)
{
    PG_SET_MASK(NV_PGRAPH_CSV0_D, NV_PGRAPH_CSV0_D_LIGHTS, parameter);
}

static unsigned int kelvin_map_texgen(uint32_t parameter, unsigned int channel)
{
    assert(channel < 4);
    unsigned int texgen;
    switch (parameter) {
    case NV097_SET_TEXGEN_S_DISABLE:
        texgen = NV_PGRAPH_CSV1_A_T0_S_DISABLE; break;
    case NV097_SET_TEXGEN_S_EYE_LINEAR:
        texgen = NV_PGRAPH_CSV1_A_T0_S_EYE_LINEAR; break;
    case NV097_SET_TEXGEN_S_OBJECT_LINEAR:
        texgen = NV_PGRAPH_CSV1_A_T0_S_OBJECT_LINEAR; break;
    case NV097_SET_TEXGEN_S_SPHERE_MAP:
        assert(channel < 2);
        texgen = NV_PGRAPH_CSV1_A_T0_S_SPHERE_MAP; break;
    case NV097_SET_TEXGEN_S_REFLECTION_MAP:
        assert(channel < 3);
        texgen = NV_PGRAPH_CSV1_A_T0_S_REFLECTION_MAP; break;
    case NV097_SET_TEXGEN_S_NORMAL_MAP:
        assert(channel < 3);
        texgen = NV_PGRAPH_CSV1_A_T0_S_NORMAL_MAP; break;
    default:
        assert(false);
        break;
    }
    return texgen;
}

DEF_METHOD(NV097, SET_TEXGEN_S)
{
    int slot = (method - NV097_SET_TEXGEN_S) / 16;
    unsigned int reg = (slot < 2) ? NV_PGRAPH_CSV1_A
                                  : NV_PGRAPH_CSV1_B;
    unsigned int mask = (slot % 2) ? NV_PGRAPH_CSV1_A_T1_S
                                   : NV_PGRAPH_CSV1_A_T0_S;
    PG_SET_MASK(reg, mask, kelvin_map_texgen(parameter, 0));
}

DEF_METHOD(NV097, SET_TEXGEN_T)
{
    int slot = (method - NV097_SET_TEXGEN_T) / 16;
    unsigned int reg = (slot < 2) ? NV_PGRAPH_CSV1_A
                                  : NV_PGRAPH_CSV1_B;
    unsigned int mask = (slot % 2) ? NV_PGRAPH_CSV1_A_T1_T
                                   : NV_PGRAPH_CSV1_A_T0_T;
    PG_SET_MASK(reg, mask, kelvin_map_texgen(parameter, 1));
}

DEF_METHOD(NV097, SET_TEXGEN_R)
{
    int slot = (method - NV097_SET_TEXGEN_R) / 16;
    unsigned int reg = (slot < 2) ? NV_PGRAPH_CSV1_A
                                  : NV_PGRAPH_CSV1_B;
    unsigned int mask = (slot % 2) ? NV_PGRAPH_CSV1_A_T1_R
                                   : NV_PGRAPH_CSV1_A_T0_R;
    PG_SET_MASK(reg, mask, kelvin_map_texgen(parameter, 2));
}

DEF_METHOD(NV097, SET_TEXGEN_Q)
{
    int slot = (method - NV097_SET_TEXGEN_Q) / 16;
    unsigned int reg = (slot < 2) ? NV_PGRAPH_CSV1_A
                                  : NV_PGRAPH_CSV1_B;
    unsigned int mask = (slot % 2) ? NV_PGRAPH_CSV1_A_T1_Q
                                   : NV_PGRAPH_CSV1_A_T0_Q;
    PG_SET_MASK(reg, mask, kelvin_map_texgen(parameter, 3));
}

DEF_METHOD_INC(NV097, SET_TEXTURE_MATRIX_ENABLE)
{
    int slot = (method - NV097_SET_TEXTURE_MATRIX_ENABLE) / 4;
    pg->texture_matrix_enable[slot] = parameter;
}

DEF_METHOD(NV097, SET_POINT_SIZE)
{
    PG_SET_MASK(NV_PGRAPH_POINTSIZE, NV097_SET_POINT_SIZE_V, parameter);
}

DEF_METHOD_INC(NV097, SET_PROJECTION_MATRIX)
{
    int slot = (method - NV097_SET_PROJECTION_MATRIX) / 4;
    NV2A_DPRINTF("NV097_SET_PROJECTION_MATRIX[%d] 0x%X\n", slot, parameter);
    // pg->projection_matrix[slot] = *(float*)&parameter;
    unsigned int row = NV_IGRAPH_XF_XFCTX_PMAT0 + slot/4;
    pg->vsh_constants[row][slot%4] = parameter;
    pg->vsh_constants_dirty[row] = true;
}

DEF_METHOD_INC(NV097, SET_MODEL_VIEW_MATRIX)
{
    int slot = (method - NV097_SET_MODEL_VIEW_MATRIX) / 4;
    NV2A_DPRINTF("NV097_SET_MODEL_VIEW_MATRIX[%d] 0x%X\n", slot, parameter);
    unsigned int matnum = slot / 16;
    unsigned int entry = slot % 16;
    unsigned int row = NV_IGRAPH_XF_XFCTX_MMAT0 + matnum*8 + entry/4;
    pg->vsh_constants[row][entry % 4] = parameter;
    pg->vsh_constants_dirty[row] = true;
}

DEF_METHOD_INC(NV097, SET_INVERSE_MODEL_VIEW_MATRIX)
{
    int slot = (method - NV097_SET_INVERSE_MODEL_VIEW_MATRIX) / 4;
    NV2A_DPRINTF("NV097_SET_INVERSE_MODEL_VIEW_MATRIX[%d] 0x%X\n", slot,
                 parameter);
    unsigned int matnum = slot / 16;
    unsigned int entry = slot % 16;
    unsigned int row = NV_IGRAPH_XF_XFCTX_IMMAT0 + matnum*8 + entry/4;
    pg->vsh_constants[row][entry % 4] = parameter;
    pg->vsh_constants_dirty[row] = true;
}

DEF_METHOD_INC(NV097, SET_COMPOSITE_MATRIX)
{
    int slot = (method - NV097_SET_COMPOSITE_MATRIX) / 4;
    NV2A_DPRINTF("NV097_SET_COMPOSITE_MATRIX[%d] 0x%X\n", slot, parameter);
    unsigned int row = NV_IGRAPH_XF_XFCTX_CMAT0 + slot/4;
    pg->vsh_constants[row][slot%4] = parameter;
    pg->vsh_constants_dirty[row] = true;
}

DEF_METHOD_INC(NV097, SET_TEXTURE_MATRIX)
{
    int slot = (method - NV097_SET_TEXTURE_MATRIX) / 4;
    NV2A_DPRINTF("NV097_SET_TEXTURE_MATRIX[%d] 0x%X\n", slot, parameter);
    unsigned int tex = slot / 16;
    unsigned int entry = slot % 16;
    unsigned int row = NV_IGRAPH_XF_XFCTX_T0MAT + tex*8 + entry/4;
    pg->vsh_constants[row][entry%4] = parameter;
    pg->vsh_constants_dirty[row] = true;
}

DEF_METHOD_INC(NV097, SET_FOG_PARAMS)
{
    int slot = (method - NV097_SET_FOG_PARAMS) / 4;
    NV2A_DPRINTF("NV097_SET_FOG_PARAMS[%d] 0x%X\n", slot, parameter);
    if (slot < 2) {
        pgraph_reg_w(pg, NV_PGRAPH_FOGPARAM0 + slot*4, parameter);
    } else {
        /* FIXME: No idea where slot = 2 is */
    }

    pg->ltctxa[NV_IGRAPH_XF_LTCTXA_FOG_K][slot] = parameter;
    pg->ltctxa_dirty[NV_IGRAPH_XF_LTCTXA_FOG_K] = true;
}

/* Handles NV097_SET_TEXGEN_PLANE_S,T,R,Q */
DEF_METHOD_INC(NV097, SET_TEXGEN_PLANE_S)
{
    int slot = (method - NV097_SET_TEXGEN_PLANE_S) / 4;
    NV2A_DPRINTF("NV097_SET_TEXGEN_PLANE_S[%d] 0x%X\n", slot, parameter);
    unsigned int tex = slot / 16;
    unsigned int entry = slot % 16;
    unsigned int row = NV_IGRAPH_XF_XFCTX_TG0MAT + tex*8 + entry/4;
    pg->vsh_constants[row][entry%4] = parameter;
    pg->vsh_constants_dirty[row] = true;
}

DEF_METHOD(NV097, SET_TEXGEN_VIEW_MODEL)
{
    PG_SET_MASK(NV_PGRAPH_CSV0_D, NV_PGRAPH_CSV0_D_TEXGEN_REF,
             parameter);
}

DEF_METHOD_INC(NV097, SET_FOG_PLANE)
{
    int slot = (method - NV097_SET_FOG_PLANE) / 4;
    NV2A_DPRINTF("NV097_SET_FOG_PLANE[%d] 0x%X\n", slot, parameter);
    pg->vsh_constants[NV_IGRAPH_XF_XFCTX_FOG][slot] = parameter;
    pg->vsh_constants_dirty[NV_IGRAPH_XF_XFCTX_FOG] = true;
}

<<<<<<< HEAD
// Based on curve fitting to observed values from DirectX uses.
//    x = -log2(30.80722523) / power
//    c3_param = -1.01441946 * pow(exp2( x ), 2) + 0.01451685
#define SPECULAR_POWER_NUMERATOR_CONSTANT    30.80722523f
#define SPECULAR_POWER_COEFFICIENT_A         -1.0141946f
#define SPECULAR_POWER_CONSTANT_COEFFICIENT  0.01451685f
//#define SPECULAR_POWER_LOG_CONSTANT  (-2.f * log2(SPECULAR_POWER_NUMERATOR_CONSTANT))
#define SPECULAR_POWER_LOG_CONSTANT -9.8903942108154297f
static float reconstruct_specular_power_from_c3(uint32_t c3_parameter)
{
    float c3 = *(float*)&c3_parameter;

    // FIXME: This handling is not correct, but is visually distinct without causing a crash.
    // It does not appear possible for a DirectX-generated value to be positive, so while this differs from hardware
    // behavior, it may be irrelevant in practice.
    float invert = 1.f;
    if (c3 > 0.0f) {
        invert = -1.f;
        c3 *= invert;
    }

    c3 -= SPECULAR_POWER_CONSTANT_COEFFICIENT;
    float ret = SPECULAR_POWER_LOG_CONSTANT / log2(c3 / SPECULAR_POWER_COEFFICIENT_A);
    assert(!isnan(ret) && "Failed to reconstruct specular power factor");
    return ret * invert;
=======
struct CurveCoefficients {
  float a;
  float b;
  float c;
};

static const struct CurveCoefficients curve_coefficients[] = {
  {1.000108475163, -9.838607076280, 54.829089549713},
  {1.199164441703, -3.292603784852, 7.799987995214},
  {8.653441252033, 29.189473787191, 43.586027561823},
  {-531.307758450301, 117.398468683934, 113.155490738338},
  {-4.662713151292, 1.221108944572, 1.217360986939},
  {-124.435242105211, 35.401219563514, 35.408114377045},
  {10672560.259502287954, 21565843.555823743343, 10894794.336297152564},
  {-51973801.463933646679, -104199997.554352939129, -52225454.356278456748},
  {972270.324080004124, 2025882.096547174733, 1054898.052467488218},
};

static const float kCoefficient0StepPoints[] = {
  -0.022553957999, // power = 1.25
  -0.421539008617, // power = 4.00
  -0.678715527058, // power = 9.00
  -0.838916420937, // power = 20.00
  -0.961754500866, // power = 90.00
  -0.990773200989, // power = 375.00
  -0.994858562946, // power = 650.00
  -0.996561050415, // power = 1000.00
  -0.999547004700, // power = 1250.00
};

static float reconstruct_quadratic(float c0, const struct CurveCoefficients *coefficients) {
  return coefficients->a + coefficients->b * c0 + coefficients->c * c0 * c0;
}

static float reconstruct_saturation_growth_rate(float c0, const struct CurveCoefficients *coefficients) {
  return (coefficients->a * c0) / (coefficients->b + coefficients->c * c0);
}

static float (* const reconstruct_func_map[])(float, const struct CurveCoefficients *) = {
  reconstruct_quadratic, // 1.0..1.25 max error 0.01 %
  reconstruct_quadratic, // 1.25..4.0 max error 2.2 %
  reconstruct_quadratic, // 4.0..9.0 max error 2.3 %
  reconstruct_saturation_growth_rate, // 9.0..20.0 max error 1.4 %
  reconstruct_saturation_growth_rate, // 20.0..90.0 max error 2.1 %
  reconstruct_saturation_growth_rate, // 90.0..375.0 max error 2.8%
  reconstruct_quadratic, // 375..650 max error 1.0 %
  reconstruct_quadratic, // 650..1000 max error 1.7%
  reconstruct_quadratic, // 1000..1250 max error 1.0%
};

static float reconstruct_specular_power(const float *params) {
  // See https://github.com/dracc/xgu/blob/db3172d8c983629f0dc971092981846da22438ae/xgux.h#L279

  // Values < 1.0 will result in a positive c1 and (c2 - c0 * 2) will be very
  // close to the original value.
  if (params[1] > 0.0f && params[2] < 1.0f) {
    return params[2] - (params[0] * 2.0f);
  }

  float c0 = params[0];
  float c3 = params[3];
  // FIXME: This handling is not correct, but is distinct without crashing.
  // It does not appear possible for a DirectX-generated value to be positive,
  // so while this differs from hardware behavior, it may be irrelevant in
  // practice.
  if (c0 > 0.0f || c3 > 0.0f) {
    return 0.0001f;
  }

  float reconstructed_power = 0.f;
  for (uint32_t i = 0; i < sizeof(kCoefficient0StepPoints) / sizeof(kCoefficient0StepPoints[0]); ++i) {
    if (c0 > kCoefficient0StepPoints[i]) {
      reconstructed_power = reconstruct_func_map[i](c0, &curve_coefficients[i]);
      break;
    }
  }

  float reconstructed_half_power = 0.f;
  for (uint32_t i = 0; i < sizeof(kCoefficient0StepPoints) / sizeof(kCoefficient0StepPoints[0]); ++i) {
    if (c3 > kCoefficient0StepPoints[i]) {
      reconstructed_half_power = reconstruct_func_map[i](c3, &curve_coefficients[i]);
      break;
    }
  }

  // The range can be extended beyond 1250 by using the half power params. This
  // will only work for DirectX generated values, arbitrary params could
  // erroneously trigger this.
  //
  // There are some very low power (~1) values that have inverted powers, but
  // they are easily identified by comparatively high c0 parameters.
  if (reconstructed_power == 0.f || (reconstructed_half_power > reconstructed_power && c0 < -0.1f)) {
    return reconstructed_half_power * 2.f;
  }

  return reconstructed_power;
>>>>>>> 0e8fdba4
}

DEF_METHOD_INC(NV097, SET_SPECULAR_PARAMS)
{
    int slot = (method - NV097_SET_SPECULAR_PARAMS) / 4;
<<<<<<< HEAD
    NV2A_DPRINTF("NV097_SET_SPECULAR_PARAMS[%d] 0x%X\n", slot, parameter);
    if (slot == 3) {
        pg->specular_power = reconstruct_specular_power_from_c3(parameter);
=======
    pg->specular_params[slot] = *(float *)&parameter;
    if (slot == 5) {
        pg->specular_power = reconstruct_specular_power(pg->specular_params);
>>>>>>> 0e8fdba4
    }
}

DEF_METHOD_INC(NV097, SET_SCENE_AMBIENT_COLOR)
{
    int slot = (method - NV097_SET_SCENE_AMBIENT_COLOR) / 4;
    NV2A_DPRINTF("NV097_SET_SCENE_AMBIENT_COLOR[%d] 0x%X\n", slot, parameter);
    // ??
    pg->ltctxa[NV_IGRAPH_XF_LTCTXA_FR_AMB][slot] = parameter;
    pg->ltctxa_dirty[NV_IGRAPH_XF_LTCTXA_FR_AMB] = true;
}

DEF_METHOD_INC(NV097, SET_VIEWPORT_OFFSET)
{
    int slot = (method - NV097_SET_VIEWPORT_OFFSET) / 4;
    NV2A_DPRINTF("NV097_SET_VIEWPORT_OFFSET[%d] 0x%X\n", slot, parameter);
    pg->vsh_constants[NV_IGRAPH_XF_XFCTX_VPOFF][slot] = parameter;
    pg->vsh_constants_dirty[NV_IGRAPH_XF_XFCTX_VPOFF] = true;
}

DEF_METHOD_INC(NV097, SET_POINT_PARAMS)
{
    int slot = (method - NV097_SET_POINT_PARAMS) / 4;
    NV2A_DPRINTF("NV097_SET_POINT_PARAMS[%d] 0x%X\n", slot, parameter);
    pg->point_params[slot] = *(float *)&parameter; /* FIXME: Where? */
}

DEF_METHOD_INC(NV097, SET_EYE_POSITION)
{
    int slot = (method - NV097_SET_EYE_POSITION) / 4;
    NV2A_DPRINTF("NV097_SET_EYE_POSITION[%d] 0x%X\n", slot, parameter);
    pg->vsh_constants[NV_IGRAPH_XF_XFCTX_EYEP][slot] = parameter;
    pg->vsh_constants_dirty[NV_IGRAPH_XF_XFCTX_EYEP] = true;
}

DEF_METHOD_INC(NV097, SET_COMBINER_FACTOR0)
{
    int slot = (method - NV097_SET_COMBINER_FACTOR0) / 4;
    NV2A_DPRINTF("NV097_SET_COMBINER_FACTOR0[%d] 0x%X\n", slot, parameter);
    pgraph_reg_w(pg, NV_PGRAPH_COMBINEFACTOR0 + slot*4, parameter);
}

DEF_METHOD_INC(NV097, SET_COMBINER_FACTOR1)
{
    int slot = (method - NV097_SET_COMBINER_FACTOR1) / 4;
    NV2A_DPRINTF("NV097_SET_COMBINER_FACTOR1[%d] 0x%X\n", slot, parameter);
    pgraph_reg_w(pg, NV_PGRAPH_COMBINEFACTOR1 + slot*4, parameter);
}

DEF_METHOD_INC(NV097, SET_COMBINER_ALPHA_OCW)
{
    int slot = (method - NV097_SET_COMBINER_ALPHA_OCW) / 4;
    NV2A_DPRINTF("NV097_SET_COMBINER_ALPHA_OCW[%d] 0x%X\n", slot, parameter);
    pgraph_reg_w(pg, NV_PGRAPH_COMBINEALPHAO0 + slot*4, parameter);
}

DEF_METHOD_INC(NV097, SET_COMBINER_COLOR_ICW)
{
    int slot = (method - NV097_SET_COMBINER_COLOR_ICW) / 4;
    NV2A_DPRINTF("SET_COMBINER_COLOR_ICW[%d] 0x%X\n", slot, parameter);
    pgraph_reg_w(pg, NV_PGRAPH_COMBINECOLORI0 + slot*4, parameter);
}

DEF_METHOD_INC(NV097, SET_VIEWPORT_SCALE)
{
    int slot = (method - NV097_SET_VIEWPORT_SCALE) / 4;
    NV2A_DPRINTF("SET_VIEWPORT_SCALE[%d] 0x%X\n", slot, parameter);
    pg->vsh_constants[NV_IGRAPH_XF_XFCTX_VPSCL][slot] = parameter;
    pg->vsh_constants_dirty[NV_IGRAPH_XF_XFCTX_VPSCL] = true;
}

DEF_METHOD_INC(NV097, SET_TRANSFORM_PROGRAM)
{
    int slot = (method - NV097_SET_TRANSFORM_PROGRAM) / 4;

    int program_load = PG_GET_MASK(NV_PGRAPH_CHEOPS_OFFSET,
                                NV_PGRAPH_CHEOPS_OFFSET_PROG_LD_PTR);
    NV2A_DPRINTF("NV097_SET_TRANSFORM_PROGRAM[%d][%d] 0x%X\n", program_load,
                 slot, parameter);

    assert(program_load < NV2A_MAX_TRANSFORM_PROGRAM_LENGTH);
    pg->program_data[program_load][slot%4] = parameter;
    pg->program_data_dirty = true;

    if (slot % 4 == 3) {
        PG_SET_MASK(NV_PGRAPH_CHEOPS_OFFSET,
                 NV_PGRAPH_CHEOPS_OFFSET_PROG_LD_PTR, program_load+1);
    }
}

DEF_METHOD_INC(NV097, SET_TRANSFORM_CONSTANT)
{
    int slot = (method - NV097_SET_TRANSFORM_CONSTANT) / 4;
    int const_load = PG_GET_MASK(NV_PGRAPH_CHEOPS_OFFSET,
                              NV_PGRAPH_CHEOPS_OFFSET_CONST_LD_PTR);
    NV2A_DPRINTF("NV097_SET_TRANSFORM_CONSTANT[%d][%d] 0x%X\n", const_load,
                 slot % 4, parameter);

    assert(const_load < NV2A_VERTEXSHADER_CONSTANTS);
    // VertexShaderConstant *constant = &pg->constants[const_load];
    pg->vsh_constants_dirty[const_load] |=
        (parameter != pg->vsh_constants[const_load][slot%4]);
    pg->vsh_constants[const_load][slot%4] = parameter;

    if (slot % 4 == 3) {
        PG_SET_MASK(NV_PGRAPH_CHEOPS_OFFSET,
                 NV_PGRAPH_CHEOPS_OFFSET_CONST_LD_PTR, const_load+1);
    }
}

DEF_METHOD_INC(NV097, SET_VERTEX3F)
{
    int slot = (method - NV097_SET_VERTEX3F) / 4;
    NV2A_DPRINTF("NV097_SET_VERTEX3F[%d] 0x%X\n", slot, parameter);
    VertexAttribute *attribute =
        &pg->vertex_attributes[NV2A_VERTEX_ATTR_POSITION];
    pgraph_allocate_inline_buffer_vertices(pg, NV2A_VERTEX_ATTR_POSITION);
    attribute->inline_value[slot] = *(float*)&parameter;
    attribute->inline_value[3] = 1.0f;
    if (slot == 2) {
        pgraph_finish_inline_buffer_vertex(pg);
    }
}

/* Handles NV097_SET_BACK_LIGHT_* */
DEF_METHOD_INC(NV097, SET_BACK_LIGHT_AMBIENT_COLOR)
{
    int slot = (method - NV097_SET_BACK_LIGHT_AMBIENT_COLOR) / 4;
    NV2A_DPRINTF("NV097_SET_BACK_LIGHT_AMBIENT_COLOR 0x%X\n", parameter);
    unsigned int part = NV097_SET_BACK_LIGHT_AMBIENT_COLOR / 4 + slot % 16;
    slot /= 16; /* [Light index] */
    assert(slot < 8);
    switch(part * 4) {
    case NV097_SET_BACK_LIGHT_AMBIENT_COLOR ...
            NV097_SET_BACK_LIGHT_AMBIENT_COLOR + 8:
        part -= NV097_SET_BACK_LIGHT_AMBIENT_COLOR / 4;
        pg->ltctxb[NV_IGRAPH_XF_LTCTXB_L0_BAMB + slot*6][part] = parameter;
        pg->ltctxb_dirty[NV_IGRAPH_XF_LTCTXB_L0_BAMB + slot*6] = true;
        break;
    case NV097_SET_BACK_LIGHT_DIFFUSE_COLOR ...
            NV097_SET_BACK_LIGHT_DIFFUSE_COLOR + 8:
        part -= NV097_SET_BACK_LIGHT_DIFFUSE_COLOR / 4;
        pg->ltctxb[NV_IGRAPH_XF_LTCTXB_L0_BDIF + slot*6][part] = parameter;
        pg->ltctxb_dirty[NV_IGRAPH_XF_LTCTXB_L0_BDIF + slot*6] = true;
        break;
    case NV097_SET_BACK_LIGHT_SPECULAR_COLOR ...
            NV097_SET_BACK_LIGHT_SPECULAR_COLOR + 8:
        part -= NV097_SET_BACK_LIGHT_SPECULAR_COLOR / 4;
        pg->ltctxb[NV_IGRAPH_XF_LTCTXB_L0_BSPC + slot*6][part] = parameter;
        pg->ltctxb_dirty[NV_IGRAPH_XF_LTCTXB_L0_BSPC + slot*6] = true;
        break;
    default:
        assert(false);
        break;
    }
}

/* Handles all the light source props except for NV097_SET_BACK_LIGHT_* */
DEF_METHOD_INC(NV097, SET_LIGHT_AMBIENT_COLOR)
{
    int slot = (method - NV097_SET_LIGHT_AMBIENT_COLOR) / 4;
    unsigned int part = NV097_SET_LIGHT_AMBIENT_COLOR / 4 + slot % 32;
    slot /= 32; /* [Light index] */
    assert(slot < 8);
    switch(part * 4) {
    case NV097_SET_LIGHT_AMBIENT_COLOR ...
            NV097_SET_LIGHT_AMBIENT_COLOR + 8:
        NV2A_DPRINTF("NV097_SET_LIGHT_AMBIENT_COLOR 0x%X\n", parameter);
        part -= NV097_SET_LIGHT_AMBIENT_COLOR / 4;
        pg->ltctxb[NV_IGRAPH_XF_LTCTXB_L0_AMB + slot*6][part] = parameter;
        pg->ltctxb_dirty[NV_IGRAPH_XF_LTCTXB_L0_AMB + slot*6] = true;
        break;
    case NV097_SET_LIGHT_DIFFUSE_COLOR ...
           NV097_SET_LIGHT_DIFFUSE_COLOR + 8:
        NV2A_DPRINTF("NV097_SET_LIGHT_DIFFUSE_COLOR 0x%X\n", parameter);
        part -= NV097_SET_LIGHT_DIFFUSE_COLOR / 4;
        pg->ltctxb[NV_IGRAPH_XF_LTCTXB_L0_DIF + slot*6][part] = parameter;
        pg->ltctxb_dirty[NV_IGRAPH_XF_LTCTXB_L0_DIF + slot*6] = true;
        break;
    case NV097_SET_LIGHT_SPECULAR_COLOR ...
            NV097_SET_LIGHT_SPECULAR_COLOR + 8:
        NV2A_DPRINTF("NV097_SET_LIGHT_SPECULAR_COLOR 0x%X\n", parameter);
        part -= NV097_SET_LIGHT_SPECULAR_COLOR / 4;
        pg->ltctxb[NV_IGRAPH_XF_LTCTXB_L0_SPC + slot*6][part] = parameter;
        pg->ltctxb_dirty[NV_IGRAPH_XF_LTCTXB_L0_SPC + slot*6] = true;
        break;
    case NV097_SET_LIGHT_LOCAL_RANGE:
        NV2A_DPRINTF("NV097_SET_LIGHT_LOCAL_RANGE 0x%X\n", parameter);
        pg->ltc1[NV_IGRAPH_XF_LTC1_r0 + slot][0] = parameter;
        pg->ltc1_dirty[NV_IGRAPH_XF_LTC1_r0 + slot] = true;
        break;
    case NV097_SET_LIGHT_INFINITE_HALF_VECTOR ...
            NV097_SET_LIGHT_INFINITE_HALF_VECTOR + 8:
        NV2A_DPRINTF("NV097_SET_LIGHT_INFINITE_HALF_VECTOR 0x%X\n", parameter);
        part -= NV097_SET_LIGHT_INFINITE_HALF_VECTOR / 4;
        pg->light_infinite_half_vector[slot][part] = *(float*)&parameter;
        break;
    case NV097_SET_LIGHT_INFINITE_DIRECTION ...
            NV097_SET_LIGHT_INFINITE_DIRECTION + 8:
        NV2A_DPRINTF("NV097_SET_LIGHT_INFINITE_DIRECTION 0x%X\n", parameter);
        part -= NV097_SET_LIGHT_INFINITE_DIRECTION / 4;
        pg->light_infinite_direction[slot][part] = *(float*)&parameter;
        break;
    case NV097_SET_LIGHT_SPOT_FALLOFF ...
            NV097_SET_LIGHT_SPOT_FALLOFF + 8:
        NV2A_DPRINTF("NV097_SET_LIGHT_SPOT_FALLOFF 0x%X\n", parameter);
        part -= NV097_SET_LIGHT_SPOT_FALLOFF / 4;
        pg->ltctxa[NV_IGRAPH_XF_LTCTXA_L0_K + slot*2][part] = parameter;
        pg->ltctxa_dirty[NV_IGRAPH_XF_LTCTXA_L0_K + slot*2] = true;
        break;
    case NV097_SET_LIGHT_SPOT_DIRECTION ...
            NV097_SET_LIGHT_SPOT_DIRECTION + 12:
        NV2A_DPRINTF("NV097_SET_LIGHT_SPOT_DIRECTION 0x%X\n", parameter);
        part -= NV097_SET_LIGHT_SPOT_DIRECTION / 4;
        pg->ltctxa[NV_IGRAPH_XF_LTCTXA_L0_SPT + slot*2][part] = parameter;
        pg->ltctxa_dirty[NV_IGRAPH_XF_LTCTXA_L0_SPT + slot*2] = true;
        break;
    case NV097_SET_LIGHT_LOCAL_POSITION ...
            NV097_SET_LIGHT_LOCAL_POSITION + 8:
        NV2A_DPRINTF("NV097_SET_LIGHT_LOCAL_POSITION 0x%X\n", parameter);
        part -= NV097_SET_LIGHT_LOCAL_POSITION / 4;
        pg->light_local_position[slot][part] = *(float*)&parameter;
        break;
    case NV097_SET_LIGHT_LOCAL_ATTENUATION ...
            NV097_SET_LIGHT_LOCAL_ATTENUATION + 8:
        NV2A_DPRINTF("NV097_SET_LIGHT_LOCAL_ATTENUATION 0x%X\n", parameter);
        part -= NV097_SET_LIGHT_LOCAL_ATTENUATION / 4;
        pg->light_local_attenuation[slot][part] = *(float*)&parameter;
        break;
    default:
        assert(false);
        break;
    }
}

DEF_METHOD_INC(NV097, SET_VERTEX4F)
{
    int slot = (method - NV097_SET_VERTEX4F) / 4;
    NV2A_DPRINTF("NV097_SET_VERTEX4F[%d] 0x%X\n", slot, parameter);
    VertexAttribute *attribute =
        &pg->vertex_attributes[NV2A_VERTEX_ATTR_POSITION];
    pgraph_allocate_inline_buffer_vertices(pg, NV2A_VERTEX_ATTR_POSITION);
    attribute->inline_value[slot] = *(float*)&parameter;
    if (slot == 3) {
        pgraph_finish_inline_buffer_vertex(pg);
    }
}

DEF_METHOD_INC(NV097, SET_NORMAL3S)
{
    int slot = (method - NV097_SET_NORMAL3S) / 4;
    unsigned int part = slot % 2;
    VertexAttribute *attribute =
        &pg->vertex_attributes[NV2A_VERTEX_ATTR_NORMAL];
    pgraph_allocate_inline_buffer_vertices(pg, NV2A_VERTEX_ATTR_NORMAL);
    int16_t val = parameter & 0xFFFF;
    attribute->inline_value[part * 2 + 0] = MAX(-1.0f, (float)val / 32767.0f);
    val = parameter >> 16;
    attribute->inline_value[part * 2 + 1] = MAX(-1.0f, (float)val / 32767.0f);
}

#define SET_VERTEX_ATTRIBUTE_4S(command, attr_index)                     \
    do {                                                                   \
        int slot = (method - (command)) / 4;                               \
        unsigned int part = slot % 2;                                      \
        VertexAttribute *attribute = &pg->vertex_attributes[(attr_index)]; \
        pgraph_allocate_inline_buffer_vertices(pg, (attr_index));          \
        attribute->inline_value[part * 2 + 0] =                            \
            (float)(int16_t)(parameter & 0xFFFF);                          \
        attribute->inline_value[part * 2 + 1] =                            \
            (float)(int16_t)(parameter >> 16);                             \
    } while (0)

DEF_METHOD_INC(NV097, SET_TEXCOORD0_4S)
{
    SET_VERTEX_ATTRIBUTE_4S(NV097_SET_TEXCOORD0_4S, NV2A_VERTEX_ATTR_TEXTURE0);
}

DEF_METHOD_INC(NV097, SET_TEXCOORD1_4S)
{
    SET_VERTEX_ATTRIBUTE_4S(NV097_SET_TEXCOORD1_4S, NV2A_VERTEX_ATTR_TEXTURE1);
}

DEF_METHOD_INC(NV097, SET_TEXCOORD2_4S)
{
    SET_VERTEX_ATTRIBUTE_4S(NV097_SET_TEXCOORD2_4S, NV2A_VERTEX_ATTR_TEXTURE2);
}

DEF_METHOD_INC(NV097, SET_TEXCOORD3_4S)
{
    SET_VERTEX_ATTRIBUTE_4S(NV097_SET_TEXCOORD3_4S, NV2A_VERTEX_ATTR_TEXTURE3);
}

#undef SET_VERTEX_ATTRIBUTE_4S

#define SET_VERTEX_ATRIBUTE_TEX_2S(attr_index)                             \
    do {                                                                   \
        VertexAttribute *attribute = &pg->vertex_attributes[(attr_index)]; \
        pgraph_allocate_inline_buffer_vertices(pg, (attr_index));          \
        attribute->inline_value[0] = (float)(int16_t)(parameter & 0xFFFF); \
        attribute->inline_value[1] = (float)(int16_t)(parameter >> 16);    \
        attribute->inline_value[2] = 0.0f;                                 \
        attribute->inline_value[3] = 1.0f;                                 \
    } while (0)

DEF_METHOD_INC(NV097, SET_TEXCOORD0_2S)
{
    SET_VERTEX_ATRIBUTE_TEX_2S(NV2A_VERTEX_ATTR_TEXTURE0);
}

DEF_METHOD_INC(NV097, SET_TEXCOORD1_2S)
{
    SET_VERTEX_ATRIBUTE_TEX_2S(NV2A_VERTEX_ATTR_TEXTURE1);
}

DEF_METHOD_INC(NV097, SET_TEXCOORD2_2S)
{
    SET_VERTEX_ATRIBUTE_TEX_2S(NV2A_VERTEX_ATTR_TEXTURE2);
}

DEF_METHOD_INC(NV097, SET_TEXCOORD3_2S)
{
    SET_VERTEX_ATRIBUTE_TEX_2S(NV2A_VERTEX_ATTR_TEXTURE3);
}

#undef SET_VERTEX_ATRIBUTE_TEX_2S

#define SET_VERTEX_COLOR_3F(command, attr_index)                           \
    do {                                                                   \
        int slot = (method - (command)) / 4;                               \
        VertexAttribute *attribute = &pg->vertex_attributes[(attr_index)]; \
        pgraph_allocate_inline_buffer_vertices(pg, (attr_index));          \
        attribute->inline_value[slot] = *(float*)&parameter;               \
        attribute->inline_value[3] = 1.0f;                                 \
    } while (0)

DEF_METHOD_INC(NV097, SET_DIFFUSE_COLOR3F)
{
    SET_VERTEX_COLOR_3F(NV097_SET_DIFFUSE_COLOR3F, NV2A_VERTEX_ATTR_DIFFUSE);
}

DEF_METHOD_INC(NV097, SET_SPECULAR_COLOR3F)
{
    SET_VERTEX_COLOR_3F(NV097_SET_SPECULAR_COLOR3F, NV2A_VERTEX_ATTR_SPECULAR);
}

#undef SET_VERTEX_COLOR_3F

#define SET_VERTEX_ATTRIBUTE_F(command, attr_index)                        \
    do {                                                                   \
        int slot = (method - (command)) / 4;                               \
        VertexAttribute *attribute = &pg->vertex_attributes[(attr_index)]; \
        pgraph_allocate_inline_buffer_vertices(pg, (attr_index));          \
        attribute->inline_value[slot] = *(float*)&parameter;               \
    } while (0)

DEF_METHOD_INC(NV097, SET_NORMAL3F)
{
    SET_VERTEX_ATTRIBUTE_F(NV097_SET_NORMAL3F, NV2A_VERTEX_ATTR_NORMAL);
}

DEF_METHOD_INC(NV097, SET_DIFFUSE_COLOR4F)
{
    SET_VERTEX_ATTRIBUTE_F(NV097_SET_DIFFUSE_COLOR4F, NV2A_VERTEX_ATTR_DIFFUSE);
}

DEF_METHOD_INC(NV097, SET_SPECULAR_COLOR4F)
{
    SET_VERTEX_ATTRIBUTE_F(NV097_SET_SPECULAR_COLOR4F,
                           NV2A_VERTEX_ATTR_SPECULAR);
}

DEF_METHOD_INC(NV097, SET_TEXCOORD0_4F)
{
    SET_VERTEX_ATTRIBUTE_F(NV097_SET_TEXCOORD0_4F, NV2A_VERTEX_ATTR_TEXTURE0);
}

DEF_METHOD_INC(NV097, SET_TEXCOORD1_4F)
{
    SET_VERTEX_ATTRIBUTE_F(NV097_SET_TEXCOORD1_4F, NV2A_VERTEX_ATTR_TEXTURE1);
}


DEF_METHOD_INC(NV097, SET_TEXCOORD2_4F)
{
    SET_VERTEX_ATTRIBUTE_F(NV097_SET_TEXCOORD2_4F, NV2A_VERTEX_ATTR_TEXTURE2);
}

DEF_METHOD_INC(NV097, SET_TEXCOORD3_4F)
{
    SET_VERTEX_ATTRIBUTE_F(NV097_SET_TEXCOORD3_4F, NV2A_VERTEX_ATTR_TEXTURE3);
}

#undef SET_VERTEX_ATTRIBUTE_F

#define SET_VERTEX_ATRIBUTE_TEX_2F(command, attr_index)                    \
    do {                                                                   \
        int slot = (method - (command)) / 4;                               \
        VertexAttribute *attribute = &pg->vertex_attributes[(attr_index)]; \
        pgraph_allocate_inline_buffer_vertices(pg, (attr_index));          \
        attribute->inline_value[slot] = *(float*)&parameter;               \
        attribute->inline_value[2] = 0.0f;                                 \
        attribute->inline_value[3] = 1.0f;                                 \
    } while (0)

DEF_METHOD_INC(NV097, SET_TEXCOORD0_2F)
{
    SET_VERTEX_ATRIBUTE_TEX_2F(NV097_SET_TEXCOORD0_2F,
                               NV2A_VERTEX_ATTR_TEXTURE0);
}

DEF_METHOD_INC(NV097, SET_TEXCOORD1_2F)
{
    SET_VERTEX_ATRIBUTE_TEX_2F(NV097_SET_TEXCOORD1_2F,
                               NV2A_VERTEX_ATTR_TEXTURE1);
}

DEF_METHOD_INC(NV097, SET_TEXCOORD2_2F)
{
    SET_VERTEX_ATRIBUTE_TEX_2F(NV097_SET_TEXCOORD2_2F,
                               NV2A_VERTEX_ATTR_TEXTURE2);
}

DEF_METHOD_INC(NV097, SET_TEXCOORD3_2F)
{
    SET_VERTEX_ATRIBUTE_TEX_2F(NV097_SET_TEXCOORD3_2F,
                               NV2A_VERTEX_ATTR_TEXTURE3);
}

#undef SET_VERTEX_ATRIBUTE_TEX_2F

#define SET_VERTEX_ATTRIBUTE_4UB(command, attr_index)                       \
    do {                                                                   \
        VertexAttribute *attribute = &pg->vertex_attributes[(attr_index)]; \
        pgraph_allocate_inline_buffer_vertices(pg, (attr_index));          \
        attribute->inline_value[0] = (parameter & 0xFF) / 255.0f;          \
        attribute->inline_value[1] = ((parameter >> 8) & 0xFF) / 255.0f;   \
        attribute->inline_value[2] = ((parameter >> 16) & 0xFF) / 255.0f;  \
        attribute->inline_value[3] = ((parameter >> 24) & 0xFF) / 255.0f;  \
    } while (0)

DEF_METHOD_INC(NV097, SET_DIFFUSE_COLOR4UB)
{
    SET_VERTEX_ATTRIBUTE_4UB(NV097_SET_DIFFUSE_COLOR4UB,
                             NV2A_VERTEX_ATTR_DIFFUSE);
}

DEF_METHOD_INC(NV097, SET_SPECULAR_COLOR4UB)
{
    SET_VERTEX_ATTRIBUTE_4UB(NV097_SET_SPECULAR_COLOR4UB,
                             NV2A_VERTEX_ATTR_SPECULAR);
}

#undef SET_VERTEX_ATTRIBUTE_4UB

DEF_METHOD_INC(NV097, SET_VERTEX_DATA_ARRAY_FORMAT)
{
    int slot = (method - NV097_SET_VERTEX_DATA_ARRAY_FORMAT) / 4;
    NV2A_DPRINTF("NV097_SET_VERTEX_DATA_ARRAY_FORMAT[%d] 0x%X\n", slot,
                 parameter);
    VertexAttribute *attr = &pg->vertex_attributes[slot];
    attr->format = GET_MASK(parameter, NV097_SET_VERTEX_DATA_ARRAY_FORMAT_TYPE);
    attr->count = GET_MASK(parameter, NV097_SET_VERTEX_DATA_ARRAY_FORMAT_SIZE);
    attr->stride = GET_MASK(parameter,
                            NV097_SET_VERTEX_DATA_ARRAY_FORMAT_STRIDE);

    NV2A_DPRINTF("vertex data array format=%d, count=%d, stride=%d\n",
                 attr->format, attr->count, attr->stride);

    switch (attr->format) {
    case NV097_SET_VERTEX_DATA_ARRAY_FORMAT_TYPE_UB_D3D:
        attr->size = 1;
        assert(attr->count == 4);
        break;
    case NV097_SET_VERTEX_DATA_ARRAY_FORMAT_TYPE_UB_OGL:
        attr->size = 1;
        break;
    case NV097_SET_VERTEX_DATA_ARRAY_FORMAT_TYPE_S1:
        attr->size = 2;
        break;
    case NV097_SET_VERTEX_DATA_ARRAY_FORMAT_TYPE_F:
        attr->size = 4;
        break;
    case NV097_SET_VERTEX_DATA_ARRAY_FORMAT_TYPE_S32K:
        attr->size = 2;
        break;
    case NV097_SET_VERTEX_DATA_ARRAY_FORMAT_TYPE_CMP:
        /* 3 signed, normalized components packed in 32-bits. (11,11,10) */
        attr->size = 4;
        assert(attr->count == 1);
        break;
    default:
        fprintf(stderr, "Unknown vertex type: 0x%x\n", attr->format);
        assert(false);
        break;
    }

    if (attr->format == NV097_SET_VERTEX_DATA_ARRAY_FORMAT_TYPE_CMP) {
        pg->compressed_attrs |= (1 << slot);
    } else {
        pg->compressed_attrs &= ~(1 << slot);
    }
}

DEF_METHOD_INC(NV097, SET_VERTEX_DATA_ARRAY_OFFSET)
{
    int slot = (method - NV097_SET_VERTEX_DATA_ARRAY_OFFSET) / 4;
    NV2A_DPRINTF("NV097_SET_VERTEX_DATA_ARRAY_OFFSET[%d] 0x%X\n", slot,
                 parameter);

    pg->vertex_attributes[slot].dma_select = parameter & 0x80000000;
    pg->vertex_attributes[slot].offset = parameter & 0x7fffffff;
}

DEF_METHOD(NV097, SET_LOGIC_OP_ENABLE)
{
    PG_SET_MASK(NV_PGRAPH_BLEND, NV_PGRAPH_BLEND_LOGICOP_ENABLE,
             parameter);
}

DEF_METHOD(NV097, SET_LOGIC_OP)
{
    PG_SET_MASK(NV_PGRAPH_BLEND, NV_PGRAPH_BLEND_LOGICOP,
             parameter & 0xF);
}

DEF_METHOD(NV097, CLEAR_REPORT_VALUE)
{
    d->pgraph.renderer->ops.clear_report_value(d);
}

DEF_METHOD(NV097, SET_ZPASS_PIXEL_COUNT_ENABLE)
{
    pg->zpass_pixel_count_enable = parameter;
}

DEF_METHOD(NV097, GET_REPORT)
{
    uint8_t type = GET_MASK(parameter, NV097_GET_REPORT_TYPE);
    assert(type == NV097_GET_REPORT_TYPE_ZPASS_PIXEL_CNT);

    d->pgraph.renderer->ops.get_report(d, parameter);
}

DEF_METHOD_INC(NV097, SET_EYE_DIRECTION)
{
    int slot = (method - NV097_SET_EYE_DIRECTION) / 4;
    pg->ltctxa[NV_IGRAPH_XF_LTCTXA_EYED][slot] = parameter;
    pg->ltctxa_dirty[NV_IGRAPH_XF_LTCTXA_EYED] = true;
}

DEF_METHOD(NV097, SET_BEGIN_END)
{
    if (parameter == NV097_SET_BEGIN_END_OP_END) {
        if (pg->primitive_mode == PRIM_TYPE_INVALID) {
            NV2A_DPRINTF("End without Begin!\n");
        }
        nv2a_profile_inc_counter(NV2A_PROF_BEGIN_ENDS);
        d->pgraph.renderer->ops.draw_end(d);
        pgraph_reset_inline_buffers(pg);
        pg->primitive_mode = PRIM_TYPE_INVALID;
    } else {
        if (pg->primitive_mode != PRIM_TYPE_INVALID) {
            NV2A_DPRINTF("Begin without End!\n");
        }
        assert(parameter <= NV097_SET_BEGIN_END_OP_POLYGON);
        pg->primitive_mode = parameter;
        pgraph_reset_inline_buffers(pg);
        d->pgraph.renderer->ops.draw_begin(d);
    }
}

DEF_METHOD(NV097, SET_TEXTURE_OFFSET)
{
    int slot = (method - NV097_SET_TEXTURE_OFFSET) / 64;
    pgraph_reg_w(pg, NV_PGRAPH_TEXOFFSET0 + slot * 4, parameter);
    pg->texture_dirty[slot] = true;
}

DEF_METHOD(NV097, SET_TEXTURE_FORMAT)
{
    int slot = (method - NV097_SET_TEXTURE_FORMAT) / 64;

    bool dma_select =
        GET_MASK(parameter, NV097_SET_TEXTURE_FORMAT_CONTEXT_DMA) == 2;
    bool cubemap =
        GET_MASK(parameter, NV097_SET_TEXTURE_FORMAT_CUBEMAP_ENABLE);
    unsigned int border_source =
        GET_MASK(parameter, NV097_SET_TEXTURE_FORMAT_BORDER_SOURCE);
    unsigned int dimensionality =
        GET_MASK(parameter, NV097_SET_TEXTURE_FORMAT_DIMENSIONALITY);
    unsigned int color_format =
        GET_MASK(parameter, NV097_SET_TEXTURE_FORMAT_COLOR);
    unsigned int levels =
        GET_MASK(parameter, NV097_SET_TEXTURE_FORMAT_MIPMAP_LEVELS);
    unsigned int log_width =
        GET_MASK(parameter, NV097_SET_TEXTURE_FORMAT_BASE_SIZE_U);
    unsigned int log_height =
        GET_MASK(parameter, NV097_SET_TEXTURE_FORMAT_BASE_SIZE_V);
    unsigned int log_depth =
        GET_MASK(parameter, NV097_SET_TEXTURE_FORMAT_BASE_SIZE_P);

    unsigned int reg = NV_PGRAPH_TEXFMT0 + slot * 4;
    PG_SET_MASK(reg, NV_PGRAPH_TEXFMT0_CONTEXT_DMA, dma_select);
    PG_SET_MASK(reg, NV_PGRAPH_TEXFMT0_CUBEMAPENABLE, cubemap);
    PG_SET_MASK(reg, NV_PGRAPH_TEXFMT0_BORDER_SOURCE, border_source);
    PG_SET_MASK(reg, NV_PGRAPH_TEXFMT0_DIMENSIONALITY, dimensionality);
    PG_SET_MASK(reg, NV_PGRAPH_TEXFMT0_COLOR, color_format);
    PG_SET_MASK(reg, NV_PGRAPH_TEXFMT0_MIPMAP_LEVELS, levels);
    PG_SET_MASK(reg, NV_PGRAPH_TEXFMT0_BASE_SIZE_U, log_width);
    PG_SET_MASK(reg, NV_PGRAPH_TEXFMT0_BASE_SIZE_V, log_height);
    PG_SET_MASK(reg, NV_PGRAPH_TEXFMT0_BASE_SIZE_P, log_depth);

    pg->texture_dirty[slot] = true;
}

DEF_METHOD(NV097, SET_TEXTURE_CONTROL0)
{
    int slot = (method - NV097_SET_TEXTURE_CONTROL0) / 64;
    pgraph_reg_w(pg, NV_PGRAPH_TEXCTL0_0 + slot*4, parameter);
    pg->texture_dirty[slot] = true;
}

DEF_METHOD(NV097, SET_TEXTURE_CONTROL1)
{
    int slot = (method - NV097_SET_TEXTURE_CONTROL1) / 64;
    pgraph_reg_w(pg, NV_PGRAPH_TEXCTL1_0 + slot*4, parameter);
    pg->texture_dirty[slot] = true;
}

DEF_METHOD(NV097, SET_TEXTURE_FILTER)
{
    int slot = (method - NV097_SET_TEXTURE_FILTER) / 64;
    pgraph_reg_w(pg, NV_PGRAPH_TEXFILTER0 + slot * 4, parameter);
    pg->texture_dirty[slot] = true;
}

DEF_METHOD(NV097, SET_TEXTURE_IMAGE_RECT)
{
    int slot = (method - NV097_SET_TEXTURE_IMAGE_RECT) / 64;
    pgraph_reg_w(pg, NV_PGRAPH_TEXIMAGERECT0 + slot * 4, parameter);
    pg->texture_dirty[slot] = true;
}

DEF_METHOD(NV097, SET_TEXTURE_PALETTE)
{
    int slot = (method - NV097_SET_TEXTURE_PALETTE) / 64;

    bool dma_select =
        GET_MASK(parameter, NV097_SET_TEXTURE_PALETTE_CONTEXT_DMA) == 1;
    unsigned int length =
        GET_MASK(parameter, NV097_SET_TEXTURE_PALETTE_LENGTH);
    unsigned int offset =
        GET_MASK(parameter, NV097_SET_TEXTURE_PALETTE_OFFSET);

    unsigned int reg = NV_PGRAPH_TEXPALETTE0 + slot * 4;
    PG_SET_MASK(reg, NV_PGRAPH_TEXPALETTE0_CONTEXT_DMA, dma_select);
    PG_SET_MASK(reg, NV_PGRAPH_TEXPALETTE0_LENGTH, length);
    PG_SET_MASK(reg, NV_PGRAPH_TEXPALETTE0_OFFSET, offset);

    pg->texture_dirty[slot] = true;
}

DEF_METHOD(NV097, SET_TEXTURE_BORDER_COLOR)
{
    int slot = (method - NV097_SET_TEXTURE_BORDER_COLOR) / 64;
    pgraph_reg_w(pg, NV_PGRAPH_BORDERCOLOR0 + slot * 4, parameter);
}

DEF_METHOD(NV097, SET_TEXTURE_SET_BUMP_ENV_MAT)
{
    int slot = (method - NV097_SET_TEXTURE_SET_BUMP_ENV_MAT) / 4;
    if (slot < 16) {
        /* discard */
        return;
    }

    slot -= 16;
    const int swizzle[4] = { NV_PGRAPH_BUMPMAT00, NV_PGRAPH_BUMPMAT01,
                             NV_PGRAPH_BUMPMAT11, NV_PGRAPH_BUMPMAT10 };
    pgraph_reg_w(pg, swizzle[slot % 4] + slot / 4, parameter);
}

DEF_METHOD(NV097, SET_TEXTURE_SET_BUMP_ENV_SCALE)
{
    int slot = (method - NV097_SET_TEXTURE_SET_BUMP_ENV_SCALE) / 64;
    if (slot == 0) {
        /* discard */
        return;
    }

    slot--;
    pgraph_reg_w(pg, NV_PGRAPH_BUMPSCALE1 + slot * 4, parameter);
}

DEF_METHOD(NV097, SET_TEXTURE_SET_BUMP_ENV_OFFSET)
{
    int slot = (method - NV097_SET_TEXTURE_SET_BUMP_ENV_OFFSET) / 64;
    if (slot == 0) {
        /* discard */
        return;
    }

    slot--;
    pgraph_reg_w(pg, NV_PGRAPH_BUMPOFFSET1 + slot * 4, parameter);
}

static void pgraph_expand_draw_arrays(NV2AState *d)
{
    PGRAPHState *pg = &d->pgraph;
    uint32_t start = pg->draw_arrays_start[pg->draw_arrays_length - 1];
    uint32_t count = pg->draw_arrays_count[pg->draw_arrays_length - 1];

    /* Render any previously squashed DRAW_ARRAYS calls. This case would be
     * triggered if a set of BEGIN+DA+END triplets is followed by the
     * BEGIN+DA+ARRAY_ELEMENT+... chain that caused this expansion. */
    if (pg->draw_arrays_length > 1) {
        d->pgraph.renderer->ops.flush_draw(d);
        pgraph_reset_inline_buffers(pg);
    }
    assert((pg->inline_elements_length + count) < NV2A_MAX_BATCH_LENGTH);
    for (unsigned int i = 0; i < count; i++) {
        pg->inline_elements[pg->inline_elements_length++] = start + i;
    }

    pgraph_reset_draw_arrays(pg);
}

void pgraph_check_within_begin_end_block(PGRAPHState *pg)
{
    if (pg->primitive_mode == PRIM_TYPE_INVALID) {
        NV2A_DPRINTF("Vertex data being sent outside of begin/end block!\n");
    }
}

DEF_METHOD_NON_INC(NV097, ARRAY_ELEMENT16)
{
    NV2A_DPRINTF("ARRAY_ELEMENT16 0x%X\n", parameter);
    pgraph_check_within_begin_end_block(pg);

    if (pg->draw_arrays_length) {
        pgraph_expand_draw_arrays(d);
    }

    assert(pg->inline_elements_length < NV2A_MAX_BATCH_LENGTH);
    pg->inline_elements[pg->inline_elements_length++] = parameter & 0xFFFF;
    pg->inline_elements[pg->inline_elements_length++] = parameter >> 16;
}

DEF_METHOD_NON_INC(NV097, ARRAY_ELEMENT32)
{
    NV2A_DPRINTF("ARRAY_ELEMENT32 0x%X\n", parameter);
    pgraph_check_within_begin_end_block(pg);

    if (pg->draw_arrays_length) {
        pgraph_expand_draw_arrays(d);
    }

    assert(pg->inline_elements_length < NV2A_MAX_BATCH_LENGTH);
    pg->inline_elements[pg->inline_elements_length++] = parameter;
}

DEF_METHOD(NV097, DRAW_ARRAYS)
{
    pgraph_check_within_begin_end_block(pg);

    int32_t start = GET_MASK(parameter, NV097_DRAW_ARRAYS_START_INDEX);
    int32_t count = GET_MASK(parameter, NV097_DRAW_ARRAYS_COUNT) + 1;

    if (pg->inline_elements_length) {
        /* FIXME: Determine HW behavior for overflow case. */
        assert((pg->inline_elements_length + count) < NV2A_MAX_BATCH_LENGTH);
        assert(!pg->draw_arrays_prevent_connect);

        for (unsigned int i = 0; i < count; i++) {
            pg->inline_elements[pg->inline_elements_length++] = start + i;
        }
        return;
    }

    pg->draw_arrays_min_start = MIN(pg->draw_arrays_min_start, start);
    pg->draw_arrays_max_count = MAX(pg->draw_arrays_max_count, start + count);

    assert(pg->draw_arrays_length < ARRAY_SIZE(pg->draw_arrays_start));

    /* Attempt to connect contiguous primitives */
    if (!pg->draw_arrays_prevent_connect && pg->draw_arrays_length > 0) {
        unsigned int last_start =
            pg->draw_arrays_start[pg->draw_arrays_length - 1];
        int32_t *last_count =
            &pg->draw_arrays_count[pg->draw_arrays_length - 1];
        if (start == (last_start + *last_count)) {
            *last_count += count;
            return;
        }
    }

    pg->draw_arrays_start[pg->draw_arrays_length] = start;
    pg->draw_arrays_count[pg->draw_arrays_length] = count;
    pg->draw_arrays_length++;
    pg->draw_arrays_prevent_connect = false;
}

DEF_METHOD_NON_INC(NV097, INLINE_ARRAY)
{
    NV2A_DPRINTF("INLINE_ARRAY 0x%X\n", parameter);
    pgraph_check_within_begin_end_block(pg);
    assert(pg->inline_array_length < NV2A_MAX_BATCH_LENGTH);
    pg->inline_array[pg->inline_array_length++] = parameter;
}

DEF_METHOD_INC(NV097, SET_EYE_VECTOR)
{
    int slot = (method - NV097_SET_EYE_VECTOR) / 4;
    pgraph_reg_w(pg, NV_PGRAPH_EYEVEC0 + slot * 4, parameter);
}

DEF_METHOD_INC(NV097, SET_VERTEX_DATA2F_M)
{
    int slot = (method - NV097_SET_VERTEX_DATA2F_M) / 4;
    unsigned int part = slot % 2;
    slot /= 2;
    NV2A_DPRINTF("NV097_SET_VERTEX_DATA2F_M[%d][%d] 0x%X\n", slot, part,
                 parameter);
    VertexAttribute *attribute = &pg->vertex_attributes[slot];
    pgraph_allocate_inline_buffer_vertices(pg, slot);
    attribute->inline_value[part] = *(float*)&parameter;
    /* FIXME: Should these really be set to 0.0 and 1.0 ? Conditions? */
    attribute->inline_value[2] = 0.0;
    attribute->inline_value[3] = 1.0;
    if ((slot == 0) && (part == 1)) {
        pgraph_finish_inline_buffer_vertex(pg);
    }
}

DEF_METHOD_INC(NV097, SET_VERTEX_DATA4F_M)
{
    int slot = (method - NV097_SET_VERTEX_DATA4F_M) / 4;
    unsigned int part = slot % 4;
    slot /= 4;
    NV2A_DPRINTF("NV097_SET_VERTEX_DATA4F_M[%d][%d] 0x%X\n", slot, part,
                 parameter);
    VertexAttribute *attribute = &pg->vertex_attributes[slot];
    pgraph_allocate_inline_buffer_vertices(pg, slot);
    attribute->inline_value[part] = *(float*)&parameter;
    if ((slot == 0) && (part == 3)) {
        pgraph_finish_inline_buffer_vertex(pg);
    }
}

DEF_METHOD_INC(NV097, SET_VERTEX_DATA2S)
{
    int slot = (method - NV097_SET_VERTEX_DATA2S) / 4;
    NV2A_DPRINTF("NV097_SET_VERTEX_DATA2S[%d] 0x%X\n", slot, parameter);
    VertexAttribute *attribute = &pg->vertex_attributes[slot];
    pgraph_allocate_inline_buffer_vertices(pg, slot);
    attribute->inline_value[0] = (float)(int16_t)(parameter & 0xFFFF);
    attribute->inline_value[1] = (float)(int16_t)(parameter >> 16);
    attribute->inline_value[2] = 0.0;
    attribute->inline_value[3] = 1.0;
    if (slot == 0) {
        pgraph_finish_inline_buffer_vertex(pg);
    }
}

DEF_METHOD_INC(NV097, SET_VERTEX_DATA4UB)
{
    int slot = (method - NV097_SET_VERTEX_DATA4UB) / 4;
    NV2A_DPRINTF("NV097_SET_VERTEX_DATA4UB[%d] 0x%X\n", slot, parameter);
    VertexAttribute *attribute = &pg->vertex_attributes[slot];
    pgraph_allocate_inline_buffer_vertices(pg, slot);
    attribute->inline_value[0] = (parameter & 0xFF) / 255.0;
    attribute->inline_value[1] = ((parameter >> 8) & 0xFF) / 255.0;
    attribute->inline_value[2] = ((parameter >> 16) & 0xFF) / 255.0;
    attribute->inline_value[3] = ((parameter >> 24) & 0xFF) / 255.0;
    if (slot == 0) {
        pgraph_finish_inline_buffer_vertex(pg);
    }
}

DEF_METHOD_INC(NV097, SET_VERTEX_DATA4S_M)
{
    int slot = (method - NV097_SET_VERTEX_DATA4S_M) / 4;
    unsigned int part = slot % 2;
    slot /= 2;
    NV2A_DPRINTF("NV097_SET_VERTEX_DATA4S_M[%d][%d] 0x%X\n", slot, part,
                 parameter);
    VertexAttribute *attribute = &pg->vertex_attributes[slot];
    pgraph_allocate_inline_buffer_vertices(pg, slot);

    attribute->inline_value[part * 2 + 0] = (float)(int16_t)(parameter & 0xFFFF);
    attribute->inline_value[part * 2 + 1] = (float)(int16_t)(parameter >> 16);
    if ((slot == 0) && (part == 1)) {
        pgraph_finish_inline_buffer_vertex(pg);
    }
}

DEF_METHOD(NV097, SET_SEMAPHORE_OFFSET)
{
    pgraph_reg_w(pg, NV_PGRAPH_SEMAPHOREOFFSET, parameter);
}

DEF_METHOD(NV097, BACK_END_WRITE_SEMAPHORE_RELEASE)
{
    d->pgraph.renderer->ops.surface_update(d, false, true, true);

    //qemu_mutex_unlock(&d->pgraph.lock);
    //bql_lock();

    uint32_t semaphore_offset = pgraph_reg_r(pg, NV_PGRAPH_SEMAPHOREOFFSET);

    hwaddr semaphore_dma_len;
    uint8_t *semaphore_data = (uint8_t*)nv_dma_map(d, pg->dma_semaphore,
                                                   &semaphore_dma_len);
    assert(semaphore_offset < semaphore_dma_len);
    semaphore_data += semaphore_offset;

    stl_le_p((uint32_t*)semaphore_data, parameter);

    //qemu_mutex_lock(&d->pgraph.lock);
    //bql_unlock();
}

DEF_METHOD(NV097, SET_ZMIN_MAX_CONTROL)
{
    switch (GET_MASK(parameter, NV097_SET_ZMIN_MAX_CONTROL_ZCLAMP_EN)) {
    case NV097_SET_ZMIN_MAX_CONTROL_ZCLAMP_EN_CULL:
        PG_SET_MASK(NV_PGRAPH_ZCOMPRESSOCCLUDE,
                 NV_PGRAPH_ZCOMPRESSOCCLUDE_ZCLAMP_EN,
                 NV_PGRAPH_ZCOMPRESSOCCLUDE_ZCLAMP_EN_CULL);
        break;
    case NV097_SET_ZMIN_MAX_CONTROL_ZCLAMP_EN_CLAMP:
        PG_SET_MASK(NV_PGRAPH_ZCOMPRESSOCCLUDE,
                 NV_PGRAPH_ZCOMPRESSOCCLUDE_ZCLAMP_EN,
                 NV_PGRAPH_ZCOMPRESSOCCLUDE_ZCLAMP_EN_CLAMP);
        break;
    default:
        /* FIXME: Should raise NV_PGRAPH_NSOURCE_DATA_ERROR_PENDING */
        assert(!"Invalid zclamp value");
        break;
    }
}

DEF_METHOD(NV097, SET_ANTI_ALIASING_CONTROL)
{
    PG_SET_MASK(NV_PGRAPH_ANTIALIASING, NV_PGRAPH_ANTIALIASING_ENABLE,
             GET_MASK(parameter, NV097_SET_ANTI_ALIASING_CONTROL_ENABLE));
    // FIXME: Handle the remaining bits (observed values 0xFFFF0000, 0xFFFF0001)
}

DEF_METHOD(NV097, SET_ZSTENCIL_CLEAR_VALUE)
{
    pgraph_reg_w(pg, NV_PGRAPH_ZSTENCILCLEARVALUE, parameter);
}

DEF_METHOD(NV097, SET_COLOR_CLEAR_VALUE)
{
    pgraph_reg_w(pg, NV_PGRAPH_COLORCLEARVALUE, parameter);
}

DEF_METHOD(NV097, CLEAR_SURFACE)
{
    d->pgraph.renderer->ops.clear_surface(d, parameter);
}

DEF_METHOD(NV097, SET_CLEAR_RECT_HORIZONTAL)
{
    pgraph_reg_w(pg, NV_PGRAPH_CLEARRECTX, parameter);
}

DEF_METHOD(NV097, SET_CLEAR_RECT_VERTICAL)
{
    pgraph_reg_w(pg, NV_PGRAPH_CLEARRECTY, parameter);
}

DEF_METHOD_INC(NV097, SET_SPECULAR_FOG_FACTOR)
{
    int slot = (method - NV097_SET_SPECULAR_FOG_FACTOR) / 4;
    pgraph_reg_w(pg, NV_PGRAPH_SPECFOGFACTOR0 + slot*4, parameter);
}

DEF_METHOD_INC(NV097, SET_SPECULAR_PARAMS_BACK)
{
    int slot = (method - NV097_SET_SPECULAR_PARAMS_BACK) / 4;
<<<<<<< HEAD
    NV2A_DPRINTF("SET_SPECULAR_PARAMS_BACK[%d] 0x%X\n", slot, parameter);
    if (slot == 3) {
        pg->specular_power_back = reconstruct_specular_power_from_c3(parameter);
=======
    pg->specular_params_back[slot] = *(float *)&parameter;
    if (slot == 5) {
        pg->specular_power_back = reconstruct_specular_power(pg->specular_params_back);
>>>>>>> 0e8fdba4
    }
}

DEF_METHOD(NV097, SET_SHADER_CLIP_PLANE_MODE)
{
    pgraph_reg_w(pg, NV_PGRAPH_SHADERCLIPMODE, parameter);
}

DEF_METHOD_INC(NV097, SET_COMBINER_COLOR_OCW)
{
    int slot = (method - NV097_SET_COMBINER_COLOR_OCW) / 4;
    pgraph_reg_w(pg, NV_PGRAPH_COMBINECOLORO0 + slot*4, parameter);
}

DEF_METHOD(NV097, SET_COMBINER_CONTROL)
{
    pgraph_reg_w(pg, NV_PGRAPH_COMBINECTL, parameter);
}

DEF_METHOD(NV097, SET_SHADOW_ZSLOPE_THRESHOLD)
{
    pgraph_reg_w(pg, NV_PGRAPH_SHADOWZSLOPETHRESHOLD, parameter);
    assert(parameter == 0x7F800000); /* FIXME: Unimplemented */
}

DEF_METHOD(NV097, SET_SHADOW_DEPTH_FUNC)
{
    PG_SET_MASK(NV_PGRAPH_SHADOWCTL, NV_PGRAPH_SHADOWCTL_SHADOW_ZFUNC,
             parameter);
}

DEF_METHOD(NV097, SET_SHADER_STAGE_PROGRAM)
{
    pgraph_reg_w(pg, NV_PGRAPH_SHADERPROG, parameter);
}

DEF_METHOD(NV097, SET_DOT_RGBMAPPING)
{
    PG_SET_MASK(NV_PGRAPH_SHADERCTL, 0xFFF,
             GET_MASK(parameter, 0xFFF));
}

DEF_METHOD(NV097, SET_SHADER_OTHER_STAGE_INPUT)
{
    PG_SET_MASK(NV_PGRAPH_SHADERCTL, 0xFFFF000,
             GET_MASK(parameter, 0xFFFF000));
}

DEF_METHOD_INC(NV097, SET_TRANSFORM_DATA)
{
    int slot = (method - NV097_SET_TRANSFORM_DATA) / 4;
    pg->vertex_state_shader_v0[slot] = parameter;
}

DEF_METHOD(NV097, LAUNCH_TRANSFORM_PROGRAM)
{
    unsigned int program_start = parameter;
    assert(program_start < NV2A_MAX_TRANSFORM_PROGRAM_LENGTH);
    Nv2aVshProgram program;
    Nv2aVshParseResult result = nv2a_vsh_parse_program(
            &program,
            pg->program_data[program_start],
            NV2A_MAX_TRANSFORM_PROGRAM_LENGTH - program_start);
    assert(result == NV2AVPR_SUCCESS);

    Nv2aVshCPUXVSSExecutionState state_linkage;
    Nv2aVshExecutionState state = nv2a_vsh_emu_initialize_xss_execution_state(
            &state_linkage, (float*)pg->vsh_constants);
    memcpy(state_linkage.input_regs, pg->vertex_state_shader_v0, sizeof(pg->vertex_state_shader_v0));

    nv2a_vsh_emu_execute_track_context_writes(&state, &program, pg->vsh_constants_dirty);

    nv2a_vsh_program_destroy(&program);
}

DEF_METHOD(NV097, SET_TRANSFORM_EXECUTION_MODE)
{
    PG_SET_MASK(NV_PGRAPH_CSV0_D, NV_PGRAPH_CSV0_D_MODE,
             GET_MASK(parameter,
                      NV097_SET_TRANSFORM_EXECUTION_MODE_MODE));
    PG_SET_MASK(NV_PGRAPH_CSV0_D, NV_PGRAPH_CSV0_D_RANGE_MODE,
             GET_MASK(parameter,
                      NV097_SET_TRANSFORM_EXECUTION_MODE_RANGE_MODE));
}

DEF_METHOD(NV097, SET_TRANSFORM_PROGRAM_CXT_WRITE_EN)
{
    pg->enable_vertex_program_write = parameter;
}

DEF_METHOD(NV097, SET_TRANSFORM_PROGRAM_LOAD)
{
    assert(parameter < NV2A_MAX_TRANSFORM_PROGRAM_LENGTH);
    PG_SET_MASK(NV_PGRAPH_CHEOPS_OFFSET,
             NV_PGRAPH_CHEOPS_OFFSET_PROG_LD_PTR, parameter);
}

DEF_METHOD(NV097, SET_TRANSFORM_PROGRAM_START)
{
    assert(parameter < NV2A_MAX_TRANSFORM_PROGRAM_LENGTH);
    PG_SET_MASK(NV_PGRAPH_CSV0_C,
             NV_PGRAPH_CSV0_C_CHEOPS_PROGRAM_START, parameter);
}

DEF_METHOD(NV097, SET_TRANSFORM_CONSTANT_LOAD)
{
    assert(parameter < NV2A_VERTEXSHADER_CONSTANTS);
    PG_SET_MASK(NV_PGRAPH_CHEOPS_OFFSET,
             NV_PGRAPH_CHEOPS_OFFSET_CONST_LD_PTR, parameter);
}

void pgraph_get_clear_color(PGRAPHState *pg, float rgba[4])
{
    uint32_t clear_color = pgraph_reg_r(pg, NV_PGRAPH_COLORCLEARVALUE);

    float *r = &rgba[0], *g = &rgba[1], *b = &rgba[2], *a = &rgba[3];

    /* Handle RGB */
    switch(pg->surface_shape.color_format) {
    case NV097_SET_SURFACE_FORMAT_COLOR_LE_X1R5G5B5_Z1R5G5B5:
    case NV097_SET_SURFACE_FORMAT_COLOR_LE_X1R5G5B5_O1R5G5B5:
        *r = ((clear_color >> 10) & 0x1F) / 31.0f;
        *g = ((clear_color >> 5) & 0x1F) / 31.0f;
        *b = (clear_color & 0x1F) / 31.0f;
        break;
    case NV097_SET_SURFACE_FORMAT_COLOR_LE_R5G6B5:
        *r = ((clear_color >> 11) & 0x1F) / 31.0f;
        *g = ((clear_color >> 5) & 0x3F) / 63.0f;
        *b = (clear_color & 0x1F) / 31.0f;
        break;
    case NV097_SET_SURFACE_FORMAT_COLOR_LE_X8R8G8B8_Z8R8G8B8:
    case NV097_SET_SURFACE_FORMAT_COLOR_LE_X8R8G8B8_O8R8G8B8:
    case NV097_SET_SURFACE_FORMAT_COLOR_LE_X1A7R8G8B8_Z1A7R8G8B8:
    case NV097_SET_SURFACE_FORMAT_COLOR_LE_X1A7R8G8B8_O1A7R8G8B8:
    case NV097_SET_SURFACE_FORMAT_COLOR_LE_A8R8G8B8:
        *r = ((clear_color >> 16) & 0xFF) / 255.0f;
        *g = ((clear_color >> 8) & 0xFF) / 255.0f;
        *b = (clear_color & 0xFF) / 255.0f;
        break;
    case NV097_SET_SURFACE_FORMAT_COLOR_LE_B8:
    case NV097_SET_SURFACE_FORMAT_COLOR_LE_G8B8:
        /* Xbox D3D doesn't support clearing those */
    default:
        *r = 1.0f;
        *g = 0.0f;
        *b = 1.0f;
        fprintf(stderr, "CLEAR_SURFACE for color_format 0x%x unsupported",
                pg->surface_shape.color_format);
        assert(false);
        break;
    }

    /* Handle alpha */
    switch(pg->surface_shape.color_format) {
    /* FIXME: CLEAR_SURFACE seems to work like memset, so maybe we
     *        also have to clear non-alpha bits with alpha value?
     *        As GL doesn't own those pixels we'd have to do this on
     *        our own in xbox memory.
     */
    case NV097_SET_SURFACE_FORMAT_COLOR_LE_X1A7R8G8B8_Z1A7R8G8B8:
    case NV097_SET_SURFACE_FORMAT_COLOR_LE_X1A7R8G8B8_O1A7R8G8B8:
        *a = ((clear_color >> 24) & 0x7F) / 127.0f;
        assert(false); /* Untested */
        break;
    case NV097_SET_SURFACE_FORMAT_COLOR_LE_A8R8G8B8:
        *a = ((clear_color >> 24) & 0xFF) / 255.0f;
        break;
    default:
        *a = 1.0f;
        break;
    }
}

void pgraph_get_clear_depth_stencil_value(PGRAPHState *pg, float *depth,
                                          int *stencil)
{
    uint32_t clear_zstencil =
        pgraph_reg_r(pg, NV_PGRAPH_ZSTENCILCLEARVALUE);
    *stencil = 0;
    *depth = 1.0;

    switch (pg->surface_shape.zeta_format) {
    case NV097_SET_SURFACE_FORMAT_ZETA_Z16: {
        uint16_t z = clear_zstencil & 0xFFFF;
        /* FIXME: Remove bit for stencil clear? */
        if (pg->surface_shape.z_format) {
            *depth = convert_f16_to_float(z) / f16_max;
        } else {
            *depth = z / (float)0xFFFF;
        }
        break;
    }
    case NV097_SET_SURFACE_FORMAT_ZETA_Z24S8: {
        *stencil = clear_zstencil & 0xFF;
        uint32_t z = clear_zstencil >> 8;
        if (pg->surface_shape.z_format) {
            *depth = convert_f24_to_float(z) / f24_max;
        } else {
            *depth = z / (float)0xFFFFFF;
        }
        break;
    }
    default:
        fprintf(stderr, "Unknown zeta surface format: 0x%x\n",
                pg->surface_shape.zeta_format);
        assert(false);
        break;
    }
}

void pgraph_write_zpass_pixel_cnt_report(NV2AState *d, uint32_t parameter,
                                         uint32_t result)
{
    PGRAPHState *pg = &d->pgraph;

    uint64_t timestamp = 0x0011223344556677; /* FIXME: Update timestamp?! */
    uint32_t done = 0; // FIXME: Check

    hwaddr report_dma_len;
    uint8_t *report_data =
        (uint8_t *)nv_dma_map(d, pg->dma_report, &report_dma_len);

    hwaddr offset = GET_MASK(parameter, NV097_GET_REPORT_OFFSET);
    assert(offset < report_dma_len);
    report_data += offset;

    stq_le_p((uint64_t *)&report_data[0], timestamp);
    stl_le_p((uint32_t *)&report_data[8], result);
    stl_le_p((uint32_t *)&report_data[12], done);

    NV2A_DPRINTF("Report result %d @%" HWADDR_PRIx, result, offset);
}

void pgraph_process_pending(NV2AState *d)
{
    PGRAPHState *pg = &d->pgraph;
    pg->renderer->ops.process_pending(d);

    if (g_config.display.renderer != pg->renderer->type) {
        qemu_mutex_lock(&d->pgraph.renderer_lock);
        qemu_mutex_unlock(&d->pfifo.lock);
        qemu_mutex_lock(&d->pgraph.lock);

        if (pg->renderer) {
            qemu_event_reset(&pg->flush_complete);
            pg->flush_pending = true;

            qemu_mutex_lock(&d->pfifo.lock);
            qemu_mutex_unlock(&d->pgraph.lock);

            if (pg->renderer->ops.process_pending) {
                pg->renderer->ops.process_pending(d);
            }

            qemu_mutex_unlock(&d->pfifo.lock);
            qemu_mutex_lock(&d->pgraph.lock);
            while (pg->framebuffer_in_use) {
                qemu_cond_wait(&d->pgraph.framebuffer_released, &d->pgraph.renderer_lock);
            }

            if (pg->renderer->ops.finalize) {
                pg->renderer->ops.finalize(d);
            }
        }

        init_renderer(pg);

        qemu_mutex_unlock(&d->pgraph.renderer_lock);
        qemu_mutex_unlock(&d->pgraph.lock);
        qemu_mutex_lock(&d->pfifo.lock);
    }
}

void pgraph_process_pending_reports(NV2AState *d)
{
    PGRAPHState *pg = &d->pgraph;
    pg->renderer->ops.process_pending_reports(d);
}

void pgraph_pre_savevm_trigger(NV2AState *d)
{
    PGRAPHState *pg = &d->pgraph;
    pg->renderer->ops.pre_savevm_trigger(d);
}

void pgraph_pre_savevm_wait(NV2AState *d)
{
    PGRAPHState *pg = &d->pgraph;
    pg->renderer->ops.pre_savevm_wait(d);
}

void pgraph_pre_shutdown_trigger(NV2AState *d)
{
    PGRAPHState *pg = &d->pgraph;
    pg->renderer->ops.pre_shutdown_trigger(d);
}

void pgraph_pre_shutdown_wait(NV2AState *d)
{
    PGRAPHState *pg = &d->pgraph;
    pg->renderer->ops.pre_shutdown_wait(d);
}<|MERGE_RESOLUTION|>--- conflicted
+++ resolved
@@ -1814,33 +1814,6 @@
     pg->vsh_constants_dirty[NV_IGRAPH_XF_XFCTX_FOG] = true;
 }
 
-<<<<<<< HEAD
-// Based on curve fitting to observed values from DirectX uses.
-//    x = -log2(30.80722523) / power
-//    c3_param = -1.01441946 * pow(exp2( x ), 2) + 0.01451685
-#define SPECULAR_POWER_NUMERATOR_CONSTANT    30.80722523f
-#define SPECULAR_POWER_COEFFICIENT_A         -1.0141946f
-#define SPECULAR_POWER_CONSTANT_COEFFICIENT  0.01451685f
-//#define SPECULAR_POWER_LOG_CONSTANT  (-2.f * log2(SPECULAR_POWER_NUMERATOR_CONSTANT))
-#define SPECULAR_POWER_LOG_CONSTANT -9.8903942108154297f
-static float reconstruct_specular_power_from_c3(uint32_t c3_parameter)
-{
-    float c3 = *(float*)&c3_parameter;
-
-    // FIXME: This handling is not correct, but is visually distinct without causing a crash.
-    // It does not appear possible for a DirectX-generated value to be positive, so while this differs from hardware
-    // behavior, it may be irrelevant in practice.
-    float invert = 1.f;
-    if (c3 > 0.0f) {
-        invert = -1.f;
-        c3 *= invert;
-    }
-
-    c3 -= SPECULAR_POWER_CONSTANT_COEFFICIENT;
-    float ret = SPECULAR_POWER_LOG_CONSTANT / log2(c3 / SPECULAR_POWER_COEFFICIENT_A);
-    assert(!isnan(ret) && "Failed to reconstruct specular power factor");
-    return ret * invert;
-=======
 struct CurveCoefficients {
   float a;
   float b;
@@ -1937,21 +1910,14 @@
   }
 
   return reconstructed_power;
->>>>>>> 0e8fdba4
 }
 
 DEF_METHOD_INC(NV097, SET_SPECULAR_PARAMS)
 {
     int slot = (method - NV097_SET_SPECULAR_PARAMS) / 4;
-<<<<<<< HEAD
-    NV2A_DPRINTF("NV097_SET_SPECULAR_PARAMS[%d] 0x%X\n", slot, parameter);
-    if (slot == 3) {
-        pg->specular_power = reconstruct_specular_power_from_c3(parameter);
-=======
     pg->specular_params[slot] = *(float *)&parameter;
     if (slot == 5) {
         pg->specular_power = reconstruct_specular_power(pg->specular_params);
->>>>>>> 0e8fdba4
     }
 }
 
@@ -2936,15 +2902,9 @@
 DEF_METHOD_INC(NV097, SET_SPECULAR_PARAMS_BACK)
 {
     int slot = (method - NV097_SET_SPECULAR_PARAMS_BACK) / 4;
-<<<<<<< HEAD
-    NV2A_DPRINTF("SET_SPECULAR_PARAMS_BACK[%d] 0x%X\n", slot, parameter);
-    if (slot == 3) {
-        pg->specular_power_back = reconstruct_specular_power_from_c3(parameter);
-=======
     pg->specular_params_back[slot] = *(float *)&parameter;
     if (slot == 5) {
         pg->specular_power_back = reconstruct_specular_power(pg->specular_params_back);
->>>>>>> 0e8fdba4
     }
 }
 
