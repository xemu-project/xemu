--- conflicted
+++ resolved
@@ -196,12 +196,9 @@
     FWCfgState *fw_cfg;
     uint64_t val;
     const char qemu_version[] = QEMU_VERSION;
-<<<<<<< HEAD
-=======
     MachineClass *mc = MACHINE_GET_CLASS(ms);
     int btlb_entries = HPPA_BTLB_ENTRIES(&cpu[0]->env);
     int len;
->>>>>>> ae35f033
 
     fw_cfg = fw_cfg_init_mem(addr, addr + 4);
     fw_cfg_add_i16(fw_cfg, FW_CFG_NB_CPUS, ms->smp.cpus);
@@ -240,17 +237,11 @@
     qemu_register_boot_set(fw_cfg_boot_set, fw_cfg);
 
     fw_cfg_add_file(fw_cfg, "/etc/qemu-version",
-<<<<<<< HEAD
-                    g_memdup(qemu_version, sizeof(qemu_version)),
-                    sizeof(qemu_version));
-
-=======
                     g_memdup2(qemu_version, sizeof(qemu_version)),
                     sizeof(qemu_version));
 
     fw_cfg_add_extra_pci_roots(pci_bus, fw_cfg);
 
->>>>>>> ae35f033
     return fw_cfg;
 }
 
