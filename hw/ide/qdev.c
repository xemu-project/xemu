/*
 * ide bus support for qdev.
 *
 * Copyright (c) 2009 Gerd Hoffmann <kraxel@redhat.com>
 *
 * This library is free software; you can redistribute it and/or
 * modify it under the terms of the GNU Lesser General Public
 * License as published by the Free Software Foundation; either
 * version 2 of the License, or (at your option) any later version.
 *
 * This library is distributed in the hope that it will be useful,
 * but WITHOUT ANY WARRANTY; without even the implied warranty of
 * MERCHANTABILITY or FITNESS FOR A PARTICULAR PURPOSE.  See the GNU
 * Lesser General Public License for more details.
 *
 * You should have received a copy of the GNU Lesser General Public
 * License along with this library; if not, see <http://www.gnu.org/licenses/>.
 */
#include "qemu/osdep.h"
#include "hw/hw.h"
#include "sysemu/dma.h"
#include "qapi/error.h"
#include "qemu/error-report.h"
#include "hw/ide/internal.h"
#include "sysemu/block-backend.h"
#include "sysemu/blockdev.h"
#include "hw/block/block.h"
#include "sysemu/sysemu.h"
#include "qapi/visitor.h"

/* --------------------------------- */

static char *idebus_get_fw_dev_path(DeviceState *dev);
static void idebus_unrealize(BusState *qdev, Error **errp);

static Property ide_props[] = {
    DEFINE_PROP_UINT32("unit", IDEDevice, unit, -1),
    DEFINE_PROP_END_OF_LIST(),
};

static void ide_bus_class_init(ObjectClass *klass, void *data)
{
    BusClass *k = BUS_CLASS(klass);

    k->get_fw_dev_path = idebus_get_fw_dev_path;
    k->unrealize = idebus_unrealize;
}

static void idebus_unrealize(BusState *bus, Error **errp)
{
    IDEBus *ibus = IDE_BUS(bus);

    if (ibus->vmstate) {
        qemu_del_vm_change_state_handler(ibus->vmstate);
    }
}

static const TypeInfo ide_bus_info = {
    .name = TYPE_IDE_BUS,
    .parent = TYPE_BUS,
    .instance_size = sizeof(IDEBus),
    .class_init = ide_bus_class_init,
};

void ide_bus_new(IDEBus *idebus, size_t idebus_size, DeviceState *dev,
                 int bus_id, int max_units)
{
    qbus_create_inplace(idebus, idebus_size, TYPE_IDE_BUS, dev, NULL);
    idebus->bus_id = bus_id;
    idebus->max_units = max_units;
}

static char *idebus_get_fw_dev_path(DeviceState *dev)
{
    char path[30];

    snprintf(path, sizeof(path), "%s@%x", qdev_fw_name(dev),
             ((IDEBus*)dev->parent_bus)->bus_id);

    return g_strdup(path);
}

static void ide_qdev_realize(DeviceState *qdev, Error **errp)
{
    IDEDevice *dev = IDE_DEVICE(qdev);
    IDEDeviceClass *dc = IDE_DEVICE_GET_CLASS(dev);
    IDEBus *bus = DO_UPCAST(IDEBus, qbus, qdev->parent_bus);

    if (dev->unit == -1) {
        dev->unit = bus->master ? 1 : 0;
    }

    if (dev->unit >= bus->max_units) {
        error_setg(errp, "Can't create IDE unit %d, bus supports only %d units",
                     dev->unit, bus->max_units);
        return;
    }

    switch (dev->unit) {
    case 0:
        if (bus->master) {
            error_setg(errp, "IDE unit %d is in use", dev->unit);
            return;
        }
        bus->master = dev;
        break;
    case 1:
        if (bus->slave) {
            error_setg(errp, "IDE unit %d is in use", dev->unit);
            return;
        }
        bus->slave = dev;
        break;
    default:
        error_setg(errp, "Invalid IDE unit %d", dev->unit);
        return;
    }
    dc->realize(dev, errp);
}

IDEDevice *ide_create_drive(IDEBus *bus, int unit, DriveInfo *drive)
{
    DeviceState *dev;

    dev = qdev_create(&bus->qbus, drive->media_cd ? "ide-cd" : "ide-hd");
    qdev_prop_set_uint32(dev, "unit", unit);
    qdev_prop_set_drive(dev, "drive", blk_by_legacy_dinfo(drive),
                        &error_fatal);
    qdev_init_nofail(dev);
    return DO_UPCAST(IDEDevice, qdev, dev);
}

int ide_get_geometry(BusState *bus, int unit,
                     int16_t *cyls, int8_t *heads, int8_t *secs)
{
    IDEState *s = &DO_UPCAST(IDEBus, qbus, bus)->ifs[unit];

    if (s->drive_kind != IDE_HD || !s->blk) {
        return -1;
    }

    *cyls = s->cylinders;
    *heads = s->heads;
    *secs = s->sectors;
    return 0;
}

int ide_get_bios_chs_trans(BusState *bus, int unit)
{
    return DO_UPCAST(IDEBus, qbus, bus)->ifs[unit].chs_trans;
}

/* --------------------------------- */

typedef struct IDEDrive {
    IDEDevice dev;
} IDEDrive;

static void ide_dev_initfn(IDEDevice *dev, IDEDriveKind kind, Error **errp)
{
    IDEBus *bus = DO_UPCAST(IDEBus, qbus, dev->qdev.parent_bus);
    IDEState *s = bus->ifs + dev->unit;
    int ret;

    if (!dev->conf.blk) {
        if (kind != IDE_CD) {
            error_setg(errp, "No drive specified");
            return;
        } else {
            /* Anonymous BlockBackend for an empty drive */
            dev->conf.blk = blk_new(0, BLK_PERM_ALL);
            ret = blk_attach_dev(dev->conf.blk, &dev->qdev);
            assert(ret == 0);
        }
    }

    if (dev->conf.discard_granularity == -1) {
        dev->conf.discard_granularity = 512;
    } else if (dev->conf.discard_granularity &&
               dev->conf.discard_granularity != 512) {
        error_setg(errp, "discard_granularity must be 512 for ide");
        return;
    }

    blkconf_blocksizes(&dev->conf);
    if (dev->conf.logical_block_size != 512) {
        error_setg(errp, "logical_block_size must be 512 for IDE");
        return;
    }

<<<<<<< HEAD
    blkconf_locked(&dev->conf, &dev->locked);

    blkconf_serial(&dev->conf, &dev->serial);
=======
>>>>>>> 131b9a05
    if (kind != IDE_CD) {
        if (!blkconf_geometry(&dev->conf, &dev->chs_trans, 65535, 16, 255,
                              errp)) {
            return;
        }
    }
    if (!blkconf_apply_backend_options(&dev->conf, kind == IDE_CD,
                                       kind != IDE_CD, errp)) {
        return;
    }

    if (ide_init_drive(s, dev->conf.blk, kind,
                       dev->version, dev->serial, dev->model, dev->wwn,
                       dev->conf.cyls, dev->conf.heads, dev->conf.secs,
                       dev->chs_trans, errp) < 0) {
        return;
    }

    if (!dev->version) {
        dev->version = g_strdup(s->version);
    }
    if (!dev->serial) {
        dev->serial = g_strdup(s->drive_serial_str);
    }

    add_boot_device_path(dev->conf.bootindex, &dev->qdev,
                         dev->unit ? "/disk@1" : "/disk@0");
}

static void ide_dev_get_bootindex(Object *obj, Visitor *v, const char *name,
                                  void *opaque, Error **errp)
{
    IDEDevice *d = IDE_DEVICE(obj);

    visit_type_int32(v, name, &d->conf.bootindex, errp);
}

static void ide_dev_set_bootindex(Object *obj, Visitor *v, const char *name,
                                  void *opaque, Error **errp)
{
    IDEDevice *d = IDE_DEVICE(obj);
    int32_t boot_index;
    Error *local_err = NULL;

    visit_type_int32(v, name, &boot_index, &local_err);
    if (local_err) {
        goto out;
    }
    /* check whether bootindex is present in fw_boot_order list  */
    check_boot_index(boot_index, &local_err);
    if (local_err) {
        goto out;
    }
    /* change bootindex to a new one */
    d->conf.bootindex = boot_index;

    if (d->unit != -1) {
        add_boot_device_path(d->conf.bootindex, &d->qdev,
                             d->unit ? "/disk@1" : "/disk@0");
    }
out:
    error_propagate(errp, local_err);
}

static void ide_dev_instance_init(Object *obj)
{
    object_property_add(obj, "bootindex", "int32",
                        ide_dev_get_bootindex,
                        ide_dev_set_bootindex, NULL, NULL, NULL);
    object_property_set_int(obj, -1, "bootindex", NULL);
}

static void ide_hd_realize(IDEDevice *dev, Error **errp)
{
    ide_dev_initfn(dev, IDE_HD, errp);
}

static void ide_cd_realize(IDEDevice *dev, Error **errp)
{
    ide_dev_initfn(dev, IDE_CD, errp);
}

static void ide_drive_realize(IDEDevice *dev, Error **errp)
{
    DriveInfo *dinfo = NULL;

    if (dev->conf.blk) {
        dinfo = blk_legacy_dinfo(dev->conf.blk);
    }

    ide_dev_initfn(dev, dinfo && dinfo->media_cd ? IDE_CD : IDE_HD, errp);
}

#define DEFINE_IDE_DEV_PROPERTIES()                     \
    DEFINE_BLOCK_PROPERTIES(IDEDrive, dev.conf),        \
    DEFINE_BLOCK_ERROR_PROPERTIES(IDEDrive, dev.conf),  \
    DEFINE_PROP_STRING("ver",  IDEDrive, dev.version),  \
    DEFINE_PROP_UINT64("wwn",  IDEDrive, dev.wwn, 0),    \
    DEFINE_PROP_STRING("serial",  IDEDrive, dev.serial),\
    DEFINE_PROP_STRING("model", IDEDrive, dev.model)

static Property ide_hd_properties[] = {
    DEFINE_IDE_DEV_PROPERTIES(),
    DEFINE_BLOCK_CHS_PROPERTIES(IDEDrive, dev.conf),
    DEFINE_PROP_BIOS_CHS_TRANS("bios-chs-trans",
                IDEDrive, dev.chs_trans, BIOS_ATA_TRANSLATION_AUTO),
    DEFINE_PROP_UINT16("rotation_rate", IDEDrive, dev.rotation_rate, 0),
    DEFINE_PROP_END_OF_LIST(),
};

static void ide_hd_class_init(ObjectClass *klass, void *data)
{
    DeviceClass *dc = DEVICE_CLASS(klass);
    IDEDeviceClass *k = IDE_DEVICE_CLASS(klass);

    k->realize  = ide_hd_realize;
    dc->fw_name = "drive";
    dc->desc    = "virtual IDE disk";
    dc->props   = ide_hd_properties;
}

static const TypeInfo ide_hd_info = {
    .name          = "ide-hd",
    .parent        = TYPE_IDE_DEVICE,
    .instance_size = sizeof(IDEDrive),
    .class_init    = ide_hd_class_init,
};

static Property ide_cd_properties[] = {
    DEFINE_IDE_DEV_PROPERTIES(),
    DEFINE_PROP_END_OF_LIST(),
};

static void ide_cd_class_init(ObjectClass *klass, void *data)
{
    DeviceClass *dc = DEVICE_CLASS(klass);
    IDEDeviceClass *k = IDE_DEVICE_CLASS(klass);

    k->realize  = ide_cd_realize;
    dc->fw_name = "drive";
    dc->desc    = "virtual IDE CD-ROM";
    dc->props   = ide_cd_properties;
}

static const TypeInfo ide_cd_info = {
    .name          = "ide-cd",
    .parent        = TYPE_IDE_DEVICE,
    .instance_size = sizeof(IDEDrive),
    .class_init    = ide_cd_class_init,
};

static Property ide_drive_properties[] = {
    DEFINE_IDE_DEV_PROPERTIES(),
    DEFINE_PROP_END_OF_LIST(),
};

static void ide_drive_class_init(ObjectClass *klass, void *data)
{
    DeviceClass *dc = DEVICE_CLASS(klass);
    IDEDeviceClass *k = IDE_DEVICE_CLASS(klass);

    k->realize  = ide_drive_realize;
    dc->fw_name = "drive";
    dc->desc    = "virtual IDE disk or CD-ROM (legacy)";
    dc->props   = ide_drive_properties;
}

static const TypeInfo ide_drive_info = {
    .name          = "ide-drive",
    .parent        = TYPE_IDE_DEVICE,
    .instance_size = sizeof(IDEDrive),
    .class_init    = ide_drive_class_init,
};

static void ide_device_class_init(ObjectClass *klass, void *data)
{
    DeviceClass *k = DEVICE_CLASS(klass);
    k->realize = ide_qdev_realize;
    set_bit(DEVICE_CATEGORY_STORAGE, k->categories);
    k->bus_type = TYPE_IDE_BUS;
    k->props = ide_props;
}

static const TypeInfo ide_device_type_info = {
    .name = TYPE_IDE_DEVICE,
    .parent = TYPE_DEVICE,
    .instance_size = sizeof(IDEDevice),
    .abstract = true,
    .class_size = sizeof(IDEDeviceClass),
    .class_init = ide_device_class_init,
    .instance_init = ide_dev_instance_init,
};

static void ide_register_types(void)
{
    type_register_static(&ide_bus_info);
    type_register_static(&ide_hd_info);
    type_register_static(&ide_cd_info);
    type_register_static(&ide_drive_info);
    type_register_static(&ide_device_type_info);
}

type_init(ide_register_types)<|MERGE_RESOLUTION|>--- conflicted
+++ resolved
@@ -188,12 +188,8 @@
         return;
     }
 
-<<<<<<< HEAD
     blkconf_locked(&dev->conf, &dev->locked);
 
-    blkconf_serial(&dev->conf, &dev->serial);
-=======
->>>>>>> 131b9a05
     if (kind != IDE_CD) {
         if (!blkconf_geometry(&dev->conf, &dev->chs_trans, 65535, 16, 255,
                               errp)) {
