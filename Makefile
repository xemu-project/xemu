# Makefile for QEMU.

# Always point to the root of the build tree (needs GNU make).
BUILD_DIR=$(CURDIR)

# Before including a proper config-host.mak, assume we are in the source tree
SRC_PATH=.

UNCHECKED_GOALS := %clean TAGS cscope ctags dist \
    html info pdf txt \
    help check-help print-% \
    docker docker-% vm-test vm-build-%

print-%:
	@echo '$*=$($*)'

# All following code might depend on configuration variables
ifneq ($(wildcard config-host.mak),)
# Put the all: rule here so that config-host.mak can contain dependencies.
all:
include config-host.mak

git-submodule-update:

.PHONY: git-submodule-update

git_module_status := $(shell \
  cd '$(SRC_PATH)' && \
  GIT="$(GIT)" ./scripts/git-submodule.sh status $(GIT_SUBMODULES); \
  echo $$?; \
)

ifeq (1,$(git_module_status))
ifeq (no,$(GIT_UPDATE))
git-submodule-update:
	$(call quiet-command, \
            echo && \
            echo "GIT submodule checkout is out of date. Please run" && \
            echo "  scripts/git-submodule.sh update $(GIT_SUBMODULES)" && \
            echo "from the source directory checkout $(SRC_PATH)" && \
            echo && \
            exit 1)
else
git-submodule-update:
	$(call quiet-command, \
          (cd $(SRC_PATH) && GIT="$(GIT)" ./scripts/git-submodule.sh update $(GIT_SUBMODULES)), \
          "GIT","$(GIT_SUBMODULES)")
endif
endif

.git-submodule-status: git-submodule-update config-host.mak

# Check that we're not trying to do an out-of-tree build from
# a tree that's been used for an in-tree build.
ifneq ($(realpath $(SRC_PATH)),$(realpath .))
ifneq ($(wildcard $(SRC_PATH)/config-host.mak),)
$(error This is an out of tree build but your source tree ($(SRC_PATH)) \
seems to have been used for an in-tree build. You can fix this by running \
"$(MAKE) distclean && rm -rf *-linux-user *-softmmu" in your source tree)
endif
endif

CONFIG_SOFTMMU := $(if $(filter %-softmmu,$(TARGET_DIRS)),y)
CONFIG_USER_ONLY := $(if $(filter %-user,$(TARGET_DIRS)),y)
CONFIG_XEN := $(CONFIG_XEN_BACKEND)
CONFIG_ALL=y
-include config-all-devices.mak
-include config-all-disas.mak

config-host.mak: $(SRC_PATH)/configure $(SRC_PATH)/pc-bios $(SRC_PATH)/VERSION
	@echo $@ is out-of-date, running configure
	@# TODO: The next lines include code which supports a smooth
	@# transition from old configurations without config.status.
	@# This code can be removed after QEMU 1.7.
	@if test -x config.status; then \
	    ./config.status; \
        else \
	    sed -n "/.*Configured with/s/[^:]*: //p" $@ | sh; \
	fi
else
config-host.mak:
ifneq ($(filter-out $(UNCHECKED_GOALS),$(MAKECMDGOALS)),$(if $(MAKECMDGOALS),,fail))
	@echo "Please call configure before running make!"
	@exit 1
endif
endif

include $(SRC_PATH)/rules.mak

# Create QEMU_PKGVERSION and FULL_VERSION strings
# If PKGVERSION is set, use that; otherwise get version and -dirty status from git
QEMU_PKGVERSION := $(if $(PKGVERSION),$(PKGVERSION),$(shell \
  cd $(SRC_PATH); \
  if test -e .git; then \
    git describe --match 'v*' 2>/dev/null | tr -d '\n'; \
    if ! git diff-index --quiet HEAD &>/dev/null; then \
      echo "-dirty"; \
    fi; \
  fi))

# Either "version (pkgversion)", or just "version" if pkgversion not set
FULL_VERSION := $(if $(QEMU_PKGVERSION),$(VERSION) ($(QEMU_PKGVERSION)),$(VERSION))

GENERATED_FILES = qemu-version.h config-host.h qemu-options.def

GENERATED_QAPI_FILES = qapi/qapi-builtin-types.h qapi/qapi-builtin-types.c
GENERATED_QAPI_FILES += qapi/qapi-types.h qapi/qapi-types.c
GENERATED_QAPI_FILES += $(QAPI_MODULES:%=qapi/qapi-types-%.h)
GENERATED_QAPI_FILES += $(QAPI_MODULES:%=qapi/qapi-types-%.c)
GENERATED_QAPI_FILES += qapi/qapi-builtin-visit.h qapi/qapi-builtin-visit.c
GENERATED_QAPI_FILES += qapi/qapi-visit.h qapi/qapi-visit.c
GENERATED_QAPI_FILES += $(QAPI_MODULES:%=qapi/qapi-visit-%.h)
GENERATED_QAPI_FILES += $(QAPI_MODULES:%=qapi/qapi-visit-%.c)
GENERATED_QAPI_FILES += qapi/qapi-commands.h qapi/qapi-commands.c
GENERATED_QAPI_FILES += $(QAPI_MODULES:%=qapi/qapi-commands-%.h)
GENERATED_QAPI_FILES += $(QAPI_MODULES:%=qapi/qapi-commands-%.c)
GENERATED_QAPI_FILES += qapi/qapi-emit-events.h qapi/qapi-emit-events.c
GENERATED_QAPI_FILES += qapi/qapi-events.h qapi/qapi-events.c
GENERATED_QAPI_FILES += $(QAPI_MODULES:%=qapi/qapi-events-%.h)
GENERATED_QAPI_FILES += $(QAPI_MODULES:%=qapi/qapi-events-%.c)
GENERATED_QAPI_FILES += qapi/qapi-introspect.c qapi/qapi-introspect.h
GENERATED_QAPI_FILES += qapi/qapi-doc.texi

GENERATED_FILES += $(GENERATED_QAPI_FILES)

GENERATED_FILES += trace/generated-tcg-tracers.h

GENERATED_FILES += trace/generated-helpers-wrappers.h
GENERATED_FILES += trace/generated-helpers.h
GENERATED_FILES += trace/generated-helpers.c

ifdef CONFIG_TRACE_UST
GENERATED_FILES += trace-ust-all.h
GENERATED_FILES += trace-ust-all.c
endif

GENERATED_FILES += module_block.h

TRACE_HEADERS = trace-root.h $(trace-events-subdirs:%=%/trace.h)
TRACE_SOURCES = trace-root.c $(trace-events-subdirs:%=%/trace.c)
TRACE_DTRACE =
ifdef CONFIG_TRACE_DTRACE
TRACE_HEADERS += trace-dtrace-root.h $(trace-events-subdirs:%=%/trace-dtrace.h)
TRACE_DTRACE += trace-dtrace-root.dtrace $(trace-events-subdirs:%=%/trace-dtrace.dtrace)
endif
ifdef CONFIG_TRACE_UST
TRACE_HEADERS += trace-ust-root.h $(trace-events-subdirs:%=%/trace-ust.h)
endif

GENERATED_FILES += $(TRACE_HEADERS)
GENERATED_FILES += $(TRACE_SOURCES)
GENERATED_FILES += $(BUILD_DIR)/trace-events-all
GENERATED_FILES += .git-submodule-status

trace-group-name = $(shell dirname $1 | sed -e 's/[^a-zA-Z0-9]/_/g')

tracetool-y = $(SRC_PATH)/scripts/tracetool.py
tracetool-y += $(shell find $(SRC_PATH)/scripts/tracetool -name "*.py")

%/trace.h: %/trace.h-timestamp
	@cmp $< $@ >/dev/null 2>&1 || cp $< $@
%/trace.h-timestamp: $(SRC_PATH)/%/trace-events $(tracetool-y) $(BUILD_DIR)/config-host.mak
	$(call quiet-command,$(TRACETOOL) \
		--group=$(call trace-group-name,$@) \
		--format=h \
		--backends=$(TRACE_BACKENDS) \
		$< > $@,"GEN","$(@:%-timestamp=%)")

%/trace.c: %/trace.c-timestamp
	@cmp $< $@ >/dev/null 2>&1 || cp $< $@
%/trace.c-timestamp: $(SRC_PATH)/%/trace-events $(tracetool-y) $(BUILD_DIR)/config-host.mak
	$(call quiet-command,$(TRACETOOL) \
		--group=$(call trace-group-name,$@) \
		--format=c \
		--backends=$(TRACE_BACKENDS) \
		$< > $@,"GEN","$(@:%-timestamp=%)")

%/trace-ust.h: %/trace-ust.h-timestamp
	@cmp $< $@ >/dev/null 2>&1 || cp $< $@
%/trace-ust.h-timestamp: $(SRC_PATH)/%/trace-events $(tracetool-y) $(BUILD_DIR)/config-host.mak
	$(call quiet-command,$(TRACETOOL) \
		--group=$(call trace-group-name,$@) \
		--format=ust-events-h \
		--backends=$(TRACE_BACKENDS) \
		$< > $@,"GEN","$(@:%-timestamp=%)")

%/trace-dtrace.dtrace: %/trace-dtrace.dtrace-timestamp
	@cmp $< $@ >/dev/null 2>&1 || cp $< $@
%/trace-dtrace.dtrace-timestamp: $(SRC_PATH)/%/trace-events $(BUILD_DIR)/config-host.mak $(tracetool-y)
	$(call quiet-command,$(TRACETOOL) \
		--group=$(call trace-group-name,$@) \
		--format=d \
		--backends=$(TRACE_BACKENDS) \
		$< > $@,"GEN","$(@:%-timestamp=%)")

%/trace-dtrace.h: %/trace-dtrace.dtrace $(tracetool-y)
	$(call quiet-command,dtrace -o $@ -h -s $<, "GEN","$@")

%/trace-dtrace.o: %/trace-dtrace.dtrace $(tracetool-y)


trace-root.h: trace-root.h-timestamp
	@cmp $< $@ >/dev/null 2>&1 || cp $< $@
trace-root.h-timestamp: $(SRC_PATH)/trace-events $(tracetool-y) $(BUILD_DIR)/config-host.mak
	$(call quiet-command,$(TRACETOOL) \
		--group=root \
		--format=h \
		--backends=$(TRACE_BACKENDS) \
		$< > $@,"GEN","$(@:%-timestamp=%)")

trace-root.c: trace-root.c-timestamp
	@cmp $< $@ >/dev/null 2>&1 || cp $< $@
trace-root.c-timestamp: $(SRC_PATH)/trace-events $(tracetool-y) $(BUILD_DIR)/config-host.mak
	$(call quiet-command,$(TRACETOOL) \
		--group=root \
		--format=c \
		--backends=$(TRACE_BACKENDS) \
		$< > $@,"GEN","$(@:%-timestamp=%)")

trace-ust-root.h: trace-ust-root.h-timestamp
	@cmp $< $@ >/dev/null 2>&1 || cp $< $@
trace-ust-root.h-timestamp: $(SRC_PATH)/trace-events $(tracetool-y) $(BUILD_DIR)/config-host.mak
	$(call quiet-command,$(TRACETOOL) \
		--group=root \
		--format=ust-events-h \
		--backends=$(TRACE_BACKENDS) \
		$< > $@,"GEN","$(@:%-timestamp=%)")

trace-ust-all.h: trace-ust-all.h-timestamp
	@cmp $< $@ >/dev/null 2>&1 || cp $< $@
trace-ust-all.h-timestamp: $(trace-events-files) $(tracetool-y) $(BUILD_DIR)/config-host.mak
	$(call quiet-command,$(TRACETOOL) \
		--group=all \
		--format=ust-events-h \
		--backends=$(TRACE_BACKENDS) \
		$(trace-events-files) > $@,"GEN","$(@:%-timestamp=%)")

trace-ust-all.c: trace-ust-all.c-timestamp
	@cmp $< $@ >/dev/null 2>&1 || cp $< $@
trace-ust-all.c-timestamp: $(trace-events-files) $(tracetool-y) $(BUILD_DIR)/config-host.mak
	$(call quiet-command,$(TRACETOOL) \
		--group=all \
		--format=ust-events-c \
		--backends=$(TRACE_BACKENDS) \
		$(trace-events-files) > $@,"GEN","$(@:%-timestamp=%)")

trace-dtrace-root.dtrace: trace-dtrace-root.dtrace-timestamp
	@cmp $< $@ >/dev/null 2>&1 || cp $< $@
trace-dtrace-root.dtrace-timestamp: $(SRC_PATH)/trace-events $(BUILD_DIR)/config-host.mak $(tracetool-y)
	$(call quiet-command,$(TRACETOOL) \
		--group=root \
		--format=d \
		--backends=$(TRACE_BACKENDS) \
		$< > $@,"GEN","$(@:%-timestamp=%)")

trace-dtrace-root.h: trace-dtrace-root.dtrace
	$(call quiet-command,dtrace -o $@ -h -s $<, "GEN","$@")

trace-dtrace-root.o: trace-dtrace-root.dtrace

KEYCODEMAP_GEN = $(SRC_PATH)/ui/keycodemapdb/tools/keymap-gen
KEYCODEMAP_CSV = $(SRC_PATH)/ui/keycodemapdb/data/keymaps.csv

KEYCODEMAP_FILES = \
		 ui/input-keymap-atset1-to-qcode.c \
		 ui/input-keymap-linux-to-qcode.c \
		 ui/input-keymap-qcode-to-atset1.c \
		 ui/input-keymap-qcode-to-atset2.c \
		 ui/input-keymap-qcode-to-atset3.c \
		 ui/input-keymap-qcode-to-linux.c \
		 ui/input-keymap-qcode-to-qnum.c \
		 ui/input-keymap-qcode-to-sun.c \
		 ui/input-keymap-qnum-to-qcode.c \
		 ui/input-keymap-usb-to-qcode.c \
		 ui/input-keymap-win32-to-qcode.c \
		 ui/input-keymap-x11-to-qcode.c \
		 ui/input-keymap-xorgevdev-to-qcode.c \
		 ui/input-keymap-xorgkbd-to-qcode.c \
		 ui/input-keymap-xorgxquartz-to-qcode.c \
		 ui/input-keymap-xorgxwin-to-qcode.c \
		 ui/input-keymap-osx-to-qcode.c \
		 $(NULL)

GENERATED_FILES += $(KEYCODEMAP_FILES)

ui/input-keymap-%.c: $(KEYCODEMAP_GEN) $(KEYCODEMAP_CSV) $(SRC_PATH)/ui/Makefile.objs
	$(call quiet-command,\
	    stem=$* && src=$${stem%-to-*} dst=$${stem#*-to-} && \
	    test -e $(KEYCODEMAP_GEN) && \
	    $(PYTHON) $(KEYCODEMAP_GEN) \
	          --lang glib2 \
	          --varname qemu_input_map_$${src}_to_$${dst} \
	          code-map $(KEYCODEMAP_CSV) $${src} $${dst} \
	        > $@ || rm -f $@, "GEN", "$@")

$(KEYCODEMAP_GEN): .git-submodule-status
$(KEYCODEMAP_CSV): .git-submodule-status

# Don't try to regenerate Makefile or configure
# We don't generate any of them
Makefile: ;
configure: ;

.PHONY: all clean cscope distclean html info install install-doc \
	pdf txt recurse-all dist msi FORCE

$(call set-vpath, $(SRC_PATH))

LIBS+=-lz $(LIBS_TOOLS)

HELPERS-$(call land,$(CONFIG_SOFTMMU),$(CONFIG_LINUX)) = qemu-bridge-helper$(EXESUF)

ifdef BUILD_DOCS
DOCS=qemu-doc.html qemu-doc.txt qemu.1 qemu-img.1 qemu-nbd.8 qemu-ga.8
DOCS+=docs/interop/qemu-qmp-ref.html docs/interop/qemu-qmp-ref.txt docs/interop/qemu-qmp-ref.7
DOCS+=docs/interop/qemu-ga-ref.html docs/interop/qemu-ga-ref.txt docs/interop/qemu-ga-ref.7
DOCS+=docs/qemu-block-drivers.7
DOCS+=docs/qemu-cpu-models.7
ifdef CONFIG_VIRTFS
DOCS+=fsdev/virtfs-proxy-helper.1
endif
ifdef CONFIG_TRACE_SYSTEMTAP
DOCS+=scripts/qemu-trace-stap.1
endif
else
DOCS=
endif

SUBDIR_MAKEFLAGS=$(if $(V),,--no-print-directory --quiet) BUILD_DIR=$(BUILD_DIR)
SUBDIR_DEVICES_MAK=$(patsubst %, %/config-devices.mak, $(filter %-softmmu, $(TARGET_DIRS)))
SUBDIR_DEVICES_MAK_DEP=$(patsubst %, %.d, $(SUBDIR_DEVICES_MAK))

ifeq ($(SUBDIR_DEVICES_MAK),)
config-all-devices.mak: config-host.mak
	$(call quiet-command,echo '# no devices' > $@,"GEN","$@")
else
config-all-devices.mak: $(SUBDIR_DEVICES_MAK) config-host.mak
	$(call quiet-command, sed -n \
             's|^\([^=]*\)=\(.*\)$$|\1:=$$(findstring y,$$(\1)\2)|p' \
             $(SUBDIR_DEVICES_MAK) | sort -u > $@, \
             "GEN","$@")
endif

-include $(SUBDIR_DEVICES_MAK_DEP)

# This has to be kept in sync with Kconfig.host.
MINIKCONF_ARGS = \
    $(CONFIG_MINIKCONF_MODE) \
    $@ $*-config.devices.mak.d $< $(MINIKCONF_INPUTS) \
    CONFIG_KVM=$(CONFIG_KVM) \
    CONFIG_SPICE=$(CONFIG_SPICE) \
    CONFIG_IVSHMEM=$(CONFIG_IVSHMEM) \
    CONFIG_TPM=$(CONFIG_TPM) \
    CONFIG_XEN=$(CONFIG_XEN) \
    CONFIG_OPENGL=$(CONFIG_OPENGL) \
    CONFIG_X11=$(CONFIG_X11) \
    CONFIG_VHOST_USER=$(CONFIG_VHOST_USER) \
    CONFIG_VIRTFS=$(CONFIG_VIRTFS) \
    CONFIG_LINUX=$(CONFIG_LINUX) \
    CONFIG_PVRDMA=$(CONFIG_PVRDMA)

MINIKCONF_INPUTS = $(SRC_PATH)/Kconfig.host $(SRC_PATH)/hw/Kconfig
MINIKCONF = $(PYTHON) $(SRC_PATH)/scripts/minikconf.py \

$(SUBDIR_DEVICES_MAK): %/config-devices.mak: default-configs/%.mak $(MINIKCONF_INPUTS) $(BUILD_DIR)/config-host.mak
	$(call quiet-command, $(MINIKCONF) $(MINIKCONF_ARGS) > $@.tmp, "GEN", "$@.tmp")
	$(call quiet-command, if test -f $@; then \
	  if cmp -s $@.old $@; then \
	    mv $@.tmp $@; \
	    cp -p $@ $@.old; \
	  else \
	    if test -f $@.old; then \
	      echo "WARNING: $@ (user modified) out of date.";\
	    else \
	      echo "WARNING: $@ out of date.";\
	    fi; \
	    echo "Run \"$(MAKE) defconfig\" to regenerate."; \
	    rm $@.tmp; \
	  fi; \
	 else \
	  mv $@.tmp $@; \
	  cp -p $@ $@.old; \
	 fi,"GEN","$@");

defconfig:
	rm -f config-all-devices.mak $(SUBDIR_DEVICES_MAK)

ifneq ($(wildcard config-host.mak),)
include $(SRC_PATH)/Makefile.objs
endif

dummy := $(call unnest-vars,, \
                stub-obj-y \
                authz-obj-y \
                chardev-obj-y \
                util-obj-y \
                qga-obj-y \
                elf2dmp-obj-y \
                ivshmem-client-obj-y \
                ivshmem-server-obj-y \
                rdmacm-mux-obj-y \
                libvhost-user-obj-y \
                vhost-user-scsi-obj-y \
                vhost-user-blk-obj-y \
                qga-vss-dll-obj-y \
                block-obj-y \
                block-obj-m \
                crypto-obj-y \
                crypto-aes-obj-y \
                qom-obj-y \
                io-obj-y \
                common-obj-y \
                common-obj-m \
                ui-obj-y \
                ui-obj-m \
                audio-obj-y \
                audio-obj-m \
                trace-obj-y)

include $(SRC_PATH)/tests/Makefile.include

all: $(DOCS) $(if $(BUILD_DOCS),sphinxdocs) $(TOOLS) $(HELPERS-y) recurse-all modules

qemu-version.h: FORCE
	$(call quiet-command, \
<<<<<<< HEAD
		(cd $(SRC_PATH); \
		if test -n "$(PKGVERSION)"; then \
			pkgvers="$(PKGVERSION)"; \
		else \
			if test -d .git; then \
				pkgvers=$$(git rev-parse --short HEAD 2>/dev/null | tr -d '\n');\
				if ! git diff --quiet HEAD >/dev/null 2>&1; then \
					pkgvers="$${pkgvers}-dirty"; \
				fi; \
			fi; \
		fi; \
		printf "#define QEMU_PKGVERSION \"$${pkgvers}\"\n"; \
		if test -n "$${pkgvers}"; then \
			printf '#define QEMU_FULL_VERSION QEMU_VERSION " (" QEMU_PKGVERSION ")"\n'; \
		else \
			printf '#define QEMU_FULL_VERSION QEMU_VERSION\n'; \
		fi; \
=======
                (printf '#define QEMU_PKGVERSION "$(QEMU_PKGVERSION)"\n'; \
		printf '#define QEMU_FULL_VERSION "$(FULL_VERSION)"\n'; \
>>>>>>> 131b9a05
		) > $@.tmp)
	$(call quiet-command, if ! cmp -s $@ $@.tmp; then \
	  mv $@.tmp $@; \
	 else \
	  rm $@.tmp; \
	 fi)

config-host.h: config-host.h-timestamp
config-host.h-timestamp: config-host.mak
qemu-options.def: $(SRC_PATH)/qemu-options.hx $(SRC_PATH)/scripts/hxtool
	$(call quiet-command,sh $(SRC_PATH)/scripts/hxtool -h < $< > $@,"GEN","$@")

SUBDIR_RULES=$(patsubst %,subdir-%, $(TARGET_DIRS))
SOFTMMU_SUBDIR_RULES=$(filter %-softmmu,$(SUBDIR_RULES))

$(SOFTMMU_SUBDIR_RULES): $(authz-obj-y)
$(SOFTMMU_SUBDIR_RULES): $(block-obj-y)
$(SOFTMMU_SUBDIR_RULES): $(crypto-obj-y)
$(SOFTMMU_SUBDIR_RULES): $(io-obj-y)
$(SOFTMMU_SUBDIR_RULES): config-all-devices.mak

subdir-%:
	$(call quiet-command,$(MAKE) $(SUBDIR_MAKEFLAGS) -C $* V="$(V)" TARGET_DIR="$*/" all,)

DTC_MAKE_ARGS=-I$(SRC_PATH)/dtc VPATH=$(SRC_PATH)/dtc -C dtc V="$(V)" LIBFDT_srcdir=$(SRC_PATH)/dtc/libfdt
DTC_CFLAGS=$(CFLAGS) $(QEMU_CFLAGS)
DTC_CPPFLAGS=-I$(BUILD_DIR)/dtc -I$(SRC_PATH)/dtc -I$(SRC_PATH)/dtc/libfdt

subdir-dtc: .git-submodule-status dtc/libfdt dtc/tests
	$(call quiet-command,$(MAKE) $(DTC_MAKE_ARGS) CPPFLAGS="$(DTC_CPPFLAGS)" CFLAGS="$(DTC_CFLAGS)" LDFLAGS="$(LDFLAGS)" ARFLAGS="$(ARFLAGS)" CC="$(CC)" AR="$(AR)" LD="$(LD)" $(SUBDIR_MAKEFLAGS) libfdt/libfdt.a,)

dtc/%: .git-submodule-status
	@mkdir -p $@

# Overriding CFLAGS causes us to lose defines added in the sub-makefile.
# Not overriding CFLAGS leads to mis-matches between compilation modes.
# Therefore we replicate some of the logic in the sub-makefile.
# Remove all the extra -Warning flags that QEMU uses that Capstone doesn't;
# no need to annoy QEMU developers with such things.
CAP_CFLAGS = $(patsubst -W%,,$(CFLAGS) $(QEMU_CFLAGS))
CAP_CFLAGS += -DCAPSTONE_USE_SYS_DYN_MEM
CAP_CFLAGS += -DCAPSTONE_HAS_ARM
CAP_CFLAGS += -DCAPSTONE_HAS_ARM64
CAP_CFLAGS += -DCAPSTONE_HAS_POWERPC
CAP_CFLAGS += -DCAPSTONE_HAS_X86

subdir-capstone: .git-submodule-status
	$(call quiet-command,$(MAKE) -C $(SRC_PATH)/capstone CAPSTONE_SHARED=no BUILDDIR="$(BUILD_DIR)/capstone" CC="$(CC)" AR="$(AR)" LD="$(LD)" RANLIB="$(RANLIB)" CFLAGS="$(CAP_CFLAGS)" $(SUBDIR_MAKEFLAGS) $(BUILD_DIR)/capstone/$(LIBCAPSTONE))

subdir-slirp: .git-submodule-status
	$(call quiet-command,$(MAKE) -C $(SRC_PATH)/slirp BUILD_DIR="$(BUILD_DIR)/slirp" CC="$(CC)" AR="$(AR)" LD="$(LD)" RANLIB="$(RANLIB)" CFLAGS="$(QEMU_CFLAGS)")

$(SUBDIR_RULES): libqemuutil.a $(common-obj-y) $(chardev-obj-y) \
	$(qom-obj-y) $(crypto-aes-obj-$(CONFIG_USER_ONLY))

ROMSUBDIR_RULES=$(patsubst %,romsubdir-%, $(ROMS))
# Only keep -O and -g cflags
romsubdir-%:
	$(call quiet-command,$(MAKE) $(SUBDIR_MAKEFLAGS) -C pc-bios/$* V="$(V)" TARGET_DIR="$*/" CFLAGS="$(filter -O% -g%,$(CFLAGS))",)

ALL_SUBDIRS=$(TARGET_DIRS) $(patsubst %,pc-bios/%, $(ROMS))

recurse-all: $(SUBDIR_RULES) $(ROMSUBDIR_RULES)

$(BUILD_DIR)/version.o: $(SRC_PATH)/version.rc config-host.h
	$(call quiet-command,$(WINDRES) -I$(BUILD_DIR) -o $@ $<,"RC","version.o")

Makefile: $(version-obj-y)

######################################################################
# Build libraries

libqemuutil.a: $(util-obj-y) $(trace-obj-y) $(stub-obj-y)
libvhost-user.a: $(libvhost-user-obj-y) $(util-obj-y) $(stub-obj-y)

######################################################################

COMMON_LDADDS = libqemuutil.a

qemu-img.o: qemu-img-cmds.h

qemu-img$(EXESUF): qemu-img.o $(authz-obj-y) $(block-obj-y) $(crypto-obj-y) $(io-obj-y) $(qom-obj-y) $(COMMON_LDADDS)
qemu-nbd$(EXESUF): qemu-nbd.o $(authz-obj-y) $(block-obj-y) $(crypto-obj-y) $(io-obj-y) $(qom-obj-y) $(COMMON_LDADDS)
qemu-io$(EXESUF): qemu-io.o $(authz-obj-y) $(block-obj-y) $(crypto-obj-y) $(io-obj-y) $(qom-obj-y) $(COMMON_LDADDS)

qemu-bridge-helper$(EXESUF): qemu-bridge-helper.o $(COMMON_LDADDS)

qemu-keymap$(EXESUF): qemu-keymap.o ui/input-keymap.o $(COMMON_LDADDS)

qemu-edid$(EXESUF): qemu-edid.o hw/display/edid-generate.o $(COMMON_LDADDS)

fsdev/virtfs-proxy-helper$(EXESUF): fsdev/virtfs-proxy-helper.o fsdev/9p-marshal.o fsdev/9p-iov-marshal.o $(COMMON_LDADDS)
fsdev/virtfs-proxy-helper$(EXESUF): LIBS += -lcap

scsi/qemu-pr-helper$(EXESUF): scsi/qemu-pr-helper.o scsi/utils.o $(authz-obj-y) $(crypto-obj-y) $(io-obj-y) $(qom-obj-y) $(COMMON_LDADDS)
ifdef CONFIG_MPATH
scsi/qemu-pr-helper$(EXESUF): LIBS += -ludev -lmultipath -lmpathpersist
endif

qemu-img-cmds.h: $(SRC_PATH)/qemu-img-cmds.hx $(SRC_PATH)/scripts/hxtool
	$(call quiet-command,sh $(SRC_PATH)/scripts/hxtool -h < $< > $@,"GEN","$@")

qemu-ga$(EXESUF): LIBS = $(LIBS_QGA)
qemu-ga$(EXESUF): QEMU_CFLAGS += -I qga/qapi-generated

qemu-keymap$(EXESUF): LIBS += $(XKBCOMMON_LIBS)
qemu-keymap$(EXESUF): QEMU_CFLAGS += $(XKBCOMMON_CFLAGS)

qapi-py = $(SRC_PATH)/scripts/qapi/commands.py \
$(SRC_PATH)/scripts/qapi/events.py \
$(SRC_PATH)/scripts/qapi/introspect.py \
$(SRC_PATH)/scripts/qapi/types.py \
$(SRC_PATH)/scripts/qapi/visit.py \
$(SRC_PATH)/scripts/qapi/common.py \
$(SRC_PATH)/scripts/qapi/doc.py \
$(SRC_PATH)/scripts/qapi-gen.py

qga/qapi-generated/qga-qapi-types.c qga/qapi-generated/qga-qapi-types.h \
qga/qapi-generated/qga-qapi-visit.c qga/qapi-generated/qga-qapi-visit.h \
qga/qapi-generated/qga-qapi-commands.h qga/qapi-generated/qga-qapi-commands.c \
qga/qapi-generated/qga-qapi-doc.texi: \
qga/qapi-generated/qapi-gen-timestamp ;
qga/qapi-generated/qapi-gen-timestamp: $(SRC_PATH)/qga/qapi-schema.json $(qapi-py)
	$(call quiet-command,$(PYTHON) $(SRC_PATH)/scripts/qapi-gen.py \
		-o qga/qapi-generated -p "qga-" $<, \
		"GEN","$(@:%-timestamp=%)")
	@>$@

qapi-modules = $(SRC_PATH)/qapi/qapi-schema.json \
               $(QAPI_MODULES:%=$(SRC_PATH)/qapi/%.json)

$(GENERATED_QAPI_FILES): qapi-gen-timestamp ;
qapi-gen-timestamp: $(qapi-modules) $(qapi-py)
	$(call quiet-command,$(PYTHON) $(SRC_PATH)/scripts/qapi-gen.py \
		-o "qapi" -b $<, \
		"GEN","$(@:%-timestamp=%)")
	@>$@

QGALIB_GEN=$(addprefix qga/qapi-generated/, qga-qapi-types.h qga-qapi-visit.h qga-qapi-commands.h)
$(qga-obj-y): $(QGALIB_GEN)

qemu-ga$(EXESUF): $(qga-obj-y) $(COMMON_LDADDS)
	$(call LINK, $^)

ifdef QEMU_GA_MSI_ENABLED
QEMU_GA_MSI=qemu-ga-$(ARCH).msi

msi: $(QEMU_GA_MSI)

$(QEMU_GA_MSI): qemu-ga.exe $(QGA_VSS_PROVIDER)

$(QEMU_GA_MSI): config-host.mak

$(QEMU_GA_MSI):  $(SRC_PATH)/qga/installer/qemu-ga.wxs
	$(call quiet-command,QEMU_GA_VERSION="$(QEMU_GA_VERSION)" QEMU_GA_MANUFACTURER="$(QEMU_GA_MANUFACTURER)" QEMU_GA_DISTRO="$(QEMU_GA_DISTRO)" BUILD_DIR="$(BUILD_DIR)" \
	wixl -o $@ $(QEMU_GA_MSI_ARCH) $(QEMU_GA_MSI_WITH_VSS) $(QEMU_GA_MSI_MINGW_DLL_PATH) $<,"WIXL","$@")
else
msi:
	@echo "MSI build not configured or dependency resolution failed (reconfigure with --enable-guest-agent-msi option)"
endif

ifneq ($(EXESUF),)
.PHONY: qemu-ga
qemu-ga: qemu-ga$(EXESUF) $(QGA_VSS_PROVIDER) $(QEMU_GA_MSI)
endif

elf2dmp$(EXESUF): LIBS += $(CURL_LIBS)
elf2dmp$(EXESUF): $(elf2dmp-obj-y)
	$(call LINK, $^)

ifdef CONFIG_IVSHMEM
ivshmem-client$(EXESUF): $(ivshmem-client-obj-y) $(COMMON_LDADDS)
	$(call LINK, $^)
ivshmem-server$(EXESUF): $(ivshmem-server-obj-y) $(COMMON_LDADDS)
	$(call LINK, $^)
endif
vhost-user-scsi$(EXESUF): $(vhost-user-scsi-obj-y) libvhost-user.a
	$(call LINK, $^)
vhost-user-blk$(EXESUF): $(vhost-user-blk-obj-y) libvhost-user.a
	$(call LINK, $^)

rdmacm-mux$(EXESUF): LIBS += "-libumad"
rdmacm-mux$(EXESUF): $(rdmacm-mux-obj-y) $(COMMON_LDADDS)
	$(call LINK, $^)

module_block.h: $(SRC_PATH)/scripts/modules/module_block.py config-host.mak
	$(call quiet-command,$(PYTHON) $< $@ \
	$(addprefix $(SRC_PATH)/,$(patsubst %.mo,%.c,$(block-obj-m))), \
	"GEN","$@")

ifdef CONFIG_GCOV
.PHONY: clean-coverage
clean-coverage:
	$(call quiet-command, \
		find . \( -name '*.gcda' -o -name '*.gcov' \) -type f -exec rm {} +, \
		"CLEAN", "coverage files")
endif

clean:
# avoid old build problems by removing potentially incorrect old files
	rm -f config.mak op-i386.h opc-i386.h gen-op-i386.h op-arm.h opc-arm.h gen-op-arm.h
	rm -f qemu-options.def
	rm -f *.msi
	find . \( -name '*.so' -o -name '*.dll' -o -name '*.mo' -o -name '*.[oda]' \) -type f \
		! -path ./roms/edk2/ArmPkg/Library/GccLto/liblto-aarch64.a \
		! -path ./roms/edk2/ArmPkg/Library/GccLto/liblto-arm.a \
		! -path ./roms/edk2/BaseTools/Source/Python/UPT/Dll/sqlite3.dll \
		-exec rm {} +
	rm -f $(filter-out %.tlb,$(TOOLS)) $(HELPERS-y) qemu-ga TAGS cscope.* *.pod *~ */*~
	rm -f fsdev/*.pod scsi/*.pod
	rm -f qemu-img-cmds.h
	rm -f ui/shader/*-vert.h ui/shader/*-frag.h
	@# May not be present in GENERATED_FILES
	rm -f trace/generated-tracers-dtrace.dtrace*
	rm -f trace/generated-tracers-dtrace.h*
	rm -f $(foreach f,$(GENERATED_FILES),$(f) $(f)-timestamp)
	rm -f qapi-gen-timestamp
	rm -rf qga/qapi-generated
	for d in $(ALL_SUBDIRS); do \
	if test -d $$d; then $(MAKE) -C $$d $@ || exit 1; fi; \
	rm -f $$d/qemu-options.def; \
        done
	rm -f config-all-devices.mak

VERSION ?= $(shell cat VERSION)

dist: qemu-$(VERSION).tar.bz2

qemu-%.tar.bz2:
	$(SRC_PATH)/scripts/make-release "$(SRC_PATH)" "$(patsubst qemu-%.tar.bz2,%,$@)"

# Sphinx does not allow building manuals into the same directory as
# the source files, so if we're doing an in-tree QEMU build we must
# build the manuals into a subdirectory (and then install them from
# there for 'make install'). For an out-of-tree build we can just
# use the docs/ subdirectory in the build tree as normal.
ifeq ($(realpath $(SRC_PATH)),$(realpath .))
MANUAL_BUILDDIR := docs/built
else
MANUAL_BUILDDIR := docs
endif

define clean-manual =
rm -rf $(MANUAL_BUILDDIR)/$1/_static
rm -f $(MANUAL_BUILDDIR)/$1/objects.inv $(MANUAL_BUILDDIR)/$1/searchindex.js $(MANUAL_BUILDDIR)/$1/*.html
endef

distclean: clean
	rm -f config-host.mak config-host.h* config-host.ld $(DOCS) qemu-options.texi qemu-img-cmds.texi qemu-monitor.texi qemu-monitor-info.texi
	rm -f config-all-devices.mak config-all-disas.mak config.status
	rm -f $(SUBDIR_DEVICES_MAK)
	rm -f po/*.mo tests/qemu-iotests/common.env
	rm -f roms/seabios/config.mak roms/vgabios/config.mak
	rm -f qemu-doc.info qemu-doc.aux qemu-doc.cp qemu-doc.cps
	rm -f qemu-doc.fn qemu-doc.fns qemu-doc.info qemu-doc.ky qemu-doc.kys
	rm -f qemu-doc.log qemu-doc.pdf qemu-doc.pg qemu-doc.toc qemu-doc.tp
	rm -f qemu-doc.vr qemu-doc.txt
	rm -f config.log
	rm -f linux-headers/asm
	rm -f docs/version.texi
	rm -f docs/interop/qemu-ga-qapi.texi docs/interop/qemu-qmp-qapi.texi
	rm -f docs/interop/qemu-qmp-ref.7 docs/interop/qemu-ga-ref.7
	rm -f docs/interop/qemu-qmp-ref.txt docs/interop/qemu-ga-ref.txt
	rm -f docs/interop/qemu-qmp-ref.pdf docs/interop/qemu-ga-ref.pdf
	rm -f docs/interop/qemu-qmp-ref.html docs/interop/qemu-ga-ref.html
	rm -f docs/qemu-block-drivers.7
	rm -f docs/qemu-cpu-models.7
	rm -rf .doctrees
	$(call clean-manual,devel)
	$(call clean-manual,interop)
	for d in $(TARGET_DIRS); do \
	rm -rf $$d || exit 1 ; \
        done
	rm -Rf .sdk
	if test -f dtc/version_gen.h; then $(MAKE) $(DTC_MAKE_ARGS) clean; fi

KEYMAPS=da     en-gb  et  fr     fr-ch  is  lt  no  pt-br  sv \
ar      de     en-us  fi  fr-be  hr     it  lv  nl         pl  ru     th \
de-ch  es     fo  fr-ca  hu     ja  mk  pt  sl     tr \
bepo    cz

ifdef INSTALL_BLOBS
BLOBS=bios.bin bios-256k.bin sgabios.bin vgabios.bin vgabios-cirrus.bin \
vgabios-stdvga.bin vgabios-vmware.bin vgabios-qxl.bin vgabios-virtio.bin \
vgabios-ramfb.bin vgabios-bochs-display.bin \
ppc_rom.bin openbios-sparc32 openbios-sparc64 openbios-ppc QEMU,tcx.bin QEMU,cgthree.bin \
pxe-e1000.rom pxe-eepro100.rom pxe-ne2k_pci.rom \
pxe-pcnet.rom pxe-rtl8139.rom pxe-virtio.rom \
efi-e1000.rom efi-eepro100.rom efi-ne2k_pci.rom \
efi-pcnet.rom efi-rtl8139.rom efi-virtio.rom \
efi-e1000e.rom efi-vmxnet3.rom \
bamboo.dtb canyonlands.dtb petalogix-s3adsp1800.dtb petalogix-ml605.dtb \
multiboot.bin linuxboot.bin linuxboot_dma.bin kvmvapic.bin pvh.bin \
s390-ccw.img s390-netboot.img \
spapr-rtas.bin slof.bin skiboot.lid \
palcode-clipper \
u-boot.e500 u-boot-sam460-20100605.bin \
qemu_vga.ndrv \
hppa-firmware.img
else
BLOBS=
endif

# Note that we manually filter-out the non-Sphinx documentation which
# is currently built into the docs/interop directory in the build tree.
define install-manual =
for d in $$(cd $(MANUAL_BUILDDIR) && find $1 -type d); do $(INSTALL_DIR) "$(DESTDIR)$(qemu_docdir)/$$d"; done
for f in $$(cd $(MANUAL_BUILDDIR) && find $1 -type f -a '!' '(' -name 'qemu-*-qapi.*' -o -name 'qemu-*-ref.*' ')' ); do $(INSTALL_DATA) "$(MANUAL_BUILDDIR)/$$f" "$(DESTDIR)$(qemu_docdir)/$$f"; done
endef

# Note that we deliberately do not install the "devel" manual: it is
# for QEMU developers, and not interesting to our users.
.PHONY: install-sphinxdocs
install-sphinxdocs: sphinxdocs
	$(call install-manual,interop)

install-doc: $(DOCS) install-sphinxdocs
	$(INSTALL_DIR) "$(DESTDIR)$(qemu_docdir)"
	$(INSTALL_DATA) qemu-doc.html "$(DESTDIR)$(qemu_docdir)"
	$(INSTALL_DATA) qemu-doc.txt "$(DESTDIR)$(qemu_docdir)"
	$(INSTALL_DATA) docs/interop/qemu-qmp-ref.html "$(DESTDIR)$(qemu_docdir)"
	$(INSTALL_DATA) docs/interop/qemu-qmp-ref.txt "$(DESTDIR)$(qemu_docdir)"
ifdef CONFIG_POSIX
	$(INSTALL_DIR) "$(DESTDIR)$(mandir)/man1"
	$(INSTALL_DATA) qemu.1 "$(DESTDIR)$(mandir)/man1"
	$(INSTALL_DIR) "$(DESTDIR)$(mandir)/man7"
	$(INSTALL_DATA) docs/interop/qemu-qmp-ref.7 "$(DESTDIR)$(mandir)/man7"
	$(INSTALL_DATA) docs/qemu-block-drivers.7 "$(DESTDIR)$(mandir)/man7"
	$(INSTALL_DATA) docs/qemu-cpu-models.7 "$(DESTDIR)$(mandir)/man7"
ifneq ($(TOOLS),)
	$(INSTALL_DATA) qemu-img.1 "$(DESTDIR)$(mandir)/man1"
	$(INSTALL_DIR) "$(DESTDIR)$(mandir)/man8"
	$(INSTALL_DATA) qemu-nbd.8 "$(DESTDIR)$(mandir)/man8"
endif
ifdef CONFIG_TRACE_SYSTEMTAP
	$(INSTALL_DATA) scripts/qemu-trace-stap.1 "$(DESTDIR)$(mandir)/man1"
endif
ifneq (,$(findstring qemu-ga,$(TOOLS)))
	$(INSTALL_DATA) qemu-ga.8 "$(DESTDIR)$(mandir)/man8"
	$(INSTALL_DATA) docs/interop/qemu-ga-ref.html "$(DESTDIR)$(qemu_docdir)"
	$(INSTALL_DATA) docs/interop/qemu-ga-ref.txt "$(DESTDIR)$(qemu_docdir)"
	$(INSTALL_DATA) docs/interop/qemu-ga-ref.7 "$(DESTDIR)$(mandir)/man7"
endif
endif
ifdef CONFIG_VIRTFS
	$(INSTALL_DIR) "$(DESTDIR)$(mandir)/man1"
	$(INSTALL_DATA) fsdev/virtfs-proxy-helper.1 "$(DESTDIR)$(mandir)/man1"
endif

install-datadir:
	$(INSTALL_DIR) "$(DESTDIR)$(qemu_datadir)"

install-localstatedir:
ifdef CONFIG_POSIX
ifneq (,$(findstring qemu-ga,$(TOOLS)))
	$(INSTALL_DIR) "$(DESTDIR)$(qemu_localstatedir)"/run
endif
endif

ICON_SIZES=16x16 24x24 32x32 48x48 64x64 128x128 256x256 512x512

install: all $(if $(BUILD_DOCS),install-doc) install-datadir install-localstatedir
ifneq ($(TOOLS),)
	$(call install-prog,$(subst qemu-ga,qemu-ga$(EXESUF),$(TOOLS)),$(DESTDIR)$(bindir))
endif
ifneq ($(CONFIG_MODULES),)
	$(INSTALL_DIR) "$(DESTDIR)$(qemu_moddir)"
	for s in $(modules-m:.mo=$(DSOSUF)); do \
		t="$(DESTDIR)$(qemu_moddir)/$$(echo $$s | tr / -)"; \
		$(INSTALL_LIB) $$s "$$t"; \
		test -z "$(STRIP)" || $(STRIP) "$$t"; \
	done
endif
ifneq ($(HELPERS-y),)
	$(call install-prog,$(HELPERS-y),$(DESTDIR)$(libexecdir))
endif
ifdef CONFIG_TRACE_SYSTEMTAP
	$(INSTALL_PROG) "scripts/qemu-trace-stap" $(DESTDIR)$(bindir)
endif
ifneq ($(BLOBS),)
	set -e; for x in $(BLOBS); do \
		$(INSTALL_DATA) $(SRC_PATH)/pc-bios/$$x "$(DESTDIR)$(qemu_datadir)"; \
	done
endif
	for s in $(ICON_SIZES); do \
		mkdir -p "$(DESTDIR)/$(qemu_icondir)/hicolor/$${s}/apps"; \
		$(INSTALL_DATA) $(SRC_PATH)/ui/icons/qemu_$${s}.png \
			"$(DESTDIR)/$(qemu_icondir)/hicolor/$${s}/apps/qemu.png"; \
	done; \
	mkdir -p "$(DESTDIR)/$(qemu_icondir)/hicolor/32x32/apps"; \
	$(INSTALL_DATA) $(SRC_PATH)/ui/icons/qemu_32x32.bmp \
		"$(DESTDIR)/$(qemu_icondir)/hicolor/32x32/apps/qemu.bmp"; \
	mkdir -p "$(DESTDIR)/$(qemu_icondir)/hicolor/scalable/apps"; \
	$(INSTALL_DATA) $(SRC_PATH)/ui/icons/qemu.svg \
		"$(DESTDIR)/$(qemu_icondir)/hicolor/scalable/apps/qemu.svg"
	mkdir -p "$(DESTDIR)/$(qemu_desktopdir)"
	$(INSTALL_DATA) $(SRC_PATH)/ui/qemu.desktop \
		"$(DESTDIR)/$(qemu_desktopdir)/qemu.desktop"
ifdef CONFIG_GTK
	$(MAKE) -C po $@
endif
	$(INSTALL_DIR) "$(DESTDIR)$(qemu_datadir)/keymaps"
	set -e; for x in $(KEYMAPS); do \
		$(INSTALL_DATA) $(SRC_PATH)/pc-bios/keymaps/$$x "$(DESTDIR)$(qemu_datadir)/keymaps"; \
	done
	$(INSTALL_DATA) $(BUILD_DIR)/trace-events-all "$(DESTDIR)$(qemu_datadir)/trace-events-all"
	for d in $(TARGET_DIRS); do \
	$(MAKE) $(SUBDIR_MAKEFLAGS) TARGET_DIR=$$d/ -C $$d $@ || exit 1 ; \
        done

.PHONY: ctags
ctags:
	rm -f tags
	find "$(SRC_PATH)" -name '*.[hc]' -exec ctags --append {} +

.PHONY: TAGS
TAGS:
	rm -f TAGS
	find "$(SRC_PATH)" -name '*.[hc]' -exec etags --append {} +

cscope:
	rm -f "$(SRC_PATH)"/cscope.*
	find "$(SRC_PATH)/" -name "*.[chsS]" -print | sed 's,^\./,,' > "$(SRC_PATH)/cscope.files"
	cscope -b -i"$(SRC_PATH)/cscope.files"

# opengl shader programs
ui/shader/%-vert.h: $(SRC_PATH)/ui/shader/%.vert $(SRC_PATH)/scripts/shaderinclude.pl
	@mkdir -p $(dir $@)
	$(call quiet-command,\
		perl $(SRC_PATH)/scripts/shaderinclude.pl $< > $@,\
		"VERT","$@")

ui/shader/%-frag.h: $(SRC_PATH)/ui/shader/%.frag $(SRC_PATH)/scripts/shaderinclude.pl
	@mkdir -p $(dir $@)
	$(call quiet-command,\
		perl $(SRC_PATH)/scripts/shaderinclude.pl $< > $@,\
		"FRAG","$@")

ui/shader.o: $(SRC_PATH)/ui/shader.c \
	ui/shader/texture-blit-vert.h \
	ui/shader/texture-blit-flip-vert.h \
	ui/shader/texture-blit-frag.h

# documentation
MAKEINFO=makeinfo
MAKEINFOINCLUDES= -I docs -I $(<D) -I $(@D)
MAKEINFOFLAGS=--no-split --number-sections $(MAKEINFOINCLUDES)
TEXI2PODFLAGS=$(MAKEINFOINCLUDES) "-DVERSION=$(VERSION)"
TEXI2PDFFLAGS=$(if $(V),,--quiet) -I $(SRC_PATH) $(MAKEINFOINCLUDES)

docs/version.texi: $(SRC_PATH)/VERSION
	$(call quiet-command,echo "@set VERSION $(VERSION)" > $@,"GEN","$@")

%.html: %.texi docs/version.texi
	$(call quiet-command,LC_ALL=C $(MAKEINFO) $(MAKEINFOFLAGS) --no-headers \
	--html $< -o $@,"GEN","$@")

%.info: %.texi docs/version.texi
	$(call quiet-command,$(MAKEINFO) $(MAKEINFOFLAGS) $< -o $@,"GEN","$@")

%.txt: %.texi docs/version.texi
	$(call quiet-command,LC_ALL=C $(MAKEINFO) $(MAKEINFOFLAGS) --no-headers \
	--plaintext $< -o $@,"GEN","$@")

%.pdf: %.texi docs/version.texi
	$(call quiet-command,texi2pdf $(TEXI2PDFFLAGS) $< -o $@,"GEN","$@")

# Sphinx builds all its documentation at once in one invocation
# and handles "don't rebuild things unless necessary" itself.
# The '.doctrees' files are cached information to speed this up.
.PHONY: sphinxdocs
sphinxdocs: $(MANUAL_BUILDDIR)/devel/index.html $(MANUAL_BUILDDIR)/interop/index.html

# Canned command to build a single manual
build-manual = $(call quiet-command,sphinx-build $(if $(V),,-q) -b html -D version=$(VERSION) -D release="$(FULL_VERSION)" -d .doctrees/$1 $(SRC_PATH)/docs/$1 $(MANUAL_BUILDDIR)/$1 ,"SPHINX","$(MANUAL_BUILDDIR)/$1")
# We assume all RST files in the manual's directory are used in it
manual-deps = $(wildcard $(SRC_PATH)/docs/$1/*.rst) $(SRC_PATH)/docs/$1/conf.py $(SRC_PATH)/docs/conf.py

$(MANUAL_BUILDDIR)/devel/index.html: $(call manual-deps,devel)
	$(call build-manual,devel)

$(MANUAL_BUILDDIR)/interop/index.html: $(call manual-deps,interop)
	$(call build-manual,interop)

qemu-options.texi: $(SRC_PATH)/qemu-options.hx $(SRC_PATH)/scripts/hxtool
	$(call quiet-command,sh $(SRC_PATH)/scripts/hxtool -t < $< > $@,"GEN","$@")

qemu-monitor.texi: $(SRC_PATH)/hmp-commands.hx $(SRC_PATH)/scripts/hxtool
	$(call quiet-command,sh $(SRC_PATH)/scripts/hxtool -t < $< > $@,"GEN","$@")

qemu-monitor-info.texi: $(SRC_PATH)/hmp-commands-info.hx $(SRC_PATH)/scripts/hxtool
	$(call quiet-command,sh $(SRC_PATH)/scripts/hxtool -t < $< > $@,"GEN","$@")

qemu-img-cmds.texi: $(SRC_PATH)/qemu-img-cmds.hx $(SRC_PATH)/scripts/hxtool
	$(call quiet-command,sh $(SRC_PATH)/scripts/hxtool -t < $< > $@,"GEN","$@")

docs/interop/qemu-qmp-qapi.texi: qapi/qapi-doc.texi
	@cp -p $< $@

docs/interop/qemu-ga-qapi.texi: qga/qapi-generated/qga-qapi-doc.texi
	@cp -p $< $@

qemu.1: qemu-doc.texi qemu-options.texi qemu-monitor.texi qemu-monitor-info.texi
qemu.1: qemu-option-trace.texi
qemu-img.1: qemu-img.texi qemu-option-trace.texi qemu-img-cmds.texi
fsdev/virtfs-proxy-helper.1: fsdev/virtfs-proxy-helper.texi
qemu-nbd.8: qemu-nbd.texi qemu-option-trace.texi
qemu-ga.8: qemu-ga.texi
docs/qemu-block-drivers.7: docs/qemu-block-drivers.texi
docs/qemu-cpu-models.7: docs/qemu-cpu-models.texi
scripts/qemu-trace-stap.1: scripts/qemu-trace-stap.texi

html: qemu-doc.html docs/interop/qemu-qmp-ref.html docs/interop/qemu-ga-ref.html sphinxdocs
info: qemu-doc.info docs/interop/qemu-qmp-ref.info docs/interop/qemu-ga-ref.info
pdf: qemu-doc.pdf docs/interop/qemu-qmp-ref.pdf docs/interop/qemu-ga-ref.pdf
txt: qemu-doc.txt docs/interop/qemu-qmp-ref.txt docs/interop/qemu-ga-ref.txt

qemu-doc.html qemu-doc.info qemu-doc.pdf qemu-doc.txt: \
	qemu-img.texi qemu-nbd.texi qemu-options.texi qemu-option-trace.texi \
	qemu-deprecated.texi qemu-monitor.texi qemu-img-cmds.texi qemu-ga.texi \
	qemu-monitor-info.texi docs/qemu-block-drivers.texi \
	docs/qemu-cpu-models.texi

docs/interop/qemu-ga-ref.dvi docs/interop/qemu-ga-ref.html \
    docs/interop/qemu-ga-ref.info docs/interop/qemu-ga-ref.pdf \
    docs/interop/qemu-ga-ref.txt docs/interop/qemu-ga-ref.7: \
	docs/interop/qemu-ga-ref.texi docs/interop/qemu-ga-qapi.texi

docs/interop/qemu-qmp-ref.dvi docs/interop/qemu-qmp-ref.html \
    docs/interop/qemu-qmp-ref.info docs/interop/qemu-qmp-ref.pdf \
    docs/interop/qemu-qmp-ref.txt docs/interop/qemu-qmp-ref.7: \
	docs/interop/qemu-qmp-ref.texi docs/interop/qemu-qmp-qapi.texi

$(filter %.1 %.7 %.8,$(DOCS)): scripts/texi2pod.pl

# Reports/Analysis

%/coverage-report.html:
	@mkdir -p $*
	$(call quiet-command,\
		gcovr -r $(SRC_PATH) --object-directory $(BUILD_PATH) \
		-p --html --html-details -o $@, \
		"GEN", "coverage-report.html")

.PHONY: coverage-report
coverage-report: $(CURDIR)/reports/coverage/coverage-report.html

ifdef CONFIG_WIN32

INSTALLER = qemu-setup-$(VERSION)$(EXESUF)

nsisflags = -V2 -NOCD

ifneq ($(wildcard $(SRC_PATH)/dll),)
ifeq ($(ARCH),x86_64)
# 64 bit executables
DLL_PATH = $(SRC_PATH)/dll/w64
nsisflags += -DW64
else
# 32 bit executables
DLL_PATH = $(SRC_PATH)/dll/w32
endif
endif

.PHONY: installer
installer: $(INSTALLER)

INSTDIR=/tmp/qemu-nsis

$(INSTALLER): $(SRC_PATH)/qemu.nsi
	$(MAKE) install prefix=${INSTDIR}
ifdef SIGNCODE
	(cd ${INSTDIR}; \
         for i in *.exe; do \
           $(SIGNCODE) $${i}; \
         done \
        )
endif # SIGNCODE
	(cd ${INSTDIR}; \
         for i in qemu-system-*.exe; do \
           arch=$${i%.exe}; \
           arch=$${arch#qemu-system-}; \
           echo Section \"$$arch\" Section_$$arch; \
           echo SetOutPath \"\$$INSTDIR\"; \
           echo File \"\$${BINDIR}\\$$i\"; \
           echo SectionEnd; \
         done \
        ) >${INSTDIR}/system-emulations.nsh
	makensis $(nsisflags) \
                $(if $(BUILD_DOCS),-DCONFIG_DOCUMENTATION="y") \
                $(if $(CONFIG_GTK),-DCONFIG_GTK="y") \
                -DBINDIR="${INSTDIR}" \
                $(if $(DLL_PATH),-DDLLDIR="$(DLL_PATH)") \
                -DSRCDIR="$(SRC_PATH)" \
                -DOUTFILE="$(INSTALLER)" \
                -DDISPLAYVERSION="$(VERSION)" \
                $(SRC_PATH)/qemu.nsi
	rm -r ${INSTDIR}
ifdef SIGNCODE
	$(SIGNCODE) $(INSTALLER)
endif # SIGNCODE
endif # CONFIG_WIN

# Add a dependency on the generated files, so that they are always
# rebuilt before other object files
ifneq ($(wildcard config-host.mak),)
ifneq ($(filter-out $(UNCHECKED_GOALS),$(MAKECMDGOALS)),$(if $(MAKECMDGOALS),,fail))
Makefile: $(GENERATED_FILES)
endif
endif

.SECONDARY: $(TRACE_HEADERS) $(TRACE_HEADERS:%=%-timestamp) \
	$(TRACE_SOURCES) $(TRACE_SOURCES:%=%-timestamp) \
	$(TRACE_DTRACE) $(TRACE_DTRACE:%=%-timestamp)

# Include automatically generated dependency files
# Dependencies in Makefile.objs files come from our recursive subdir rules
-include $(wildcard *.d tests/*.d)

include $(SRC_PATH)/tests/docker/Makefile.include
include $(SRC_PATH)/tests/vm/Makefile.include

.PHONY: help
help:
	@echo  'Generic targets:'
	@echo  '  all             - Build all'
ifdef CONFIG_MODULES
	@echo  '  modules         - Build all modules'
endif
	@echo  '  dir/file.o      - Build specified target only'
	@echo  '  install         - Install QEMU, documentation and tools'
	@echo  '  ctags/TAGS      - Generate tags file for editors'
	@echo  '  cscope          - Generate cscope index'
	@echo  ''
	@$(if $(TARGET_DIRS), \
		echo 'Architecture specific targets:'; \
		$(foreach t, $(TARGET_DIRS), \
		printf "  %-30s - Build for %s\\n" $(patsubst %,subdir-%,$(t)) $(t);) \
		echo '')
	@echo  'Cleaning targets:'
	@echo  '  clean           - Remove most generated files but keep the config'
ifdef CONFIG_GCOV
	@echo  '  clean-coverage  - Remove coverage files'
endif
	@echo  '  distclean       - Remove all generated files'
	@echo  '  dist            - Build a distributable tarball'
	@echo  ''
	@echo  'Test targets:'
	@echo  '  check           - Run all tests (check-help for details)'
	@echo  '  docker          - Help about targets running tests inside Docker containers'
	@echo  '  vm-test         - Help about targets running tests inside VM'
	@echo  ''
	@echo  'Documentation targets:'
	@echo  '  html info pdf txt'
	@echo  '                  - Build documentation in specified format'
ifdef CONFIG_GCOV
	@echo  '  coverage-report - Create code coverage report'
endif
	@echo  ''
ifdef CONFIG_WIN32
	@echo  'Windows targets:'
	@echo  '  installer       - Build NSIS-based installer for QEMU'
ifdef QEMU_GA_MSI_ENABLED
	@echo  '  msi             - Build MSI-based installer for qemu-ga'
endif
	@echo  ''
endif
	@echo  '  $(MAKE) [targets]      (quiet build, default)'
	@echo  '  $(MAKE) V=1 [targets]  (verbose build)'<|MERGE_RESOLUTION|>--- conflicted
+++ resolved
@@ -423,28 +423,8 @@
 
 qemu-version.h: FORCE
 	$(call quiet-command, \
-<<<<<<< HEAD
-		(cd $(SRC_PATH); \
-		if test -n "$(PKGVERSION)"; then \
-			pkgvers="$(PKGVERSION)"; \
-		else \
-			if test -d .git; then \
-				pkgvers=$$(git rev-parse --short HEAD 2>/dev/null | tr -d '\n');\
-				if ! git diff --quiet HEAD >/dev/null 2>&1; then \
-					pkgvers="$${pkgvers}-dirty"; \
-				fi; \
-			fi; \
-		fi; \
-		printf "#define QEMU_PKGVERSION \"$${pkgvers}\"\n"; \
-		if test -n "$${pkgvers}"; then \
-			printf '#define QEMU_FULL_VERSION QEMU_VERSION " (" QEMU_PKGVERSION ")"\n'; \
-		else \
-			printf '#define QEMU_FULL_VERSION QEMU_VERSION\n'; \
-		fi; \
-=======
                 (printf '#define QEMU_PKGVERSION "$(QEMU_PKGVERSION)"\n'; \
 		printf '#define QEMU_FULL_VERSION "$(FULL_VERSION)"\n'; \
->>>>>>> 131b9a05
 		) > $@.tmp)
 	$(call quiet-command, if ! cmp -s $@ $@.tmp; then \
 	  mv $@.tmp $@; \
