--- conflicted
+++ resolved
@@ -964,11 +964,7 @@
   DSOSUF=".dll"
   # MinGW needs -mthreads for TLS and macro _MT.
   QEMU_CFLAGS="-mthreads $QEMU_CFLAGS"
-<<<<<<< HEAD
-  LIBS="-lwinmm -lws2_32 -liphlpapi -lopengl32 -lgdi32 $LIBS"
-=======
-  LIBS="-lwinmm -lws2_32 $LIBS"
->>>>>>> fdd76fec
+  LIBS="-lwinmm -lws2_32 -lopengl32 -lgdi32 $LIBS"
   write_c_skeleton;
   if compile_prog "" "-liberty" ; then
     LIBS="-liberty $LIBS"
