--- conflicted
+++ resolved
@@ -686,11 +686,7 @@
 
 void xemu_input_update_rumble(ControllerState *state)
 {
-<<<<<<< HEAD
-    if (!state->gp.rumble_enabled) {
-=======
-    if (!state->rumble_enabled || !g_config.input.allow_vibration) {
->>>>>>> 86671930
+    if (!state->gp.rumble_enabled || !g_config.input.allow_vibration) {
         return;
     }
 
