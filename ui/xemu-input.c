--- conflicted
+++ resolved
@@ -269,64 +269,6 @@
     new_con->lg.scaleX = 1.0f;
     new_con->lg.scaleY = 1.0f;
 
-<<<<<<< HEAD
-    sdl_kbd_scancode_map[0] = g_config.input.keyboard_controller_scancode_map.a;
-    sdl_kbd_scancode_map[1] = g_config.input.keyboard_controller_scancode_map.b;
-    sdl_kbd_scancode_map[2] = g_config.input.keyboard_controller_scancode_map.x;
-    sdl_kbd_scancode_map[3] = g_config.input.keyboard_controller_scancode_map.y;
-    sdl_kbd_scancode_map[4] =
-        g_config.input.keyboard_controller_scancode_map.dpad_left;
-    sdl_kbd_scancode_map[5] =
-        g_config.input.keyboard_controller_scancode_map.dpad_up;
-    sdl_kbd_scancode_map[6] =
-        g_config.input.keyboard_controller_scancode_map.dpad_right;
-    sdl_kbd_scancode_map[7] =
-        g_config.input.keyboard_controller_scancode_map.dpad_down;
-    sdl_kbd_scancode_map[8] =
-        g_config.input.keyboard_controller_scancode_map.back;
-    sdl_kbd_scancode_map[9] =
-        g_config.input.keyboard_controller_scancode_map.start;
-    sdl_kbd_scancode_map[10] =
-        g_config.input.keyboard_controller_scancode_map.white;
-    sdl_kbd_scancode_map[11] =
-        g_config.input.keyboard_controller_scancode_map.black;
-    sdl_kbd_scancode_map[12] =
-        g_config.input.keyboard_controller_scancode_map.lstick_btn;
-    sdl_kbd_scancode_map[13] =
-        g_config.input.keyboard_controller_scancode_map.rstick_btn;
-    sdl_kbd_scancode_map[14] =
-        g_config.input.keyboard_controller_scancode_map.guide;
-    sdl_kbd_scancode_map[15] =
-        g_config.input.keyboard_controller_scancode_map.lstick_up;
-    sdl_kbd_scancode_map[16] =
-        g_config.input.keyboard_controller_scancode_map.lstick_left;
-    sdl_kbd_scancode_map[17] =
-        g_config.input.keyboard_controller_scancode_map.lstick_right;
-    sdl_kbd_scancode_map[18] =
-        g_config.input.keyboard_controller_scancode_map.lstick_down;
-    sdl_kbd_scancode_map[19] =
-        g_config.input.keyboard_controller_scancode_map.ltrigger;
-    sdl_kbd_scancode_map[20] =
-        g_config.input.keyboard_controller_scancode_map.rstick_up;
-    sdl_kbd_scancode_map[21] =
-        g_config.input.keyboard_controller_scancode_map.rstick_left;
-    sdl_kbd_scancode_map[22] =
-        g_config.input.keyboard_controller_scancode_map.rstick_right;
-    sdl_kbd_scancode_map[23] =
-        g_config.input.keyboard_controller_scancode_map.rstick_down;
-    sdl_kbd_scancode_map[24] =
-        g_config.input.keyboard_controller_scancode_map.rtrigger;
-
-    for (int i = 0; i < 25; i++) {
-        if ((sdl_kbd_scancode_map[i] < SDL_SCANCODE_UNKNOWN) ||
-            (sdl_kbd_scancode_map[i] >= SDL_NUM_SCANCODES)) {
-            fprintf(stderr,
-                    "WARNING: Keyboard controller map scancode out of range "
-                    "(%d) : Disabled\n",
-                    sdl_kbd_scancode_map[i]);
-            sdl_kbd_scancode_map[i] = SDL_SCANCODE_UNKNOWN;
-        }
-=======
     for (int i = 0; i < 25; i++) {
         static const char *format_str =
             "WARNING: Keyboard controller map scancode out of range "
@@ -335,7 +277,6 @@
         snprintf(buf, sizeof(buf), format_str, i);
         check_and_reset_in_range(g_keyboard_scancode_map[i],
                                  SDL_SCANCODE_UNKNOWN, SDL_NUM_SCANCODES, buf);
->>>>>>> e8b69b67
     }
 
     bound_drivers[0] = get_bound_driver(0);
@@ -411,18 +352,6 @@
         // Success! Create a new node to track this controller and continue init
         ControllerState *new_con = malloc(sizeof(ControllerState));
         memset(new_con, 0, sizeof(ControllerState));
-<<<<<<< HEAD
-        new_con->type = INPUT_DEVICE_SDL_GAMECONTROLLER;
-        new_con->name = SDL_GameControllerName(sdl_con);
-        new_con->gp.rumble_enabled = true;
-        new_con->sdl_gamecontroller = sdl_con;
-        new_con->sdl_joystick =
-            SDL_GameControllerGetJoystick(new_con->sdl_gamecontroller);
-        new_con->sdl_joystick_id =
-            SDL_JoystickInstanceID(new_con->sdl_joystick);
-        new_con->sdl_joystick_guid = SDL_JoystickGetGUID(new_con->sdl_joystick);
-        new_con->bound = -1;
-=======
         new_con->type                 = INPUT_DEVICE_SDL_GAMECONTROLLER;
         new_con->name                 = SDL_GameControllerName(sdl_con);
         new_con->sdl_gamecontroller   = sdl_con;
@@ -430,7 +359,6 @@
         new_con->sdl_joystick_id      = SDL_JoystickInstanceID(new_con->sdl_joystick);
         new_con->sdl_joystick_guid    = SDL_JoystickGetGUID(new_con->sdl_joystick);
         new_con->bound                = -1;
->>>>>>> e8b69b67
         new_con->peripheral_types[0] = PERIPHERAL_NONE;
         new_con->peripheral_types[1] = PERIPHERAL_NONE;
         new_con->peripherals[0] = NULL;
@@ -585,7 +513,6 @@
 
     const uint8_t *kbd = SDL_GetKeyboardState(NULL);
 
-<<<<<<< HEAD
     if (state->bound < 0)
         return;
 
@@ -663,83 +590,53 @@
         if (kbd[g_config.input.keyboard_controller_scancode_map.dpad_right])
             state->lg.buttons |= CONTROLLER_BUTTON_DPAD_RIGHT;
     } else {
-        // Update Gamepad Buttons
-        for (int i = 0; i < 15; i++) {
-            state->gp.buttons |= kbd[sdl_kbd_scancode_map[i]] << i;
-        }
-
-        // Update Gamepad Axes
-        if (kbd[sdl_kbd_scancode_map[15]])
-            state->gp.axis[CONTROLLER_AXIS_LSTICK_Y] = 32767;
-        if (kbd[sdl_kbd_scancode_map[16]])
-            state->gp.axis[CONTROLLER_AXIS_LSTICK_X] = -32768;
-        if (kbd[sdl_kbd_scancode_map[17]])
-            state->gp.axis[CONTROLLER_AXIS_LSTICK_X] = 32767;
-        if (kbd[sdl_kbd_scancode_map[18]])
-            state->gp.axis[CONTROLLER_AXIS_LSTICK_Y] = -32768;
-        if (kbd[sdl_kbd_scancode_map[19]])
-            state->gp.axis[CONTROLLER_AXIS_LTRIG] = 32767;
-
-        if (kbd[sdl_kbd_scancode_map[20]])
-            state->gp.axis[CONTROLLER_AXIS_RSTICK_Y] = 32767;
-        if (kbd[sdl_kbd_scancode_map[21]])
-            state->gp.axis[CONTROLLER_AXIS_RSTICK_X] = -32768;
-        if (kbd[sdl_kbd_scancode_map[22]])
-            state->gp.axis[CONTROLLER_AXIS_RSTICK_X] = 32767;
-        if (kbd[sdl_kbd_scancode_map[23]])
-            state->gp.axis[CONTROLLER_AXIS_RSTICK_Y] = -32768;
-        if (kbd[sdl_kbd_scancode_map[24]])
-            state->gp.axis[CONTROLLER_AXIS_RTRIG] = 32767;
-    }
-=======
 #define KBD_STATE(btn) \
-    (kbd[g_config.input.keyboard_controller_scancode_map.btn])
-
-    state->buttons |= KBD_STATE(a) << 0;
-    state->buttons |= KBD_STATE(b) << 1;
-    state->buttons |= KBD_STATE(x) << 2;
-    state->buttons |= KBD_STATE(y) << 3;
-    state->buttons |= KBD_STATE(dpad_left) << 4;
-    state->buttons |= KBD_STATE(dpad_up) << 5;
-    state->buttons |= KBD_STATE(dpad_right) << 6;
-    state->buttons |= KBD_STATE(dpad_down) << 7;
-    state->buttons |= KBD_STATE(back) << 8;
-    state->buttons |= KBD_STATE(start) << 9;
-    state->buttons |= KBD_STATE(white) << 10;
-    state->buttons |= KBD_STATE(black) << 11;
-    state->buttons |= KBD_STATE(lstick_btn) << 12;
-    state->buttons |= KBD_STATE(rstick_btn) << 13;
-    state->buttons |= KBD_STATE(guide) << 14;
-
-    if (KBD_STATE(lstick_up))
-        state->axis[CONTROLLER_AXIS_LSTICK_Y] = 32767;
-    if (KBD_STATE(lstick_left))
-        state->axis[CONTROLLER_AXIS_LSTICK_X] = -32768;
-    if (KBD_STATE(lstick_right))
-        state->axis[CONTROLLER_AXIS_LSTICK_X] = 32767;
-    if (KBD_STATE(lstick_down))
-        state->axis[CONTROLLER_AXIS_LSTICK_Y] = -32768;
-    if (KBD_STATE(ltrigger))
-        state->axis[CONTROLLER_AXIS_LTRIG] = 32767;
-
-    if (KBD_STATE(rstick_up))
-        state->axis[CONTROLLER_AXIS_RSTICK_Y] = 32767;
-    if (KBD_STATE(rstick_left))
-        state->axis[CONTROLLER_AXIS_RSTICK_X] = -32768;
-    if (KBD_STATE(rstick_right))
-        state->axis[CONTROLLER_AXIS_RSTICK_X] = 32767;
-    if (KBD_STATE(rstick_down))
-        state->axis[CONTROLLER_AXIS_RSTICK_Y] = -32768;
-    if (KBD_STATE(rtrigger))
-        state->axis[CONTROLLER_AXIS_RTRIG] = 32767;
+        (kbd[g_config.input.keyboard_controller_scancode_map.btn])
+
+        state->buttons |= KBD_STATE(a) << 0;
+        state->buttons |= KBD_STATE(b) << 1;
+        state->buttons |= KBD_STATE(x) << 2;
+        state->buttons |= KBD_STATE(y) << 3;
+        state->buttons |= KBD_STATE(dpad_left) << 4;
+        state->buttons |= KBD_STATE(dpad_up) << 5;
+        state->buttons |= KBD_STATE(dpad_right) << 6;
+        state->buttons |= KBD_STATE(dpad_down) << 7;
+        state->buttons |= KBD_STATE(back) << 8;
+        state->buttons |= KBD_STATE(start) << 9;
+        state->buttons |= KBD_STATE(white) << 10;
+        state->buttons |= KBD_STATE(black) << 11;
+        state->buttons |= KBD_STATE(lstick_btn) << 12;
+        state->buttons |= KBD_STATE(rstick_btn) << 13;
+        state->buttons |= KBD_STATE(guide) << 14;
+
+        if (KBD_STATE(lstick_up))
+            state->axis[CONTROLLER_AXIS_LSTICK_Y] = 32767;
+        if (KBD_STATE(lstick_left))
+            state->axis[CONTROLLER_AXIS_LSTICK_X] = -32768;
+        if (KBD_STATE(lstick_right))
+            state->axis[CONTROLLER_AXIS_LSTICK_X] = 32767;
+        if (KBD_STATE(lstick_down))
+            state->axis[CONTROLLER_AXIS_LSTICK_Y] = -32768;
+        if (KBD_STATE(ltrigger))
+            state->axis[CONTROLLER_AXIS_LTRIG] = 32767;
+
+        if (KBD_STATE(rstick_up))
+            state->axis[CONTROLLER_AXIS_RSTICK_Y] = 32767;
+        if (KBD_STATE(rstick_left))
+            state->axis[CONTROLLER_AXIS_RSTICK_X] = -32768;
+        if (KBD_STATE(rstick_right))
+            state->axis[CONTROLLER_AXIS_RSTICK_X] = 32767;
+        if (KBD_STATE(rstick_down))
+            state->axis[CONTROLLER_AXIS_RSTICK_Y] = -32768;
+        if (KBD_STATE(rtrigger))
+            state->axis[CONTROLLER_AXIS_RTRIG] = 32767;
 
 #undef KBD_STATE
->>>>>>> e8b69b67
+    }
 }
 
 void xemu_input_update_sdl_controller_state(ControllerState *state)
 {
-<<<<<<< HEAD
     state->gp.buttons = 0;
     memset(state->gp.axis, 0, sizeof(state->gp.axis));
 
@@ -793,66 +690,27 @@
         // xemu_input_print_controller_state(state);
 
     } else {
-        const SDL_GameControllerButton sdl_button_map[15] = {
-            SDL_CONTROLLER_BUTTON_A,
-            SDL_CONTROLLER_BUTTON_B,
-            SDL_CONTROLLER_BUTTON_X,
-            SDL_CONTROLLER_BUTTON_Y,
-            SDL_CONTROLLER_BUTTON_DPAD_LEFT,
-            SDL_CONTROLLER_BUTTON_DPAD_UP,
-            SDL_CONTROLLER_BUTTON_DPAD_RIGHT,
-            SDL_CONTROLLER_BUTTON_DPAD_DOWN,
-            SDL_CONTROLLER_BUTTON_BACK,
-            SDL_CONTROLLER_BUTTON_START,
-            SDL_CONTROLLER_BUTTON_LEFTSHOULDER,
-            SDL_CONTROLLER_BUTTON_RIGHTSHOULDER,
-            SDL_CONTROLLER_BUTTON_LEFTSTICK,
-            SDL_CONTROLLER_BUTTON_RIGHTSTICK,
-            SDL_CONTROLLER_BUTTON_GUIDE
-        };
-
-        for (int i = 0; i < 15; i++) {
-            state->gp.buttons |=
-                SDL_GameControllerGetButton(state->sdl_gamecontroller,
-                                            sdl_button_map[i])
-                << i;
-        }
-
-        const SDL_GameControllerAxis sdl_axis_map[6] = {
-            SDL_CONTROLLER_AXIS_TRIGGERLEFT, SDL_CONTROLLER_AXIS_TRIGGERRIGHT,
-            SDL_CONTROLLER_AXIS_LEFTX,       SDL_CONTROLLER_AXIS_LEFTY,
-            SDL_CONTROLLER_AXIS_RIGHTX,      SDL_CONTROLLER_AXIS_RIGHTY,
-        };
-
-        for (int i = 0; i < 6; i++) {
-            state->gp.axis[i] = SDL_GameControllerGetAxis(
-                state->sdl_gamecontroller, sdl_axis_map[i]);
-        }
-=======
-    state->buttons = 0;
-    memset(state->axis, 0, sizeof(state->axis));
-
-#define SDL_MASK_BUTTON(state, btn, idx)                  \
+        #define SDL_MASK_BUTTON(state, btn, idx)                  \
     (SDL_GameControllerGetButton(                         \
          (state)->sdl_gamecontroller,                     \
          (state)->controller_map->controller_mapping.btn) \
      << idx)
 
-    state->buttons |= SDL_MASK_BUTTON(state, a, 0);
-    state->buttons |= SDL_MASK_BUTTON(state, b, 1);
-    state->buttons |= SDL_MASK_BUTTON(state, x, 2);
-    state->buttons |= SDL_MASK_BUTTON(state, y, 3);
-    state->buttons |= SDL_MASK_BUTTON(state, dpad_left, 4);
-    state->buttons |= SDL_MASK_BUTTON(state, dpad_up, 5);
-    state->buttons |= SDL_MASK_BUTTON(state, dpad_right, 6);
-    state->buttons |= SDL_MASK_BUTTON(state, dpad_down, 7);
-    state->buttons |= SDL_MASK_BUTTON(state, back, 8);
-    state->buttons |= SDL_MASK_BUTTON(state, start, 9);
-    state->buttons |= SDL_MASK_BUTTON(state, lshoulder, 10);
-    state->buttons |= SDL_MASK_BUTTON(state, rshoulder, 11);
-    state->buttons |= SDL_MASK_BUTTON(state, lstick_btn, 12);
-    state->buttons |= SDL_MASK_BUTTON(state, rstick_btn, 13);
-    state->buttons |= SDL_MASK_BUTTON(state, guide, 14);
+        state->buttons |= SDL_MASK_BUTTON(state, a, 0);
+        state->buttons |= SDL_MASK_BUTTON(state, b, 1);
+        state->buttons |= SDL_MASK_BUTTON(state, x, 2);
+        state->buttons |= SDL_MASK_BUTTON(state, y, 3);
+        state->buttons |= SDL_MASK_BUTTON(state, dpad_left, 4);
+        state->buttons |= SDL_MASK_BUTTON(state, dpad_up, 5);
+        state->buttons |= SDL_MASK_BUTTON(state, dpad_right, 6);
+        state->buttons |= SDL_MASK_BUTTON(state, dpad_down, 7);
+        state->buttons |= SDL_MASK_BUTTON(state, back, 8);
+        state->buttons |= SDL_MASK_BUTTON(state, start, 9);
+        state->buttons |= SDL_MASK_BUTTON(state, lshoulder, 10);
+        state->buttons |= SDL_MASK_BUTTON(state, rshoulder, 11);
+        state->buttons |= SDL_MASK_BUTTON(state, lstick_btn, 12);
+        state->buttons |= SDL_MASK_BUTTON(state, rstick_btn, 13);
+        state->buttons |= SDL_MASK_BUTTON(state, guide, 14);
 
 #undef SDL_MASK_BUTTON
 
@@ -861,43 +719,36 @@
         (state)->sdl_gamecontroller, \
         (state)->controller_map->controller_mapping.axis)
 
-    state->axis[0] = SDL_GET_AXIS(state, axis_trigger_left);
-    state->axis[1] = SDL_GET_AXIS(state, axis_trigger_right);
-    state->axis[2] = SDL_GET_AXIS(state, axis_left_x);
-    state->axis[3] = SDL_GET_AXIS(state, axis_left_y);
-    state->axis[4] = SDL_GET_AXIS(state, axis_right_x);
-    state->axis[5] = SDL_GET_AXIS(state, axis_right_y);
+        state->axis[0] = SDL_GET_AXIS(state, axis_trigger_left);
+        state->axis[1] = SDL_GET_AXIS(state, axis_trigger_right);
+        state->axis[2] = SDL_GET_AXIS(state, axis_left_x);
+        state->axis[3] = SDL_GET_AXIS(state, axis_left_y);
+        state->axis[4] = SDL_GET_AXIS(state, axis_right_x);
+        state->axis[5] = SDL_GET_AXIS(state, axis_right_y);
 
 #undef SDL_GET_AXIS
 
 // FIXME: Check range
 #define INVERT_AXIS(controller_axis) \
-    state->axis[controller_axis] = -1 - state->axis[controller_axis]
-
-    if (state->controller_map->controller_mapping.invert_axis_left_x) {
-        INVERT_AXIS(CONTROLLER_AXIS_LSTICK_X);
-    }
-
-    if (!state->controller_map->controller_mapping.invert_axis_left_y) {
-        INVERT_AXIS(CONTROLLER_AXIS_LSTICK_Y);
-    }
-
-    if (state->controller_map->controller_mapping.invert_axis_right_x) {
-        INVERT_AXIS(CONTROLLER_AXIS_RSTICK_X);
-    }
-
-    if (!state->controller_map->controller_mapping.invert_axis_right_y) {
-        INVERT_AXIS(CONTROLLER_AXIS_RSTICK_Y);
-    }
+        state->axis[controller_axis] = -1 - state->axis[controller_axis]
+
+        if (state->controller_map->controller_mapping.invert_axis_left_x) {
+            INVERT_AXIS(CONTROLLER_AXIS_LSTICK_X);
+        }
+
+        if (!state->controller_map->controller_mapping.invert_axis_left_y) {
+            INVERT_AXIS(CONTROLLER_AXIS_LSTICK_Y);
+        }
+
+        if (state->controller_map->controller_mapping.invert_axis_right_x) {
+            INVERT_AXIS(CONTROLLER_AXIS_RSTICK_X);
+        }
+
+        if (!state->controller_map->controller_mapping.invert_axis_right_y) {
+            INVERT_AXIS(CONTROLLER_AXIS_RSTICK_Y);
+        }
 
 #undef INVERT_AXIS
->>>>>>> e8b69b67
-
-        // FIXME: Check range
-        state->gp.axis[CONTROLLER_AXIS_LSTICK_Y] =
-            -1 - state->gp.axis[CONTROLLER_AXIS_LSTICK_Y];
-        state->gp.axis[CONTROLLER_AXIS_RSTICK_Y] =
-            -1 - state->gp.axis[CONTROLLER_AXIS_RSTICK_Y];
 
         // xemu_input_print_controller_state(state);
     }
@@ -905,15 +756,11 @@
 
 void xemu_input_update_rumble(ControllerState *state)
 {
-<<<<<<< HEAD
-    if (!state->gp.rumble_enabled || !g_config.input.allow_vibration) {
-=======
     if (state->type != INPUT_DEVICE_SDL_GAMECONTROLLER) {
         return;
     }
 
     if (!state->controller_map->enable_rumble) {
->>>>>>> e8b69b67
         return;
     }
 
