/*
 * xemu Input Management
 *
 * Copyright (C) 2020-2021 Matt Borgerson
 *
 * This program is free software; you can redistribute it and/or modify
 * it under the terms of the GNU General Public License as published by
 * the Free Software Foundation; either version 2 of the License, or
 * (at your option) any later version.
 *
 * This program is distributed in the hope that it will be useful,
 * but WITHOUT ANY WARRANTY; without even the implied warranty of
 * MERCHANTABILITY or FITNESS FOR A PARTICULAR PURPOSE.  See the
 * GNU General Public License for more details.
 *
 * You should have received a copy of the GNU General Public License
 * along with this program.  If not, see <http://www.gnu.org/licenses/>.
 */


#include "qemu/osdep.h"
#include "hw/qdev-core.h"
#include "hw/qdev-properties.h"
#include "qapi/error.h"
#include "monitor/qdev.h"
#include "qapi/qmp/qdict.h"
#include "qemu/option.h"
#include "qemu/timer.h"
#include "qemu/config-file.h"

#include "xemu-input.h"
#include "xemu-notifications.h"
#include "xemu-settings.h"

#include "sysemu/blockdev.h"

// #define DEBUG_INPUT

#ifdef DEBUG_INPUT
#define DPRINTF(fmt, ...) \
    do { fprintf(stderr, fmt, ## __VA_ARGS__); } while (0)
#else
#define DPRINTF(fmt, ...) \
    do { } while (0)
#endif

#define XEMU_INPUT_MIN_INPUT_UPDATE_INTERVAL_US  2500
#define XEMU_INPUT_MIN_RUMBLE_UPDATE_INTERVAL_US 2500

#if 0
static void xemu_input_print_controller_state(ControllerState *state)
{
    DPRINTF("     A = %d,      B = %d,     X = %d,     Y = %d\n"
           "  Left = %d,     Up = %d, Right = %d,  Down = %d\n"
           "  Back = %d,  Start = %d, White = %d, Black = %d\n"
           "Lstick = %d, Rstick = %d, Guide = %d\n"
           "\n"
           "LTrig   = %.3f, RTrig   = %.3f\n"
           "LStickX = %.3f, RStickX = %.3f\n"
           "LStickY = %.3f, RStickY = %.3f\n\n",
        !!(state->buttons & CONTROLLER_BUTTON_A),
        !!(state->buttons & CONTROLLER_BUTTON_B),
        !!(state->buttons & CONTROLLER_BUTTON_X),
        !!(state->buttons & CONTROLLER_BUTTON_Y),
        !!(state->buttons & CONTROLLER_BUTTON_DPAD_LEFT),
        !!(state->buttons & CONTROLLER_BUTTON_DPAD_UP),
        !!(state->buttons & CONTROLLER_BUTTON_DPAD_RIGHT),
        !!(state->buttons & CONTROLLER_BUTTON_DPAD_DOWN),
        !!(state->buttons & CONTROLLER_BUTTON_BACK),
        !!(state->buttons & CONTROLLER_BUTTON_START),
        !!(state->buttons & CONTROLLER_BUTTON_WHITE),
        !!(state->buttons & CONTROLLER_BUTTON_BLACK),
        !!(state->buttons & CONTROLLER_BUTTON_LSTICK),
        !!(state->buttons & CONTROLLER_BUTTON_RSTICK),
        !!(state->buttons & CONTROLLER_BUTTON_GUIDE),
        state->axis[CONTROLLER_AXIS_LTRIG],
        state->axis[CONTROLLER_AXIS_RTRIG],
        state->axis[CONTROLLER_AXIS_LSTICK_X],
        state->axis[CONTROLLER_AXIS_RSTICK_X],
        state->axis[CONTROLLER_AXIS_LSTICK_Y],
        state->axis[CONTROLLER_AXIS_RSTICK_Y]
        );
}
#endif

ControllerStateList available_controllers =
    QTAILQ_HEAD_INITIALIZER(available_controllers);

ControllerState *bound_controllers[4] = { NULL, NULL, NULL, NULL };
const char *bound_drivers[4] = { DRIVER_DUKE, DRIVER_DUKE, DRIVER_DUKE, DRIVER_DUKE };
int test_mode;

static const char **port_index_to_settings_key_map[] = {
    &g_config.input.bindings.port1,
    &g_config.input.bindings.port2,
    &g_config.input.bindings.port3,
    &g_config.input.bindings.port4,
};

<<<<<<< HEAD
static const char **port_index_to_driver_settings_key_map[] = {
    &g_config.input.bindings.port1_driver,
    &g_config.input.bindings.port2_driver,
    &g_config.input.bindings.port3_driver,
    &g_config.input.bindings.port4_driver
=======
static int *peripheral_types_settings_map[4][2] = {
    { &g_config.input.peripherals.port1.peripheral_type_0,
      &g_config.input.peripherals.port1.peripheral_type_1 },
    { &g_config.input.peripherals.port2.peripheral_type_0,
      &g_config.input.peripherals.port2.peripheral_type_1 },
    { &g_config.input.peripherals.port3.peripheral_type_0,
      &g_config.input.peripherals.port3.peripheral_type_1 },
    { &g_config.input.peripherals.port4.peripheral_type_0,
      &g_config.input.peripherals.port4.peripheral_type_1 }
};

static const char **peripheral_params_settings_map[4][2] = {
    { &g_config.input.peripherals.port1.peripheral_param_0,
      &g_config.input.peripherals.port1.peripheral_param_1 },
    { &g_config.input.peripherals.port2.peripheral_param_0,
      &g_config.input.peripherals.port2.peripheral_param_1 },
    { &g_config.input.peripherals.port3.peripheral_param_0,
      &g_config.input.peripherals.port3.peripheral_param_1 },
    { &g_config.input.peripherals.port4.peripheral_param_0,
      &g_config.input.peripherals.port4.peripheral_param_1 }
>>>>>>> 03f40b1d
};

static int sdl_kbd_scancode_map[25];
static int sdl_sbc_kbd_scancode_map[56];

const char *get_bound_driver(int port) {
    assert(port >= 0 && port <= 3);
    const char *driver = NULL;    
    switch(port) {
        case 0:
            driver = g_config.input.bindings.port1_driver;
            break;
        case 1:
            driver = g_config.input.bindings.port2_driver;
            break;
        case 2:
            driver = g_config.input.bindings.port3_driver;
            break;
        case 3:
            driver = g_config.input.bindings.port4_driver;
            break;
    }
    if(driver == NULL)
        return DRIVER_DUKE; // Shouldn't be possible
    if(strlen(driver) == 0)
        return DRIVER_DUKE;
    if(strcmp(driver, DRIVER_DUKE) == 0)
        return DRIVER_DUKE;
    if(strcmp(driver, DRIVER_S) == 0)
        return DRIVER_S;
    if(strcmp(driver, DRIVER_STEEL_BATTALION) == 0)
        return DRIVER_STEEL_BATTALION;
    if(strcmp(driver, DRIVER_ARCADE_STICK) == 0)
        return DRIVER_ARCADE_STICK;

    // Shouldn't be possible
    return DRIVER_DUKE;
}

static const int port_map[4] = { 3, 4, 1, 2 };

void xemu_input_init(void)
{
    if (g_config.input.background_input_capture) {
        SDL_SetHint(SDL_HINT_JOYSTICK_ALLOW_BACKGROUND_EVENTS, "1");
    }

    if (SDL_Init(SDL_INIT_GAMECONTROLLER) < 0) {
        fprintf(stderr, "Failed to initialize SDL gamecontroller subsystem: %s\n", SDL_GetError());
        exit(1);
    }

    // Create the keyboard input (always first)
    ControllerState *new_con = malloc(sizeof(ControllerState));
    memset(new_con, 0, sizeof(ControllerState));
    new_con->type = INPUT_DEVICE_SDL_KEYBOARD;
    new_con->name = "Keyboard";
    new_con->bound = -1;
    new_con->peripheral_types[0] = PERIPHERAL_NONE;
    new_con->peripheral_types[1] = PERIPHERAL_NONE;
    new_con->peripherals[0] = NULL;
    new_con->peripherals[1] = NULL;

    sdl_kbd_scancode_map[0] = g_config.input.keyboard_controller_scancode_map.a;
    sdl_kbd_scancode_map[1] = g_config.input.keyboard_controller_scancode_map.b;
    sdl_kbd_scancode_map[2] = g_config.input.keyboard_controller_scancode_map.x;
    sdl_kbd_scancode_map[3] = g_config.input.keyboard_controller_scancode_map.y;
    sdl_kbd_scancode_map[4] = g_config.input.keyboard_controller_scancode_map.dpad_left;
    sdl_kbd_scancode_map[5] = g_config.input.keyboard_controller_scancode_map.dpad_up;
    sdl_kbd_scancode_map[6] = g_config.input.keyboard_controller_scancode_map.dpad_right;
    sdl_kbd_scancode_map[7] = g_config.input.keyboard_controller_scancode_map.dpad_down;
    sdl_kbd_scancode_map[8] = g_config.input.keyboard_controller_scancode_map.back;
    sdl_kbd_scancode_map[9] = g_config.input.keyboard_controller_scancode_map.start;
    sdl_kbd_scancode_map[10] = g_config.input.keyboard_controller_scancode_map.white;
    sdl_kbd_scancode_map[11] = g_config.input.keyboard_controller_scancode_map.black;
    sdl_kbd_scancode_map[12] = g_config.input.keyboard_controller_scancode_map.lstick_btn;
    sdl_kbd_scancode_map[13] = g_config.input.keyboard_controller_scancode_map.rstick_btn;
    sdl_kbd_scancode_map[14] = g_config.input.keyboard_controller_scancode_map.guide;
    sdl_kbd_scancode_map[15] = g_config.input.keyboard_controller_scancode_map.lstick_up;
    sdl_kbd_scancode_map[16] = g_config.input.keyboard_controller_scancode_map.lstick_left;
    sdl_kbd_scancode_map[17] = g_config.input.keyboard_controller_scancode_map.lstick_right;
    sdl_kbd_scancode_map[18] = g_config.input.keyboard_controller_scancode_map.lstick_down;
    sdl_kbd_scancode_map[19] = g_config.input.keyboard_controller_scancode_map.ltrigger;
    sdl_kbd_scancode_map[20] = g_config.input.keyboard_controller_scancode_map.rstick_up;
    sdl_kbd_scancode_map[21] = g_config.input.keyboard_controller_scancode_map.rstick_left;
    sdl_kbd_scancode_map[22] = g_config.input.keyboard_controller_scancode_map.rstick_right;
    sdl_kbd_scancode_map[23] = g_config.input.keyboard_controller_scancode_map.rstick_down;
    sdl_kbd_scancode_map[24] = g_config.input.keyboard_controller_scancode_map.rtrigger;

    for (int i = 0; i < 25; i++) {
        if( (sdl_kbd_scancode_map[i] < SDL_SCANCODE_UNKNOWN) ||
            (sdl_kbd_scancode_map[i] >= SDL_NUM_SCANCODES) ) {
            fprintf(stderr, "WARNING: Keyboard controller map scancode out of range (%d) : Disabled\n", sdl_kbd_scancode_map[i]);
            sdl_kbd_scancode_map[i] = SDL_SCANCODE_UNKNOWN;
        }
    }

    sdl_sbc_kbd_scancode_map[0] = g_config.input.keyboard_sbc_scancode_map.main_weapon;
    sdl_sbc_kbd_scancode_map[1] = g_config.input.keyboard_sbc_scancode_map.sub_weapon;
    sdl_sbc_kbd_scancode_map[2] = g_config.input.keyboard_sbc_scancode_map.lock_on;
    sdl_sbc_kbd_scancode_map[3] = g_config.input.keyboard_sbc_scancode_map.eject;
    sdl_sbc_kbd_scancode_map[4] = g_config.input.keyboard_sbc_scancode_map.cockpit_hatch;
    sdl_sbc_kbd_scancode_map[5] = g_config.input.keyboard_sbc_scancode_map.ignition;
    sdl_sbc_kbd_scancode_map[6] = g_config.input.keyboard_sbc_scancode_map.start;
    sdl_sbc_kbd_scancode_map[7] = g_config.input.keyboard_sbc_scancode_map.open_close;
    sdl_sbc_kbd_scancode_map[8] = g_config.input.keyboard_sbc_scancode_map.map_zoom_in_out;
    sdl_sbc_kbd_scancode_map[9] = g_config.input.keyboard_sbc_scancode_map.mode_select;
    sdl_sbc_kbd_scancode_map[10] = g_config.input.keyboard_sbc_scancode_map.sub_monitor_mode_select;
    sdl_sbc_kbd_scancode_map[11] = g_config.input.keyboard_sbc_scancode_map.zoom_in;
    sdl_sbc_kbd_scancode_map[12] = g_config.input.keyboard_sbc_scancode_map.zoom_out;
    sdl_sbc_kbd_scancode_map[13] = g_config.input.keyboard_sbc_scancode_map.fss;
    sdl_sbc_kbd_scancode_map[14] = g_config.input.keyboard_sbc_scancode_map.manipulator;
    sdl_sbc_kbd_scancode_map[15] = g_config.input.keyboard_sbc_scancode_map.line_color_change;
    sdl_sbc_kbd_scancode_map[16] = g_config.input.keyboard_sbc_scancode_map.washing;
    sdl_sbc_kbd_scancode_map[17] = g_config.input.keyboard_sbc_scancode_map.extinguisher;
    sdl_sbc_kbd_scancode_map[18] = g_config.input.keyboard_sbc_scancode_map.chaff;
    sdl_sbc_kbd_scancode_map[19] = g_config.input.keyboard_sbc_scancode_map.tank_detach;
    sdl_sbc_kbd_scancode_map[20] = g_config.input.keyboard_sbc_scancode_map.override;
    sdl_sbc_kbd_scancode_map[21] = g_config.input.keyboard_sbc_scancode_map.night_scope;
    sdl_sbc_kbd_scancode_map[22] = g_config.input.keyboard_sbc_scancode_map.func1;
    sdl_sbc_kbd_scancode_map[23] = g_config.input.keyboard_sbc_scancode_map.func2;
    sdl_sbc_kbd_scancode_map[24] = g_config.input.keyboard_sbc_scancode_map.func3;
    sdl_sbc_kbd_scancode_map[25] = g_config.input.keyboard_sbc_scancode_map.main_weapon_control;
    sdl_sbc_kbd_scancode_map[26] = g_config.input.keyboard_sbc_scancode_map.sub_weapon_control;
    sdl_sbc_kbd_scancode_map[27] = g_config.input.keyboard_sbc_scancode_map.magazine_change;
    sdl_sbc_kbd_scancode_map[28] = g_config.input.keyboard_sbc_scancode_map.com1;
    sdl_sbc_kbd_scancode_map[29] = g_config.input.keyboard_sbc_scancode_map.com2;
    sdl_sbc_kbd_scancode_map[30] = g_config.input.keyboard_sbc_scancode_map.com3;
    sdl_sbc_kbd_scancode_map[31] = g_config.input.keyboard_sbc_scancode_map.com4;
    sdl_sbc_kbd_scancode_map[32] = g_config.input.keyboard_sbc_scancode_map.com5;         
    sdl_sbc_kbd_scancode_map[33] = g_config.input.keyboard_sbc_scancode_map.sight_change;
    sdl_sbc_kbd_scancode_map[34] = g_config.input.keyboard_sbc_scancode_map.filt_control_system;
    sdl_sbc_kbd_scancode_map[35] = g_config.input.keyboard_sbc_scancode_map.oxygen_supply_system;
    sdl_sbc_kbd_scancode_map[36] = g_config.input.keyboard_sbc_scancode_map.fuel_flow_rate;
    sdl_sbc_kbd_scancode_map[37] = g_config.input.keyboard_sbc_scancode_map.buffer_material;
    sdl_sbc_kbd_scancode_map[38] = g_config.input.keyboard_sbc_scancode_map.vt_location_measurement;
    sdl_sbc_kbd_scancode_map[39] = g_config.input.keyboard_sbc_scancode_map.gear_up;
    sdl_sbc_kbd_scancode_map[40] = g_config.input.keyboard_sbc_scancode_map.gear_down;
    sdl_sbc_kbd_scancode_map[41] = g_config.input.keyboard_sbc_scancode_map.tuner_left;
    sdl_sbc_kbd_scancode_map[42] = g_config.input.keyboard_sbc_scancode_map.tuner_right;
    sdl_sbc_kbd_scancode_map[43] = g_config.input.keyboard_sbc_scancode_map.aiming_up;
    sdl_sbc_kbd_scancode_map[44] = g_config.input.keyboard_sbc_scancode_map.aiming_down;
    sdl_sbc_kbd_scancode_map[45] = g_config.input.keyboard_sbc_scancode_map.aiming_left;
    sdl_sbc_kbd_scancode_map[46] = g_config.input.keyboard_sbc_scancode_map.aiming_right;
    sdl_sbc_kbd_scancode_map[47] = g_config.input.keyboard_sbc_scancode_map.sight_change_up;
    sdl_sbc_kbd_scancode_map[48] = g_config.input.keyboard_sbc_scancode_map.sight_change_down;
    sdl_sbc_kbd_scancode_map[49] = g_config.input.keyboard_sbc_scancode_map.sight_change_left;
    sdl_sbc_kbd_scancode_map[50] = g_config.input.keyboard_sbc_scancode_map.sight_change_right;
    sdl_sbc_kbd_scancode_map[51] = g_config.input.keyboard_sbc_scancode_map.rotation_left;
    sdl_sbc_kbd_scancode_map[52] = g_config.input.keyboard_sbc_scancode_map.rotation_right;
    sdl_sbc_kbd_scancode_map[53] = g_config.input.keyboard_sbc_scancode_map.left_pedal;
    sdl_sbc_kbd_scancode_map[54] = g_config.input.keyboard_sbc_scancode_map.right_pedal;
    sdl_sbc_kbd_scancode_map[55] = g_config.input.keyboard_sbc_scancode_map.middle_pedal;

    for (int i = 0; i < 56; i++) {
        if( (sdl_sbc_kbd_scancode_map[i] < SDL_SCANCODE_UNKNOWN) ||
            (sdl_sbc_kbd_scancode_map[i] >= SDL_NUM_SCANCODES) ) {
            fprintf(stderr, "WARNING: Keyboard steel battalion controller map scancode out of range (%d) : Disabled\n", sdl_sbc_kbd_scancode_map[i]);
            sdl_sbc_kbd_scancode_map[i] = SDL_SCANCODE_UNKNOWN;
        }
    }

    bound_drivers[0] = get_bound_driver(0);
    bound_drivers[1] = get_bound_driver(1);
    bound_drivers[2] = get_bound_driver(2);
    bound_drivers[3] = get_bound_driver(3);

    // Check to see if we should auto-bind the keyboard
    int port = xemu_input_get_controller_default_bind_port(new_con, 0);
    if (port >= 0) {
        xemu_input_bind(port, new_con, 0);
        char buf[128];
        snprintf(buf, sizeof(buf), "Connected '%s' to port %d", new_con->name, port+1);
        xemu_queue_notification(buf);
        xemu_input_rebind_xmu(port);
    }

    QTAILQ_INSERT_TAIL(&available_controllers, new_con, entry);
}

int xemu_input_get_controller_default_bind_port(ControllerState *state, int start)
{
    char guid[35] = { 0 };
    if (state->type == INPUT_DEVICE_SDL_GAMECONTROLLER) {
        SDL_JoystickGetGUIDString(state->sdl_joystick_guid, guid, sizeof(guid));
    } else if (state->type == INPUT_DEVICE_SDL_KEYBOARD) {
        snprintf(guid, sizeof(guid), "keyboard");
    }

    for (int i = start; i < 4; i++) {
        if (strcmp(guid, *port_index_to_settings_key_map[i]) == 0) {
            return i;
        }
    }

    return -1;
}

void xemu_save_peripheral_settings(int player_index, int peripheral_index,
                                   int peripheral_type,
                                   const char *peripheral_parameter)
{
    int *peripheral_type_ptr =
        peripheral_types_settings_map[player_index][peripheral_index];
    const char **peripheral_param_ptr =
        peripheral_params_settings_map[player_index][peripheral_index];

    assert(peripheral_type_ptr);
    assert(peripheral_param_ptr);

    *peripheral_type_ptr = peripheral_type;
    xemu_settings_set_string(
        peripheral_param_ptr,
        peripheral_parameter == NULL ? "" : peripheral_parameter);
}

void xemu_input_process_sdl_events(const SDL_Event *event)
{
    if (event->type == SDL_CONTROLLERDEVICEADDED) {
        DPRINTF("Controller Added: %d\n", event->cdevice.which);

        // Attempt to open the added controller
        SDL_GameController *sdl_con;
        sdl_con = SDL_GameControllerOpen(event->cdevice.which);
        if (sdl_con == NULL) {
            DPRINTF("Could not open joystick %d as a game controller\n", event->cdevice.which);
            return;
        }

        // Success! Create a new node to track this controller and continue init
        ControllerState *new_con = malloc(sizeof(ControllerState));
        memset(new_con, 0, sizeof(ControllerState));
        new_con->type                 = INPUT_DEVICE_SDL_GAMECONTROLLER;
        new_con->name                 = SDL_GameControllerName(sdl_con);
        new_con->gp.rumble_enabled    = true;
        new_con->sdl_gamecontroller   = sdl_con;
        new_con->sdl_joystick         = SDL_GameControllerGetJoystick(new_con->sdl_gamecontroller);
        new_con->sdl_joystick_id      = SDL_JoystickInstanceID(new_con->sdl_joystick);
        new_con->sdl_joystick_guid    = SDL_JoystickGetGUID(new_con->sdl_joystick);
        new_con->bound                = -1;
        new_con->peripheral_types[0] = PERIPHERAL_NONE;
        new_con->peripheral_types[1] = PERIPHERAL_NONE;
        new_con->peripherals[0] = NULL;
        new_con->peripherals[1] = NULL;

        char guid_buf[35] = { 0 };
        SDL_JoystickGetGUIDString(new_con->sdl_joystick_guid, guid_buf, sizeof(guid_buf));
        DPRINTF("Opened %s (%s)\n", new_con->name, guid_buf);

        QTAILQ_INSERT_TAIL(&available_controllers, new_con, entry);

        // Do not replace binding for a currently bound device. In the case that
        // the same GUID is specified multiple times, on different ports, allow
        // any available port to be bound.
        //
        // This can happen naturally with X360 wireless receiver, in which each
        // controller gets the same GUID (go figure). We cannot remember which
        // controller is which in this case, but we can try to tolerate this
        // situation by binding to any previously bound port with this GUID. The
        // upside in this case is that a person can use the same GUID on all
        // ports and just needs to bind to the receiver and never needs to hit
        // this dialog.


        // Attempt to re-bind to port previously bound to
        int port = 0;
        bool did_bind = false;
        while (!did_bind) {
            port = xemu_input_get_controller_default_bind_port(new_con, port);
            if (port < 0) {
                // No (additional) default mappings
                break;
            } else if (!xemu_input_get_bound(port)) {
                xemu_input_bind(port, new_con, 0);
                did_bind = true;
                break;
            } else {
                // Try again for another port
                port++;
            }
        }

        // Try to bind to any open port, and if so remember the binding
        if (!did_bind && g_config.input.auto_bind) {
            for (port = 0; port < 4; port++) {
                if (!xemu_input_get_bound(port)) {
                    xemu_input_bind(port, new_con, 1);
                    did_bind = true;
                    break;
                }
            }
        }

        if (did_bind) {
            char buf[128];
            snprintf(buf, sizeof(buf), "Connected '%s' to port %d", new_con->name, port+1);
            xemu_queue_notification(buf);
            xemu_input_rebind_xmu(port);
        }
    } else if (event->type == SDL_CONTROLLERDEVICEREMOVED) {
        DPRINTF("Controller Removed: %d\n", event->cdevice.which);
        int handled = 0;
        ControllerState *iter, *next;
        QTAILQ_FOREACH_SAFE(iter, &available_controllers, entry, next) {
            if (iter->type != INPUT_DEVICE_SDL_GAMECONTROLLER) continue;

            if (iter->sdl_joystick_id == event->cdevice.which) {
                DPRINTF("Device removed: %s\n", iter->name);

                // Disconnect
                if (iter->bound >= 0) {
                    // Queue a notification to inform user controller disconnected
                    // FIXME: Probably replace with a callback registration thing,
                    // but this works well enough for now.
                    char buf[128];
                    snprintf(buf, sizeof(buf), "Port %d disconnected", iter->bound+1);
                    xemu_queue_notification(buf);

                    // Unbind the controller, but don't save the unbinding in
                    // case the controller is reconnected
                    xemu_input_bind(iter->bound, NULL, 0);
                }

                // Unlink
                QTAILQ_REMOVE(&available_controllers, iter, entry);

                // Deallocate
                if (iter->sdl_gamecontroller) {
                    SDL_GameControllerClose(iter->sdl_gamecontroller);
                }

                for (int i = 0; i < 2; i++) {
                    if (iter->peripherals[i])
                        g_free(iter->peripherals[i]);
                }
                free(iter);

                handled = 1;
                break;
            }
        }
        if (!handled) {
            DPRINTF("Could not find handle for joystick instance\n");
        }
    } else if (event->type == SDL_CONTROLLERDEVICEREMAPPED) {
        DPRINTF("Controller Remapped: %d\n", event->cdevice.which);
    }
}

void xemu_input_update_controller(ControllerState *state)
{
    int64_t now = qemu_clock_get_us(QEMU_CLOCK_REALTIME);
    if (ABS(now - state->last_input_updated_ts) <
        XEMU_INPUT_MIN_INPUT_UPDATE_INTERVAL_US) {
        return;
    }

    if (state->type == INPUT_DEVICE_SDL_KEYBOARD) {
        xemu_input_update_sdl_kbd_controller_state(state);
    } else if (state->type == INPUT_DEVICE_SDL_GAMECONTROLLER) {
        xemu_input_update_sdl_controller_state(state);
    }

    state->last_input_updated_ts = qemu_clock_get_us(QEMU_CLOCK_REALTIME);
}

void xemu_input_update_controllers(void)
{
    ControllerState *iter;
    QTAILQ_FOREACH(iter, &available_controllers, entry) {
        xemu_input_update_controller(iter);
    }
    QTAILQ_FOREACH(iter, &available_controllers, entry) {
        xemu_input_update_rumble(iter);
    }
}

void xemu_input_update_sdl_kbd_controller_state(ControllerState *state)
{
    state->gp.buttons = 0;
    state->sbc.buttons = 0;
    memset(state->gp.axis, 0, sizeof(state->gp.axis));
    memset(state->sbc.axis, 0, sizeof(state->sbc.axis));

    const uint8_t *kbd = SDL_GetKeyboardState(NULL);

// Update Gamepad Buttons
    for (int i = 0; i < 15; i++) {
        state->gp.buttons |= kbd[sdl_kbd_scancode_map[i]] << i;
    }

    // Update Gamepad Axes
    if (kbd[sdl_kbd_scancode_map[15]]) state->gp.axis[CONTROLLER_AXIS_LSTICK_Y] = 32767;
    if (kbd[sdl_kbd_scancode_map[16]]) state->gp.axis[CONTROLLER_AXIS_LSTICK_X] = -32768;
    if (kbd[sdl_kbd_scancode_map[17]]) state->gp.axis[CONTROLLER_AXIS_LSTICK_X] = 32767;
    if (kbd[sdl_kbd_scancode_map[18]]) state->gp.axis[CONTROLLER_AXIS_LSTICK_Y] = -32768;
    if (kbd[sdl_kbd_scancode_map[19]]) state->gp.axis[CONTROLLER_AXIS_LTRIG] = 32767;

    if (kbd[sdl_kbd_scancode_map[20]]) state->gp.axis[CONTROLLER_AXIS_RSTICK_Y] = 32767;
    if (kbd[sdl_kbd_scancode_map[21]]) state->gp.axis[CONTROLLER_AXIS_RSTICK_X] = -32768;
    if (kbd[sdl_kbd_scancode_map[22]]) state->gp.axis[CONTROLLER_AXIS_RSTICK_X] = 32767;
    if (kbd[sdl_kbd_scancode_map[23]]) state->gp.axis[CONTROLLER_AXIS_RSTICK_Y] = -32768;
    if (kbd[sdl_kbd_scancode_map[24]]) state->gp.axis[CONTROLLER_AXIS_RTRIG] = 32767;

    state->sbc.buttons = 0;

    if(state->sbc.gearLever == 0)
        state->sbc.gearLever = 255;

    // Update SBC Buttons
    for(int i = 0; i < 43; i++) {
        if(kbd[sdl_sbc_kbd_scancode_map[i]])
            state->sbc.buttons |= (1ULL << i);
    }

    const uint64_t toggles[5] = { 
        SBC_BUTTON_FILT_CONTROL_SYSTEM,
        SBC_BUTTON_OXYGEN_SUPPLY_SYSTEM,
        SBC_BUTTON_FUEL_FLOW_RATE,
        SBC_BUTTON_BUFFER_MATERIAL,
        SBC_BUTTON_VT_LOCATION_MEASUREMENT
    };

    for(int i = 0; i < 5; i++) {
        if((state->sbc.buttons & toggles[i]) && !(state->sbc.previousButtons & toggles[i])) {   // When the for the toggle is pressed
            uint8_t byteMask = (uint8_t)(toggles[i] >> 32);
            // Toggle the toggle switch
            state->sbc.toggleSwitches ^= byteMask;
        }
    }

    // Tuner Dial Left
    if((state->sbc.buttons & SBC_BUTTON_TUNER_LEFT) && !(state->sbc.previousButtons & SBC_BUTTON_TUNER_LEFT)) {
        if(state->sbc.tunerDial == 0)
            state->sbc.tunerDial = 15;
        else
            state->sbc.tunerDial--;
    }

    // Tuner Dial Right
    if((state->sbc.buttons & SBC_BUTTON_TUNER_RIGHT) && !(state->sbc.previousButtons & SBC_BUTTON_TUNER_RIGHT)) {
        if(state->sbc.tunerDial == 15)
            state->sbc.tunerDial = 0;
        else
            state->sbc.tunerDial++;
    }

    // Gear Lever Up
    if((state->sbc.buttons & SBC_BUTTON_GEAR_UP) && !(state->sbc.previousButtons & SBC_BUTTON_GEAR_UP)) {
        if(state->sbc.gearLever != 5) {
            if(state->sbc.gearLever == 255)
                state->sbc.gearLever = 1;
            else
                state->sbc.gearLever++;
        }
    }

    // Gear Lever Down
    if((state->sbc.buttons & SBC_BUTTON_GEAR_DOWN) && !(state->sbc.previousButtons & SBC_BUTTON_GEAR_DOWN)) {
        if(state->sbc.gearLever != 254) {
            if(state->sbc.gearLever == 1)
                state->sbc.gearLever = 255;
            else
                state->sbc.gearLever--;
        }
    }

    // Update SBC Axes
    if(kbd[sdl_sbc_kbd_scancode_map[43]]) state->sbc.axis[SBC_AXIS_AIMING_Y] = -32768;
    if(kbd[sdl_sbc_kbd_scancode_map[44]]) state->sbc.axis[SBC_AXIS_AIMING_Y] =  32767;
    if(kbd[sdl_sbc_kbd_scancode_map[45]]) state->sbc.axis[SBC_AXIS_AIMING_X] = -32768;
    if(kbd[sdl_sbc_kbd_scancode_map[46]]) state->sbc.axis[SBC_AXIS_AIMING_X] =  32767;

    if(kbd[sdl_sbc_kbd_scancode_map[47]]) state->sbc.axis[SBC_AXIS_SIGHT_CHANGE_Y] = -32768;
    if(kbd[sdl_sbc_kbd_scancode_map[48]]) state->sbc.axis[SBC_AXIS_SIGHT_CHANGE_Y] =  32767;
    if(kbd[sdl_sbc_kbd_scancode_map[49]]) state->sbc.axis[SBC_AXIS_SIGHT_CHANGE_X] = -32768;
    if(kbd[sdl_sbc_kbd_scancode_map[50]]) state->sbc.axis[SBC_AXIS_SIGHT_CHANGE_X] =  32767;

    if(kbd[sdl_sbc_kbd_scancode_map[51]]) state->sbc.axis[SBC_AXIS_ROTATION_LEVER] = -32768;
    if(kbd[sdl_sbc_kbd_scancode_map[52]]) state->sbc.axis[SBC_AXIS_ROTATION_LEVER] =  32767;

    if(kbd[sdl_sbc_kbd_scancode_map[53]]) state->sbc.axis[SBC_AXIS_LEFT_PEDAL] = 32767;
    if(kbd[sdl_sbc_kbd_scancode_map[54]]) state->sbc.axis[SBC_AXIS_RIGHT_PEDAL] = 32767;
    if(kbd[sdl_sbc_kbd_scancode_map[55]]) state->sbc.axis[SBC_AXIS_MIDDLE_PEDAL] = 32767;

    state->sbc.previousButtons = state->sbc.buttons;
}

void xemu_input_update_sdl_controller_state(ControllerState *state)
{
    state->gp.buttons = 0;
    state->sbc.buttons = 0;
    memset(state->gp.axis, 0, sizeof(state->gp.axis));
    memset(state->sbc.axis, 0, sizeof(state->sbc.axis));

    const SDL_GameControllerButton sdl_button_map[15] = {
        SDL_CONTROLLER_BUTTON_A,
        SDL_CONTROLLER_BUTTON_B,
        SDL_CONTROLLER_BUTTON_X,
        SDL_CONTROLLER_BUTTON_Y,
        SDL_CONTROLLER_BUTTON_DPAD_LEFT,
        SDL_CONTROLLER_BUTTON_DPAD_UP,
        SDL_CONTROLLER_BUTTON_DPAD_RIGHT,
        SDL_CONTROLLER_BUTTON_DPAD_DOWN,
        SDL_CONTROLLER_BUTTON_BACK,
        SDL_CONTROLLER_BUTTON_START,
        SDL_CONTROLLER_BUTTON_LEFTSHOULDER,
        SDL_CONTROLLER_BUTTON_RIGHTSHOULDER,
        SDL_CONTROLLER_BUTTON_LEFTSTICK,
        SDL_CONTROLLER_BUTTON_RIGHTSTICK,
        SDL_CONTROLLER_BUTTON_GUIDE
    };

    for (int i = 0; i < 15; i++) {
        state->gp.buttons |= SDL_GameControllerGetButton(state->sdl_gamecontroller, sdl_button_map[i]) << i;
    }

    const SDL_GameControllerAxis sdl_axis_map[6] = {
        SDL_CONTROLLER_AXIS_TRIGGERLEFT, SDL_CONTROLLER_AXIS_TRIGGERRIGHT,
        SDL_CONTROLLER_AXIS_LEFTX,       SDL_CONTROLLER_AXIS_LEFTY,
        SDL_CONTROLLER_AXIS_RIGHTX,      SDL_CONTROLLER_AXIS_RIGHTY,
    };

    for (int i = 0; i < 6; i++) {
        state->gp.axis[i] = SDL_GameControllerGetAxis(state->sdl_gamecontroller, sdl_axis_map[i]);
    }

    // FIXME: Check range
    state->gp.axis[CONTROLLER_AXIS_LSTICK_Y] = -1 - state->gp.axis[CONTROLLER_AXIS_LSTICK_Y];
    state->gp.axis[CONTROLLER_AXIS_RSTICK_Y] = -1 - state->gp.axis[CONTROLLER_AXIS_RSTICK_Y];

    // xemu_input_print_controller_state(state);
    
    // Update the SBC too, just in case
    const uint64_t sdl_button_map_sbc[8][2] = {
        { SDL_CONTROLLER_BUTTON_A, SBC_BUTTON_MAIN_WEAPON },
        { SDL_CONTROLLER_BUTTON_B, SBC_BUTTON_LOCK_ON },
        { SDL_CONTROLLER_BUTTON_LEFTSHOULDER, SBC_BUTTON_FUNC1 },
        { SDL_CONTROLLER_BUTTON_LEFTSTICK, SBC_BUTTON_SIGHT_CHANGE },
        { SDL_CONTROLLER_BUTTON_DPAD_UP, SBC_BUTTON_GEAR_UP },
        { SDL_CONTROLLER_BUTTON_DPAD_DOWN, SBC_BUTTON_GEAR_DOWN },
        { SDL_CONTROLLER_BUTTON_DPAD_LEFT, SBC_BUTTON_TUNER_LEFT },
        { SDL_CONTROLLER_BUTTON_DPAD_RIGHT, SBC_BUTTON_TUNER_RIGHT }
    };

    state->sbc.buttons = 0;

    if(state->sbc.gearLever == 0)
        state->sbc.gearLever = 255;

    for(int i = 0; i < 8; i++) {
        if(SDL_GameControllerGetButton(state->sdl_gamecontroller, sdl_button_map_sbc[i][0]))
            state->sbc.buttons |= sdl_button_map_sbc[i][1];
    }

    const uint64_t toggles[5] = { 
        SBC_BUTTON_FILT_CONTROL_SYSTEM,
        SBC_BUTTON_OXYGEN_SUPPLY_SYSTEM,
        SBC_BUTTON_FUEL_FLOW_RATE,
        SBC_BUTTON_BUFFER_MATERIAL,
        SBC_BUTTON_VT_LOCATION_MEASUREMENT
    };

    for(int i = 0; i < 5; i++) {
        if((state->sbc.buttons & toggles[i]) && !(state->sbc.previousButtons & toggles[i])) {   // When the for the toggle is pressed
            uint8_t byteMask = (uint8_t)(toggles[i] >> 32);
            // Toggle the toggle switch
            state->sbc.toggleSwitches ^= byteMask;
        }
    }

    // Tuner Dial Left
    if((state->sbc.buttons & SBC_BUTTON_TUNER_LEFT) && !(state->sbc.previousButtons & SBC_BUTTON_TUNER_LEFT)) {
        if(state->sbc.tunerDial == 0)
            state->sbc.tunerDial = 15;
        else
            state->sbc.tunerDial--;
    }

    // Tuner Dial Right
    if((state->sbc.buttons & SBC_BUTTON_TUNER_RIGHT) && !(state->sbc.previousButtons & SBC_BUTTON_TUNER_RIGHT)) {
        if(state->sbc.tunerDial == 15)
            state->sbc.tunerDial = 0;
        else
            state->sbc.tunerDial++;
    }

    // Gear Lever Up
    if((state->sbc.buttons & SBC_BUTTON_GEAR_UP) && !(state->sbc.previousButtons & SBC_BUTTON_GEAR_UP)) {
        if(state->sbc.gearLever != 5) {
            if(state->sbc.gearLever == 255)
                state->sbc.gearLever = 1;
            else
                state->sbc.gearLever++;
        }
    }

    // Gear Lever Down
    if((state->sbc.buttons & SBC_BUTTON_GEAR_DOWN) && !(state->sbc.previousButtons & SBC_BUTTON_GEAR_DOWN)) {
        if(state->sbc.gearLever != 254) {
            if(state->sbc.gearLever == 1)
                state->sbc.gearLever = 255;
            else
                state->sbc.gearLever--;
        }
    }

    state->sbc.axis[SBC_AXIS_SIGHT_CHANGE_X] = SDL_GameControllerGetAxis(state->sdl_gamecontroller, SDL_CONTROLLER_AXIS_LEFTX);
    state->sbc.axis[SBC_AXIS_SIGHT_CHANGE_Y] = SDL_GameControllerGetAxis(state->sdl_gamecontroller, SDL_CONTROLLER_AXIS_LEFTY);
    state->sbc.axis[SBC_AXIS_AIMING_X] = SDL_GameControllerGetAxis(state->sdl_gamecontroller, SDL_CONTROLLER_AXIS_RIGHTX);
    state->sbc.axis[SBC_AXIS_AIMING_Y] = SDL_GameControllerGetAxis(state->sdl_gamecontroller, SDL_CONTROLLER_AXIS_RIGHTY);
    state->sbc.axis[SBC_AXIS_MIDDLE_PEDAL] = SDL_GameControllerGetAxis(state->sdl_gamecontroller, SDL_CONTROLLER_AXIS_TRIGGERLEFT);
    state->sbc.axis[SBC_AXIS_RIGHT_PEDAL] = SDL_GameControllerGetAxis(state->sdl_gamecontroller, SDL_CONTROLLER_AXIS_TRIGGERRIGHT);

    state->sbc.previousButtons = state->sbc.buttons;
}

void xemu_input_update_rumble(ControllerState *state)
{
    if (!state->gp.rumble_enabled) {
        return;
    }

    int64_t now = qemu_clock_get_us(QEMU_CLOCK_REALTIME);
    if (ABS(now - state->last_rumble_updated_ts) <
        XEMU_INPUT_MIN_RUMBLE_UPDATE_INTERVAL_US) {
        return;
    }

    SDL_GameControllerRumble(state->sdl_gamecontroller, state->gp.rumble_l, state->gp.rumble_r, 250);
    state->last_rumble_updated_ts = qemu_clock_get_us(QEMU_CLOCK_REALTIME);
}

ControllerState *xemu_input_get_bound(int index)
{
    return bound_controllers[index];
}

void xemu_input_bind(int index, ControllerState *state, int save)
{
    // FIXME: Attempt to disable rumble when unbinding so it's not left
    // in rumble mode

    // Unbind existing controller
    if (bound_controllers[index]) {
        assert(bound_controllers[index]->device != NULL);
        Error *err = NULL;

        // Unbind any XMUs
        for (int i = 0; i < 2; i++) {
            if (bound_controllers[index]->peripherals[i]) {
                // If this was an XMU, unbind the XMU
                if (bound_controllers[index]->peripheral_types[i] ==
                    PERIPHERAL_XMU)
                    xemu_input_unbind_xmu(index, i);

                // Free up the XmuState and set the peripheral type to none
                g_free(bound_controllers[index]->peripherals[i]);
                bound_controllers[index]->peripherals[i] = NULL;
                bound_controllers[index]->peripheral_types[i] = PERIPHERAL_NONE;
            }
        }

        qdev_unplug((DeviceState *)bound_controllers[index]->device, &err);
        assert(err == NULL);

        bound_controllers[index]->bound = -1;
        bound_controllers[index]->device = NULL;
        bound_controllers[index] = NULL;
    }

    // Save this controller's GUID in settings for auto re-connect
    if (save) {
        char guid_buf[35] = { 0 };
        if (state) {
            if (state->type == INPUT_DEVICE_SDL_GAMECONTROLLER) {
                SDL_JoystickGetGUIDString(state->sdl_joystick_guid, guid_buf, sizeof(guid_buf));
            } else if (state->type == INPUT_DEVICE_SDL_KEYBOARD) {
                snprintf(guid_buf, sizeof(guid_buf), "keyboard");
            }
        }
        xemu_settings_set_string(port_index_to_settings_key_map[index], guid_buf);
        xemu_settings_set_string(port_index_to_driver_settings_key_map[index], bound_drivers[index]);
    }

    // Bind new controller
    if (state) {
        if (state->bound >= 0) {
            // Device was already bound to another port. Unbind it.
            xemu_input_bind(state->bound, NULL, 1);
        }

        bound_controllers[index] = state;
        bound_controllers[index]->bound = index;

        char *tmp;

        // Create controller's internal USB hub.
        QDict *usbhub_qdict = qdict_new();
        qdict_put_str(usbhub_qdict, "driver", "usb-hub");
        tmp = g_strdup_printf("1.%d", port_map[index]);
        qdict_put_str(usbhub_qdict, "port", tmp);
        qdict_put_int(usbhub_qdict, "ports", 3);
        QemuOpts *usbhub_opts = qemu_opts_from_qdict(qemu_find_opts("device"), usbhub_qdict, &error_abort);
        DeviceState *usbhub_dev = qdev_device_add(usbhub_opts, &error_abort);
        g_free(tmp);

        // Create XID controller. This is connected to Port 1 of the controller's internal USB Hub
        QDict *qdict = qdict_new();

        // Specify device driver
        qdict_put_str(qdict, "driver", bound_drivers[index]);

        // Specify device identifier
        static int id_counter = 0;
        tmp = g_strdup_printf("gamepad_%d", id_counter++);
        qdict_put_str(qdict, "id", tmp);
        g_free(tmp);

        // Specify index/port
        qdict_put_int(qdict, "index", index);
        tmp = g_strdup_printf("1.%d.1", port_map[index]);
        qdict_put_str(qdict, "port", tmp);
        g_free(tmp);

        // Create the device
        QemuOpts *opts = qemu_opts_from_qdict(qemu_find_opts("device"), qdict, &error_abort);
        DeviceState *dev = qdev_device_add(opts, &error_abort);
        assert(dev);

        // Unref for eventual cleanup
        qobject_unref(usbhub_qdict);
        object_unref(OBJECT(usbhub_dev));
        qobject_unref(qdict);
        object_unref(OBJECT(dev));

        state->device = usbhub_dev;
    }
}

bool xemu_input_bind_xmu(int player_index, int expansion_slot_index,
                         const char *filename, bool is_rebind)
{
    assert(player_index >= 0 && player_index < 4);
    assert(expansion_slot_index >= 0 && expansion_slot_index < 2);

    ControllerState *player = bound_controllers[player_index];
    enum peripheral_type peripheral_type =
        player->peripheral_types[expansion_slot_index];
    if (peripheral_type != PERIPHERAL_XMU)
        return false;

    XmuState *xmu = (XmuState *)player->peripherals[expansion_slot_index];

    // Unbind existing XMU
    if (xmu->dev != NULL) {
        xemu_input_unbind_xmu(player_index, expansion_slot_index);
    }

    if (filename == NULL)
        return false;

    // Look for any other XMUs that are using this file, and unbind them
    for (int player_i = 0; player_i < 4; player_i++) {
        ControllerState *state = bound_controllers[player_i];
        if (state != NULL) {
            for (int peripheral_i = 0; peripheral_i < 2; peripheral_i++) {
                if (state->peripheral_types[peripheral_i] == PERIPHERAL_XMU) {
                    XmuState *xmu_i =
                        (XmuState *)state->peripherals[peripheral_i];
                    assert(xmu_i);

                    if (xmu_i->filename != NULL &&
                        strcmp(xmu_i->filename, filename) == 0) {
                        char *buf =
                            g_strdup_printf("This XMU is already mounted on "
                                            "player %d slot %c\r\n",
                                            player_i + 1, 'A' + peripheral_i);
                        xemu_queue_notification(buf);
                        g_free(buf);
                        return false;
                    }
                }
            }
        }
    }

    xmu->filename = g_strdup(filename);

    const int xmu_map[2] = { 2, 3 };
    char *tmp;

    static int id_counter = 0;
    tmp = g_strdup_printf("xmu_%d", id_counter++);

    // Add the file as a drive
    QDict *qdict1 = qdict_new();
    qdict_put_str(qdict1, "id", tmp);
    qdict_put_str(qdict1, "format", "raw");
    qdict_put_str(qdict1, "file", filename);

    QemuOpts *drvopts =
        qemu_opts_from_qdict(qemu_find_opts("drive"), qdict1, &error_abort);

    DriveInfo *dinfo = drive_new(drvopts, 0, &error_abort);
    assert(dinfo);

    // Create the usb-storage device
    QDict *qdict2 = qdict_new();

    // Specify device driver
    qdict_put_str(qdict2, "driver", "usb-storage");

    // Specify device identifier
    qdict_put_str(qdict2, "drive", tmp);
    g_free(tmp);

    // Specify index/port
    tmp = g_strdup_printf("1.%d.%d", port_map[player_index],
                          xmu_map[expansion_slot_index]);
    qdict_put_str(qdict2, "port", tmp);
    g_free(tmp);

    // Create the device
    QemuOpts *opts =
        qemu_opts_from_qdict(qemu_find_opts("device"), qdict2, &error_abort);

    DeviceState *dev = qdev_device_add(opts, &error_abort);
    assert(dev);

    xmu->dev = (void *)dev;

    // Unref for eventual cleanup
    qobject_unref(qdict1);
    qobject_unref(qdict2);

    if (!is_rebind) {
        xemu_save_peripheral_settings(player_index, expansion_slot_index,
                                      peripheral_type, xmu->filename);
    }

    return true;
}

void xemu_input_unbind_xmu(int player_index, int expansion_slot_index)
{
    assert(player_index >= 0 && player_index < 4);
    assert(expansion_slot_index >= 0 && expansion_slot_index < 2);

    ControllerState *state = bound_controllers[player_index];
    if (state->peripheral_types[expansion_slot_index] != PERIPHERAL_XMU)
        return;

    XmuState *xmu = (XmuState *)state->peripherals[expansion_slot_index];
    if (xmu != NULL) {
        if (xmu->dev != NULL) {
            qdev_unplug((DeviceState *)xmu->dev, &error_abort);
            object_unref(OBJECT(xmu->dev));
            xmu->dev = NULL;
        }

        g_free((void *)xmu->filename);
        xmu->filename = NULL;
    }
}

void xemu_input_rebind_xmu(int port)
{
    // Try to bind peripherals back to controller
    for (int i = 0; i < 2; i++) {
        enum peripheral_type peripheral_type =
            (enum peripheral_type)(*peripheral_types_settings_map[port][i]);

        // If peripheralType is out of range, change the settings for this
        // controller and peripheral port to default
        if (peripheral_type < PERIPHERAL_NONE ||
            peripheral_type >= PERIPHERAL_TYPE_COUNT) {
            xemu_save_peripheral_settings(port, i, PERIPHERAL_NONE, NULL);
            peripheral_type = PERIPHERAL_NONE;
        }

        const char *param = *peripheral_params_settings_map[port][i];

        if (peripheral_type == PERIPHERAL_XMU) {
            if (param != NULL && strlen(param) > 0) {
                // This is an XMU and needs to be bound to this controller
                if (qemu_access(param, R_OK | W_OK) == 0) {
                    bound_controllers[port]->peripheral_types[i] =
                        peripheral_type;
                    bound_controllers[port]->peripherals[i] =
                        g_malloc(sizeof(XmuState));
                    memset(bound_controllers[port]->peripherals[i], 0,
                           sizeof(XmuState));
                    bool did_bind = xemu_input_bind_xmu(port, i, param, true);
                    if (did_bind) {
                        char *buf =
                            g_strdup_printf("Connected XMU %s to port %d%c",
                                            param, port + 1, 'A' + i);
                        xemu_queue_notification(buf);
                        g_free(buf);
                    }
                } else {
                    char *buf =
                        g_strdup_printf("Unable to bind XMU at %s to port %d%c",
                                        param, port + 1, 'A' + i);
                    xemu_queue_error_message(buf);
                    g_free(buf);
                }
            }
        }
    }
}

void xemu_input_set_test_mode(int enabled)
{
    test_mode = enabled;
}

int xemu_input_get_test_mode(void)
{
    return test_mode;
}<|MERGE_RESOLUTION|>--- conflicted
+++ resolved
@@ -97,13 +97,13 @@
     &g_config.input.bindings.port4,
 };
 
-<<<<<<< HEAD
 static const char **port_index_to_driver_settings_key_map[] = {
     &g_config.input.bindings.port1_driver,
     &g_config.input.bindings.port2_driver,
     &g_config.input.bindings.port3_driver,
     &g_config.input.bindings.port4_driver
-=======
+};
+
 static int *peripheral_types_settings_map[4][2] = {
     { &g_config.input.peripherals.port1.peripheral_type_0,
       &g_config.input.peripherals.port1.peripheral_type_1 },
@@ -124,7 +124,6 @@
       &g_config.input.peripherals.port3.peripheral_param_1 },
     { &g_config.input.peripherals.port4.peripheral_param_0,
       &g_config.input.peripherals.port4.peripheral_param_1 }
->>>>>>> 03f40b1d
 };
 
 static int sdl_kbd_scancode_map[25];
