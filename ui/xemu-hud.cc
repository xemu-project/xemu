/*
 * xemu User Interface
 *
 * Copyright (C) 2020-2021 Matt Borgerson
 *
 * This program is free software; you can redistribute it and/or modify
 * it under the terms of the GNU General Public License as published by
 * the Free Software Foundation; either version 2 of the License, or
 * (at your option) any later version.
 *
 * This program is distributed in the hope that it will be useful,
 * but WITHOUT ANY WARRANTY; without even the implied warranty of
 * MERCHANTABILITY or FITNESS FOR A PARTICULAR PURPOSE.  See the
 * GNU General Public License for more details.
 *
 * You should have received a copy of the GNU General Public License
 * along with this program.  If not, see <http://www.gnu.org/licenses/>.
 */

#include <SDL.h>
#include <epoxy/gl.h>
#include <stdio.h>
#include <deque>
#include <vector>
#include <string>
#include <memory>

#include "xemu-hud.h"
#include "xemu-input.h"
#include "xemu-notifications.h"
#include "xemu-settings.h"
#include "xemu-shaders.h"
#include "xemu-custom-widgets.h"
#include "xemu-monitor.h"
#include "xemu-version.h"
#include "xemu-net.h"
#include "xemu-os-utils.h"
#include "xemu-xbe.h"
#include "xemu-reporting.h"

#if defined(_WIN32)
#include "xemu-update.h"
#endif

#include "data/roboto_medium.ttf.h"

#include "imgui/imgui.h"
#include "imgui/backends/imgui_impl_sdl.h"
#include "imgui/backends/imgui_impl_opengl3.h"
#include "implot/implot.h"

extern "C" {
#include "noc_file_dialog.h"

// Include necessary QEMU headers
#include "qemu/osdep.h"
#include "qemu-common.h"
#include "sysemu/sysemu.h"
#include "sysemu/runstate.h"
#include "hw/xbox/mcpx/apu_debug.h"
#include "hw/xbox/nv2a/debug.h"
#include "hw/xbox/nv2a/nv2a.h"
#include "net/pcap.h"

#undef typename
#undef atomic_fetch_add
#undef atomic_fetch_and
#undef atomic_fetch_xor
#undef atomic_fetch_or
#undef atomic_fetch_sub
}

ImFont *g_fixed_width_font;
float g_main_menu_height;
float g_ui_scale = 1.0;
bool g_trigger_style_update = true;

class NotificationManager
{
private:
    const int kNotificationDuration = 4000;
    std::deque<const char *> notification_queue;
    bool active;
    uint32_t notification_end_ts;
    const char *msg;

public:
    NotificationManager()
    {
        active = false;
    }

    ~NotificationManager()
    {

    }

    void QueueNotification(const char *msg)
    {
        notification_queue.push_back(strdup(msg));
    }

    void Draw()
    {
        uint32_t now = SDL_GetTicks();

        if (active) {
            // Currently displaying a notification
            float t = (notification_end_ts - now)/(float)kNotificationDuration;
            if (t > 1.0) {
                // Notification delivered, free it
                free((void*)msg);
                active = false;
            } else {
                // Notification should be displayed
                DrawNotification(t, msg);
            }
        } else {
            // Check to see if a notification is pending
            if (notification_queue.size() > 0) {
                msg = notification_queue[0];
                active = true;
                notification_end_ts = now + kNotificationDuration;
                notification_queue.pop_front();
            }
        }
    }

private:
    void DrawNotification(float t, const char *msg)
    {
        const float DISTANCE = 10.0f;
        static int corner = 1;
        ImGuiIO& io = ImGui::GetIO();
        if (corner != -1)
        {
            ImVec2 window_pos = ImVec2((corner & 1) ? io.DisplaySize.x - DISTANCE : DISTANCE, (corner & 2) ? io.DisplaySize.y - DISTANCE : DISTANCE);
            window_pos.y = g_main_menu_height + DISTANCE;
            ImVec2 window_pos_pivot = ImVec2((corner & 1) ? 1.0f : 0.0f, (corner & 2) ? 1.0f : 0.0f);
            ImGui::SetNextWindowPos(window_pos, ImGuiCond_Always, window_pos_pivot);
        }

        const float fade_in  = 0.1;
        const float fade_out = 0.9;
        float fade = 0;

        if (t < fade_in) {
            // Linear fade in
            fade = t/fade_in;
        } else if (t >= fade_out) {
            // Linear fade out
            fade = 1-(t-fade_out)/(1-fade_out);
        } else {
            // Constant
            fade = 1.0;
        }

        ImVec4 color = ImGui::GetStyle().Colors[ImGuiCol_ButtonActive];
        color.w *= fade;
        ImGui::PushStyleVar(ImGuiStyleVar_PopupBorderSize, 1);
        ImGui::PushStyleColor(ImGuiCol_PopupBg, ImVec4(0,0,0,fade*0.9f));
        ImGui::PushStyleColor(ImGuiCol_Border, color);
        ImGui::PushStyleColor(ImGuiCol_Text, color);
        ImGui::SetNextWindowBgAlpha(0.90f * fade);
        if (ImGui::Begin("Notification", NULL,
            ImGuiWindowFlags_Tooltip |
            ImGuiWindowFlags_NoMove |
            ImGuiWindowFlags_NoDecoration |
            ImGuiWindowFlags_AlwaysAutoResize |
            ImGuiWindowFlags_NoSavedSettings |
            ImGuiWindowFlags_NoFocusOnAppearing |
            ImGuiWindowFlags_NoNav |
            ImGuiWindowFlags_NoInputs
            ))
        {
            ImGui::Text("%s", msg);
        }
        ImGui::PopStyleColor();
        ImGui::PopStyleColor();
        ImGui::PopStyleColor();
        ImGui::PopStyleVar();
        ImGui::End();
    }
};

static void HelpMarker(const char* desc)
{
    ImGui::TextDisabled("(?)");
    if (ImGui::IsItemHovered())
    {
        ImGui::BeginTooltip();
        ImGui::PushTextWrapPos(ImGui::GetFontSize() * 35.0f);
        ImGui::TextUnformatted(desc);
        ImGui::PopTextWrapPos();
        ImGui::EndTooltip();
    }
}

static void Hyperlink(const char *text, const char *url)
{
    // FIXME: Color text when hovered
    ImColor col;
    ImGui::Text("%s", text);
    if (ImGui::IsItemHovered()) {
        col = IM_COL32_WHITE;
        ImGui::SetMouseCursor(ImGuiMouseCursor_Hand);
    } else {
        col = ImColor(127, 127, 127, 255);
    }

    ImVec2 max = ImGui::GetItemRectMax();
    ImVec2 min = ImGui::GetItemRectMin();
    min.x -= 1 * g_ui_scale;
    min.y = max.y;
    max.x -= 1 * g_ui_scale;
    ImGui::GetWindowDrawList()->AddLine(min, max, col, 1.0 * g_ui_scale);

    if (ImGui::IsItemClicked()) {
        xemu_open_web_browser(url);
    }
}

static int PushWindowTransparencySettings(bool transparent, float alpha_transparent = 0.4, float alpha_opaque = 1.0)
{
        float alpha = transparent ? alpha_transparent : alpha_opaque;

        ImVec4 c;

        c = ImGui::GetStyle().Colors[transparent ? ImGuiCol_WindowBg : ImGuiCol_TitleBg];
        c.w *= alpha;
        ImGui::PushStyleColor(ImGuiCol_TitleBg, c);

        c = ImGui::GetStyle().Colors[transparent ? ImGuiCol_WindowBg : ImGuiCol_TitleBgActive];
        c.w *= alpha;
        ImGui::PushStyleColor(ImGuiCol_TitleBgActive, c);

        c = ImGui::GetStyle().Colors[ImGuiCol_WindowBg];
        c.w *= alpha;
        ImGui::PushStyleColor(ImGuiCol_WindowBg, c);

        c = ImGui::GetStyle().Colors[ImGuiCol_Border];
        c.w *= alpha;
        ImGui::PushStyleColor(ImGuiCol_Border, c);

        c = ImGui::GetStyle().Colors[ImGuiCol_FrameBg];
        c.w *= alpha;
        ImGui::PushStyleColor(ImGuiCol_FrameBg, c);

        return 5;
}

class MonitorWindow
{
public:
    bool is_open;

private:
    char                  InputBuf[256];
    ImVector<char*>       Items;
    ImVector<const char*> Commands;
    ImVector<char*>       History;
    int                   HistoryPos;    // -1: new line, 0..History.Size-1 browsing history.
    ImGuiTextFilter       Filter;
    bool                  AutoScroll;
    bool                  ScrollToBottom;

public:
    MonitorWindow()
    {
        is_open = false;
        memset(InputBuf, 0, sizeof(InputBuf));
        HistoryPos = -1;
        AutoScroll = true;
        ScrollToBottom = false;
    }
    ~MonitorWindow()
    {
    }

    // Portable helpers
    static int   Stricmp(const char* str1, const char* str2)         { int d; while ((d = toupper(*str2) - toupper(*str1)) == 0 && *str1) { str1++; str2++; } return d; }
    static char* Strdup(const char *str)                             { size_t len = strlen(str) + 1; void* buf = malloc(len); IM_ASSERT(buf); return (char*)memcpy(buf, (const void*)str, len); }
    static void  Strtrim(char* str)                                  { char* str_end = str + strlen(str); while (str_end > str && str_end[-1] == ' ') str_end--; *str_end = 0; }

    void Draw()
    {
        if (!is_open) return;
        int style_pop_cnt = PushWindowTransparencySettings(true);
        ImGuiIO& io = ImGui::GetIO();
        ImVec2 window_pos = ImVec2(0,io.DisplaySize.y/2);
        ImGui::SetNextWindowPos(window_pos, ImGuiCond_Appearing);
        ImGui::SetNextWindowSize(ImVec2(io.DisplaySize.x, io.DisplaySize.y/2), ImGuiCond_Appearing);
        if (ImGui::Begin("Monitor", &is_open, ImGuiWindowFlags_NoCollapse)) {
            const float footer_height_to_reserve = ImGui::GetStyle().ItemSpacing.y + ImGui::GetFrameHeightWithSpacing(); // 1 separator, 1 input text
            ImGui::BeginChild("ScrollingRegion", ImVec2(0, -footer_height_to_reserve), false, ImGuiWindowFlags_HorizontalScrollbar); // Leave room for 1 separator + 1 InputText

            ImGui::PushStyleVar(ImGuiStyleVar_ItemSpacing, ImVec2(4,1)); // Tighten spacing
            ImGui::PushFont(g_fixed_width_font);
            ImGui::TextUnformatted(xemu_get_monitor_buffer());
            ImGui::PopFont();

            if (ScrollToBottom || (AutoScroll && ImGui::GetScrollY() >= ImGui::GetScrollMaxY())) {
                ImGui::SetScrollHereY(1.0f);
            }
            ScrollToBottom = false;

            ImGui::PopStyleVar();
            ImGui::EndChild();
            ImGui::Separator();

            // Command-line
            bool reclaim_focus = ImGui::IsWindowAppearing();

            ImGui::SetNextItemWidth(-1);
            ImGui::PushFont(g_fixed_width_font);
            if (ImGui::InputText("", InputBuf, IM_ARRAYSIZE(InputBuf), ImGuiInputTextFlags_EnterReturnsTrue|ImGuiInputTextFlags_CallbackCompletion|ImGuiInputTextFlags_CallbackHistory, &TextEditCallbackStub, (void*)this)) {
                char* s = InputBuf;
                Strtrim(s);
                if (s[0])
                    ExecCommand(s);
                strcpy(s, "");
                reclaim_focus = true;
            }
            ImGui::PopFont();

            // Auto-focus on window apparition
            ImGui::SetItemDefaultFocus();
            if (reclaim_focus) {
                ImGui::SetKeyboardFocusHere(-1); // Auto focus previous widget
            }
        }
        ImGui::End();
        ImGui::PopStyleColor(style_pop_cnt);
    }

    void toggle_open(void)
    {
        is_open = !is_open;
    }

private:
    void ExecCommand(const char* command_line)
    {
        xemu_run_monitor_command(command_line);

        // Insert into history. First find match and delete it so it can be pushed to the back. This isn't trying to be smart or optimal.
        HistoryPos = -1;
        for (int i = History.Size-1; i >= 0; i--)
            if (Stricmp(History[i], command_line) == 0)
            {
                free(History[i]);
                History.erase(History.begin() + i);
                break;
            }
        History.push_back(Strdup(command_line));

        // On commad input, we scroll to bottom even if AutoScroll==false
        ScrollToBottom = true;
    }

    static int TextEditCallbackStub(ImGuiInputTextCallbackData* data) // In C++11 you are better off using lambdas for this sort of forwarding callbacks
    {
        MonitorWindow* console = (MonitorWindow*)data->UserData;
        return console->TextEditCallback(data);
    }

    int TextEditCallback(ImGuiInputTextCallbackData* data)
    {
        switch (data->EventFlag)
        {
        case ImGuiInputTextFlags_CallbackHistory:
            {
                // Example of HISTORY
                const int prev_history_pos = HistoryPos;
                if (data->EventKey == ImGuiKey_UpArrow)
                {
                    if (HistoryPos == -1)
                        HistoryPos = History.Size - 1;
                    else if (HistoryPos > 0)
                        HistoryPos--;
                }
                else if (data->EventKey == ImGuiKey_DownArrow)
                {
                    if (HistoryPos != -1)
                        if (++HistoryPos >= History.Size)
                            HistoryPos = -1;
                }

                // A better implementation would preserve the data on the current input line along with cursor position.
                if (prev_history_pos != HistoryPos)
                {
                    const char* history_str = (HistoryPos >= 0) ? History[HistoryPos] : "";
                    data->DeleteChars(0, data->BufTextLen);
                    data->InsertChars(0, history_str);
                }
            }
        }
        return 0;
    }
};

class InputWindow
{
public:
    bool is_open;

    InputWindow()
    {
        is_open = false;
    }

    ~InputWindow()
    {
    }

    void Draw()
    {
        if (!is_open) return;

        ImGui::SetNextWindowContentSize(ImVec2(500.0f*g_ui_scale, 0.0f));
        // Remove window X padding for this window to easily center stuff
        ImGui::PushStyleVar(ImGuiStyleVar_WindowPadding, ImVec2(0,ImGui::GetStyle().WindowPadding.y));
        if (!ImGui::Begin("Input", &is_open, ImGuiWindowFlags_NoCollapse | ImGuiWindowFlags_AlwaysAutoResize))
        {
            ImGui::End();
            ImGui::PopStyleVar();
            return;
        }

        static int active = 0;

        // Output dimensions of texture
        float t_w = 512, t_h = 512;
        // Dimensions of (port+label)s
        float b_x = 0, b_x_stride = 100, b_y = 400;
        float b_w = 68, b_h = 81;
        // Dimensions of controller (rendered at origin)
        float controller_width  = 477.0f;
        float controller_height = 395.0f;

        // Setup rendering to fbo for controller and port images
        ImTextureID id = (ImTextureID)(intptr_t)render_to_fbo(controller_fbo);

        //
        // Render buttons with icons of the Xbox style port sockets with
        // circular numbers above them. These buttons can be activated to
        // configure the associated port, like a tabbed interface.
        //
        ImVec4 color_active(0.50, 0.86, 0.54, 0.12);
        ImVec4 color_inactive(0, 0, 0, 0);

        // Begin a 4-column layout to render the ports
        ImGui::PushStyleVar(ImGuiStyleVar_ItemSpacing, ImVec2(0,12));
        ImGui::Columns(4, "mixed", false);

        const int port_padding = 8;
        for (int i = 0; i < 4; i++) {
            bool is_currently_selected = (i == active);
            bool port_is_bound = (xemu_input_get_bound(i) != NULL);

            // Set an X offset to center the image button within the column
            ImGui::SetCursorPosX(ImGui::GetCursorPosX()+(int)((ImGui::GetColumnWidth()-b_w*g_ui_scale-2*port_padding*g_ui_scale)/2));

            // We are using the same texture for all buttons, but ImageButton
            // uses the texture as a unique ID. Push a new ID now to resolve
            // the conflict.
            ImGui::PushID(i);
            float x = b_x+i*b_x_stride;
            ImGui::PushStyleColor(ImGuiCol_Button, is_currently_selected ? color_active : color_inactive);
            bool activated = ImGui::ImageButton(id,
                ImVec2(b_w*g_ui_scale,b_h*g_ui_scale),
                ImVec2(x/t_w, (b_y+b_h)/t_h),
                ImVec2((x+b_w)/t_w, b_y/t_h),
                port_padding);
            ImGui::PopStyleColor();

            if (activated) {
                active = i;
            }

            uint32_t port_color = 0xafafafff;
            bool is_hovered = ImGui::IsItemHovered();
            if (is_currently_selected || port_is_bound) {
                port_color = 0x81dc8a00;
            } else if (is_hovered) {
                port_color = 0x000000ff;
            }

            render_controller_port(x, b_y, i, port_color);

            ImGui::PopID();
            ImGui::NextColumn();
        }
        ImGui::PopStyleVar(); // ItemSpacing
        ImGui::Columns(1);

        //
        // Render input device combo
        //

        // Center the combo above the controller with the same width
        ImGui::SetCursorPosX(ImGui::GetCursorPosX()+(int)((ImGui::GetColumnWidth()-controller_width*g_ui_scale)/2.0));

        // Note: SetNextItemWidth applies only to the combo element, but not the
        // associated label which follows, so scale back a bit to make space for
        // the label.
        ImGui::SetNextItemWidth(controller_width*0.75*g_ui_scale);

        // List available input devices
        const char *not_connected = "Not Connected";
        ControllerState *bound_state = xemu_input_get_bound(active);

        // Get current controller name
        const char *name;
        if (bound_state == NULL) {
            name = not_connected;
        } else {
            name = bound_state->name;
        }

        if (ImGui::BeginCombo("Input Devices", name))
        {
            // Handle "Not connected"
            bool is_selected = bound_state == NULL;
            if (ImGui::Selectable(not_connected, is_selected)) {
                xemu_input_bind(active, NULL, 1);
                bound_state = NULL;
            }
            if (is_selected) {
                ImGui::SetItemDefaultFocus();
            }

            // Handle all available input devices
            ControllerState *iter;
            QTAILQ_FOREACH(iter, &available_controllers, entry) {
                is_selected = bound_state == iter;
                ImGui::PushID(iter);
                const char *selectable_label = iter->name;
                char buf[128];
                if (iter->bound >= 0) {
                    snprintf(buf, sizeof(buf), "%s (Port %d)", iter->name, iter->bound+1);
                    selectable_label = buf;
                }
                if (ImGui::Selectable(selectable_label, is_selected)) {
                    xemu_input_bind(active, iter, 1);
                    bound_state = iter;
                }
                if (is_selected) {
                    ImGui::SetItemDefaultFocus();
                }
                ImGui::PopID();
            }

            ImGui::EndCombo();
        }

        ImGui::Columns(1);

        //
        // Add a separator between input selection and controller graphic
        //
        ImGui::Dummy(ImVec2(0.0f, ImGui::GetStyle().WindowPadding.y));
        ImGui::Separator();
        ImGui::Dummy(ImVec2(0.0f, ImGui::GetStyle().WindowPadding.y));

        //
        // Render controller image
        //
        bool device_selected = false;

        if (bound_state) {
            device_selected = true;
            render_controller(0, 0, 0x81dc8a00, 0x0f0f0f00, bound_state);
        } else {
            static ControllerState state = { 0 };
            render_controller(0, 0, 0x1f1f1f00, 0x0f0f0f00, &state);
        }

        // update_sdl_controller_state(&state);
        // update_sdl_kbd_controller_state(&state);
        ImVec2 cur = ImGui::GetCursorPos();
        ImGui::SetCursorPosX(ImGui::GetCursorPosX()+(int)((ImGui::GetColumnWidth()-controller_width*g_ui_scale)/2.0));
        ImGui::Image(id,
            ImVec2(controller_width*g_ui_scale, controller_height*g_ui_scale),
            ImVec2(0, controller_height/t_h),
            ImVec2(controller_width/t_w, 0));

        if (!device_selected) {
            // ImGui::SameLine();
            const char *msg = "Please select an available input device";
            ImVec2 dim = ImGui::CalcTextSize(msg);
            ImGui::SetCursorPosX(cur.x + (controller_width*g_ui_scale-dim.x)/2);
            ImGui::SetCursorPosY(cur.y + (controller_height*g_ui_scale-dim.y)/2);
            ImGui::Text("%s", msg);
            ImGui::SameLine();
        }

        ImGui::End();
        ImGui::PopStyleVar(); // Window padding

        // Restore original framebuffer target
        render_to_default_fb();
    }
};

static const char *paused_file_open(int flags,
                                    const char *filters,
                                    const char *default_path,
                                    const char *default_name)
{
    bool is_running = runstate_is_running();
    if (is_running) {
        vm_stop(RUN_STATE_PAUSED);
    }
    const char *r = noc_file_dialog_open(flags, filters, default_path, default_name);
    if (is_running) {
        vm_start();
    }

    return r;
}

#define MAX_STRING_LEN 2048 // FIXME: Completely arbitrary and only used here
                            // to give a buffer to ImGui for each field

class SettingsWindow
{
public:
    bool is_open;

private:
    bool dirty;
    bool pending_restart;

    char flash_path[MAX_STRING_LEN];
    char bootrom_path[MAX_STRING_LEN];
    char hdd_path[MAX_STRING_LEN];
    char eeprom_path[MAX_STRING_LEN];
    int  memory_idx;
    bool short_animation;
#if defined(_WIN32)
    bool check_for_update;
#endif

public:
    SettingsWindow()
    {
        is_open = false;
        dirty = false;
        pending_restart = false;

        flash_path[0] = '\0';
        bootrom_path[0] = '\0';
        hdd_path[0] = '\0';
        eeprom_path[0] = '\0';
        memory_idx = 0;
        short_animation = false;
    }

    ~SettingsWindow()
    {
    }

    void Load()
    {
        const char *tmp;
        int tmp_int;
        size_t len;

        xemu_settings_get_string(XEMU_SETTINGS_SYSTEM_FLASH_PATH, &tmp);
        len = strlen(tmp);
        assert(len < MAX_STRING_LEN);
        strncpy(flash_path, tmp, sizeof(flash_path));

        xemu_settings_get_string(XEMU_SETTINGS_SYSTEM_BOOTROM_PATH, &tmp);
        len = strlen(tmp);
        assert(len < MAX_STRING_LEN);
        strncpy(bootrom_path, tmp, sizeof(bootrom_path));

        xemu_settings_get_string(XEMU_SETTINGS_SYSTEM_HDD_PATH, &tmp);
        len = strlen(tmp);
        assert(len < MAX_STRING_LEN);
        strncpy(hdd_path, tmp, sizeof(hdd_path));

        xemu_settings_get_string(XEMU_SETTINGS_SYSTEM_EEPROM_PATH, &tmp);
        len = strlen(tmp);
        assert(len < MAX_STRING_LEN);
        strncpy(eeprom_path, tmp, sizeof(eeprom_path));

        xemu_settings_get_int(XEMU_SETTINGS_SYSTEM_MEMORY, &tmp_int);
        memory_idx = (tmp_int-64)/64;

        xemu_settings_get_bool(XEMU_SETTINGS_SYSTEM_SHORTANIM, &tmp_int);
        short_animation = !!tmp_int;

#if defined(_WIN32)
        xemu_settings_get_bool(XEMU_SETTINGS_MISC_CHECK_FOR_UPDATE, &tmp_int);
        check_for_update = !!tmp_int;
#endif

        dirty = false;
    }

    void Save()
    {
        xemu_settings_set_string(XEMU_SETTINGS_SYSTEM_FLASH_PATH, flash_path);
        xemu_settings_set_string(XEMU_SETTINGS_SYSTEM_BOOTROM_PATH, bootrom_path);
        xemu_settings_set_string(XEMU_SETTINGS_SYSTEM_HDD_PATH, hdd_path);
        xemu_settings_set_string(XEMU_SETTINGS_SYSTEM_EEPROM_PATH, eeprom_path);
        xemu_settings_set_int(XEMU_SETTINGS_SYSTEM_MEMORY, 64+memory_idx*64);
        xemu_settings_set_bool(XEMU_SETTINGS_SYSTEM_SHORTANIM, short_animation);
#if defined(_WIN32)
        xemu_settings_set_bool(XEMU_SETTINGS_MISC_CHECK_FOR_UPDATE, check_for_update);
#endif
        xemu_settings_save();
        xemu_queue_notification("Settings saved! Restart to apply updates.");
        pending_restart = true;
    }

    void FilePicker(const char *name, char *buf, size_t len, const char *filters)
    {
        ImGui::PushID(name);
        if (ImGui::InputText("", buf, len)) {
            dirty = true;
        }
        ImGui::SameLine();
        if (ImGui::Button("Browse...", ImVec2(100*g_ui_scale, 0))) {
            const char *selected = paused_file_open(NOC_FILE_DIALOG_OPEN, filters, buf, NULL);
            if ((selected != NULL) && (strcmp(buf, selected) != 0)) {
                strncpy(buf, selected, len-1);
                dirty = true;
            }
        }
        ImGui::PopID();
    }

    void Draw()
    {
        if (!is_open) return;

        ImGui::SetNextWindowContentSize(ImVec2(550.0f*g_ui_scale, 0.0f));
        if (!ImGui::Begin("Settings", &is_open, ImGuiWindowFlags_NoCollapse | ImGuiWindowFlags_AlwaysAutoResize))
        {
            ImGui::End();
            return;
        }

        if (ImGui::IsWindowAppearing()) {
            Load();
        }

        const char *rom_file_filters = ".bin Files\0*.bin\0.rom Files\0*.rom\0All Files\0*.*\0";
        const char *qcow_file_filters = ".qcow2 Files\0*.qcow2\0All Files\0*.*\0";

        ImGui::Columns(2, "", false);
        ImGui::SetColumnWidth(0, ImGui::GetWindowWidth()*0.25);

        ImGui::Text("Flash (BIOS) File");
        ImGui::NextColumn();
        float picker_width = ImGui::GetColumnWidth()-120*g_ui_scale;
        ImGui::SetNextItemWidth(picker_width);
        FilePicker("###Flash", flash_path, sizeof(flash_path), rom_file_filters);
        ImGui::NextColumn();

        ImGui::Text("MCPX Boot ROM File");
        ImGui::NextColumn();
        ImGui::SetNextItemWidth(picker_width);
        FilePicker("###BootROM", bootrom_path, sizeof(bootrom_path), rom_file_filters);
        ImGui::NextColumn();

        ImGui::Text("Hard Disk Image File");
        ImGui::NextColumn();
        ImGui::SetNextItemWidth(picker_width);
        FilePicker("###HDD", hdd_path, sizeof(hdd_path), qcow_file_filters);
        ImGui::NextColumn();

        ImGui::Text("EEPROM File");
        ImGui::NextColumn();
        ImGui::SetNextItemWidth(picker_width);
        FilePicker("###EEPROM", eeprom_path, sizeof(eeprom_path), rom_file_filters);
        ImGui::NextColumn();

        ImGui::Text("System Memory");
        ImGui::NextColumn();
        ImGui::SetNextItemWidth(ImGui::GetColumnWidth()*0.5);
        if (ImGui::Combo("###mem", &memory_idx, "64 MiB\0" "128 MiB\0")) {
            dirty = true;
        }
        ImGui::NextColumn();

        ImGui::Dummy(ImVec2(0,0));
        ImGui::NextColumn();
        if (ImGui::Checkbox("Skip startup animation", &short_animation)) {
            dirty = true;
        }
        ImGui::NextColumn();

#if defined(_WIN32)
        ImGui::Dummy(ImVec2(0,0));
        ImGui::NextColumn();
        if (ImGui::Checkbox("Check for updates on startup", &check_for_update)) {
            dirty = true;
        }
        ImGui::NextColumn();
#endif

        ImGui::Columns(1);

        ImGui::Dummy(ImVec2(0.0f, ImGui::GetStyle().WindowPadding.y));
        ImGui::Separator();
        ImGui::Dummy(ImVec2(0.0f, ImGui::GetStyle().WindowPadding.y));

        Hyperlink("Help", "https://xemu.app/docs/getting-started/");
        ImGui::SameLine();

        const char *msg = NULL;
        if (dirty) {
            msg = "Warning: Unsaved changes!";
        } else if (pending_restart) {
            msg = "Restart to apply updates";
        }

        if (msg) {
            ImGui::SetCursorPosX((ImGui::GetWindowWidth()-ImGui::CalcTextSize(msg).x)/2.0);
            ImGui::Text("%s", msg);
            ImGui::SameLine();
        }

        ImGui::SetCursorPosX(ImGui::GetWindowWidth()-(120+10)*g_ui_scale);
        ImGui::SetItemDefaultFocus();
        if (ImGui::Button("Save", ImVec2(120*g_ui_scale, 0))) {
            Save();
            dirty = false;
            pending_restart = true;
        }

        ImGui::End();
    }
};

class AboutWindow
{
public:
    bool is_open;

private:
    char build_info_text[256];

public:
    AboutWindow()
    {
        snprintf(build_info_text, sizeof(build_info_text),
            "Version: %s\n" "Branch:  %s\n" "Commit:  %s\n" "Date:    %s",
            xemu_version,  xemu_branch,   xemu_commit,   xemu_date);
        // FIXME: Show platform
        // FIXME: Show driver
        // FIXME: Show BIOS/BootROM hash
    }

    ~AboutWindow()
    {
    }

    void Draw()
    {
        if (!is_open) return;

        ImGui::SetNextWindowContentSize(ImVec2(400.0f*g_ui_scale, 0.0f));
        if (!ImGui::Begin("About", &is_open, ImGuiWindowFlags_NoCollapse | ImGuiWindowFlags_AlwaysAutoResize))
        {
            ImGui::End();
            return;
        }

        static uint32_t time_start = 0;
        if (ImGui::IsWindowAppearing()) {
            time_start = SDL_GetTicks();
        }
        uint32_t now = SDL_GetTicks() - time_start;

        ImGui::SetCursorPosY(ImGui::GetCursorPosY()-50*g_ui_scale);
        ImGui::SetCursorPosX((ImGui::GetWindowWidth()-256*g_ui_scale)/2);

        ImTextureID id = (ImTextureID)(intptr_t)render_to_fbo(logo_fbo);
        float t_w = 256.0;
        float t_h = 256.0;
        float x_off = 0;
        ImGui::Image(id,
            ImVec2((t_w-x_off)*g_ui_scale, t_h*g_ui_scale),
            ImVec2(x_off/t_w, t_h/t_h),
            ImVec2(t_w/t_w, 0));
        if (ImGui::IsItemClicked()) {
            time_start = SDL_GetTicks();
        }
        render_logo(now, 0x42e335ff, 0x42e335ff, 0x00000000);
        render_to_default_fb();
        ImGui::SetCursorPosX(10*g_ui_scale);

        ImGui::SetCursorPosY(ImGui::GetCursorPosY()-100*g_ui_scale);
        ImGui::SetCursorPosX((ImGui::GetWindowWidth()-ImGui::CalcTextSize(xemu_version).x)/2);
        ImGui::Text("%s", xemu_version);

        ImGui::SetCursorPosX(10*g_ui_scale);
        ImGui::Dummy(ImVec2(0,20*g_ui_scale));

        const char *msg = "Visit https://xemu.app for more information";
        ImGui::SetCursorPosX((ImGui::GetWindowWidth()-ImGui::CalcTextSize(msg).x)/2);
        Hyperlink(msg, "https://xemu.app");

        ImGui::Dummy(ImVec2(0,40*g_ui_scale));

        ImGui::PushFont(g_fixed_width_font);
        ImGui::InputTextMultiline("##build_info", build_info_text, sizeof(build_info_text), ImVec2(-FLT_MIN, ImGui::GetTextLineHeight() * 6), ImGuiInputTextFlags_ReadOnly);
        ImGui::PopFont();

        ImGui::End();
    }
};

class NetworkInterface
{
public:
    std::string pcap_name;
    std::string description;
    std::string friendlyname;

    NetworkInterface(pcap_if_t *pcap_desc, char *_friendlyname = NULL)
    {
        pcap_name = pcap_desc->name;
        description = pcap_desc->description ?: pcap_desc->name;
        if (_friendlyname) {
            char *tmp = g_strdup_printf("%s (%s)", _friendlyname, description.c_str());
            friendlyname = tmp;
            g_free((gpointer)tmp);
        } else {
            friendlyname = description;
        }
    }
};

class NetworkInterfaceManager
{
public:
    std::vector<std::unique_ptr<NetworkInterface>> ifaces;
    NetworkInterface *current_iface;
    const char *current_iface_name;
    bool failed_to_load_lib;

    NetworkInterfaceManager()
    {
        current_iface = NULL;
        xemu_settings_get_string(XEMU_SETTINGS_NETWORK_PCAP_INTERFACE,
                                 &current_iface_name);
        failed_to_load_lib = false;
    }

    void refresh(void)
    {
        pcap_if_t *alldevs, *iter;
        char err[PCAP_ERRBUF_SIZE];

        if (xemu_net_is_enabled()) {
            return;
        }

#if defined(_WIN32)
        if (pcap_load_library()) {
            failed_to_load_lib = true;
            return;
        }
#endif

        ifaces.clear();
        current_iface = NULL;

        if (pcap_findalldevs(&alldevs, err)) {
            return;
        }

        for (iter=alldevs; iter != NULL; iter=iter->next) {
#if defined(_WIN32)
            char *friendlyname = get_windows_interface_friendly_name(iter->name);
            ifaces.emplace_back(new NetworkInterface(iter, friendlyname));
            if (friendlyname) {
                g_free((gpointer)friendlyname);
            }
#else
            ifaces.emplace_back(new NetworkInterface(iter));
#endif
            if (!strcmp(current_iface_name, iter->name)) {
                current_iface = ifaces.back().get();
            }
        }

        pcap_freealldevs(alldevs);
    }

    void select(NetworkInterface &iface)
    {
        current_iface = &iface;
        xemu_settings_set_string(XEMU_SETTINGS_NETWORK_PCAP_INTERFACE,
                                 iface.pcap_name.c_str());
        xemu_settings_get_string(XEMU_SETTINGS_NETWORK_PCAP_INTERFACE,
                                 &current_iface_name);
    }

    bool is_current(NetworkInterface &iface)
    {
        return &iface == current_iface;
    }
};


class NetworkWindow
{
public:
    bool is_open;
    int  backend;
    char remote_addr[64];
    char local_addr[64];
    std::unique_ptr<NetworkInterfaceManager> iface_mgr;

    NetworkWindow()
    {
        is_open = false;
    }

    ~NetworkWindow()
    {
    }

    void Draw()
    {
        if (!is_open) return;

        ImGui::SetNextWindowContentSize(ImVec2(500.0f*g_ui_scale, 0.0f));
        if (!ImGui::Begin("Network", &is_open, ImGuiWindowFlags_NoCollapse | ImGuiWindowFlags_AlwaysAutoResize)) {
            ImGui::End();
            return;
        }

        if (ImGui::IsWindowAppearing()) {
            const char *tmp;
            xemu_settings_get_string(XEMU_SETTINGS_NETWORK_REMOTE_ADDR, &tmp);
            strncpy(remote_addr, tmp, sizeof(remote_addr)-1);
            xemu_settings_get_string(XEMU_SETTINGS_NETWORK_LOCAL_ADDR, &tmp);
            strncpy(local_addr, tmp, sizeof(local_addr)-1);
            xemu_settings_get_enum(XEMU_SETTINGS_NETWORK_BACKEND, &backend);
        }

        ImGuiInputTextFlags flg = 0;
        bool is_enabled = xemu_net_is_enabled();
        if (is_enabled) {
            flg |= ImGuiInputTextFlags_ReadOnly;
        }

        ImGui::Columns(2, "", false);
        ImGui::SetColumnWidth(0, ImGui::GetWindowWidth()*0.33);

        ImGui::Text("Attached To");
        ImGui::SameLine(); HelpMarker("The network backend which the emulated NIC interacts with");
        ImGui::NextColumn();
        if (is_enabled) ImGui::PushStyleVar(ImGuiStyleVar_Alpha, 0.6f);
        int temp_backend = backend; // Temporary to make backend combo read-only (FIXME: surely there's a nicer way)
        if (ImGui::Combo("##backend", is_enabled ? &temp_backend : &backend, "NAT\0UDP Tunnel\0Bridged Adapter\0") && !is_enabled) {
            xemu_settings_set_enum(XEMU_SETTINGS_NETWORK_BACKEND, backend);
            xemu_settings_save();
        }
        if (is_enabled) ImGui::PopStyleVar();
        ImGui::SameLine();
        if (backend == XEMU_NET_BACKEND_USER) {
            HelpMarker("User-mode TCP/IP stack with network address translation");
        } else if (backend == XEMU_NET_BACKEND_SOCKET_UDP) {
            HelpMarker("Tunnels link-layer traffic to a remote host via UDP");
        } else if (backend == XEMU_NET_BACKEND_PCAP) {
            HelpMarker("Bridges with a host network interface");
        }
        ImGui::NextColumn();

        if (backend == XEMU_NET_BACKEND_SOCKET_UDP) {
            ImGui::Text("Remote Host");
            ImGui::SameLine(); HelpMarker("The remote <IP address>:<Port> to forward packets to (e.g. 1.2.3.4:9368)");
            ImGui::NextColumn();
            float w = ImGui::GetColumnWidth()-10*g_ui_scale;
            ImGui::SetNextItemWidth(w);
            if (is_enabled) ImGui::PushStyleVar(ImGuiStyleVar_Alpha, 0.6f);
            ImGui::InputText("###remote_host", remote_addr, sizeof(remote_addr), flg);
            if (is_enabled) ImGui::PopStyleVar();
            ImGui::NextColumn();

            ImGui::Text("Local Host");
            ImGui::SameLine(); HelpMarker("The local <IP address>:<Port> to receive packets on (e.g. 0.0.0.0:9368)");
            ImGui::NextColumn();
            ImGui::SetNextItemWidth(w);
            if (is_enabled) ImGui::PushStyleVar(ImGuiStyleVar_Alpha, 0.6f);
            ImGui::InputText("###local_host", local_addr, sizeof(local_addr), flg);
            if (is_enabled) ImGui::PopStyleVar();
            ImGui::NextColumn();
        } else if (backend == XEMU_NET_BACKEND_PCAP) {
            static bool should_refresh = true;
            if (iface_mgr.get() == nullptr) {
                iface_mgr.reset(new NetworkInterfaceManager());
                iface_mgr->refresh();
            }

            if (iface_mgr->failed_to_load_lib) {
#if defined(_WIN32)
                ImGui::Columns(1);
                ImGui::Dummy(ImVec2(0,20*g_ui_scale));
                const char *msg = "WinPcap/npcap library could not be loaded.\n"
                                  "To use this attachment, please install npcap.";
                ImGui::SetCursorPosX(ImGui::GetCursorPosX() + (ImGui::GetColumnWidth() - g_ui_scale*ImGui::CalcTextSize(msg).x)/2);
                ImGui::Text("%s", msg);
                ImGui::Dummy(ImVec2(0,10*g_ui_scale));
                ImGui::SetCursorPosX((ImGui::GetWindowWidth()-120*g_ui_scale)/2);
                if (ImGui::Button("Install npcap", ImVec2(120*g_ui_scale, 0))) {
                    xemu_open_web_browser("https://nmap.org/npcap/");
                }
                ImGui::Dummy(ImVec2(0,10*g_ui_scale));
#endif
            } else {
                ImGui::Text("Network Interface");
                ImGui::SameLine(); HelpMarker("Host network interface to bridge with");
                ImGui::NextColumn();

                float w = ImGui::GetColumnWidth()-10*g_ui_scale;
                ImGui::SetNextItemWidth(w);
                const char *selected_display_name = (
                    iface_mgr->current_iface
                    ? iface_mgr->current_iface->friendlyname.c_str()
                    : iface_mgr->current_iface_name
                    );
                if (is_enabled) ImGui::PushStyleVar(ImGuiStyleVar_Alpha, 0.6f);
                if (ImGui::BeginCombo("###network_iface", selected_display_name)) {
                    if (should_refresh) {
                        iface_mgr->refresh();
                        should_refresh = false;
                    }
                    int i = 0;
                    for (auto& iface : iface_mgr->ifaces) {
                        bool is_selected = iface_mgr->is_current((*iface));
                        ImGui::PushID(i++);
                        if (ImGui::Selectable(iface->friendlyname.c_str(), is_selected)) {
                            if (!is_enabled) iface_mgr->select((*iface));
                        }
                        if (is_selected) ImGui::SetItemDefaultFocus();
                        ImGui::PopID();
                    }
                    ImGui::EndCombo();
                } else {
                    should_refresh = true;
                }
                if (is_enabled) ImGui::PopStyleVar();

                ImGui::NextColumn();
            }
        }

        ImGui::Columns(1);

        ImGui::Dummy(ImVec2(0.0f, ImGui::GetStyle().WindowPadding.y));
        ImGui::Separator();
        ImGui::Dummy(ImVec2(0.0f, ImGui::GetStyle().WindowPadding.y));

        Hyperlink("Help", "https://xemu.app/docs/networking/");

        ImGui::SameLine();
        ImGui::SetCursorPosX(ImGui::GetWindowWidth()-(120+10)*g_ui_scale);
        ImGui::SetItemDefaultFocus();
        if (ImGui::Button(is_enabled ? "Disable" : "Enable", ImVec2(120*g_ui_scale, 0))) {
            if (!is_enabled) {
                xemu_settings_set_string(XEMU_SETTINGS_NETWORK_REMOTE_ADDR, remote_addr);
                xemu_settings_set_string(XEMU_SETTINGS_NETWORK_LOCAL_ADDR, local_addr);
                xemu_net_enable();
            } else {
                xemu_net_disable();
            }
            xemu_settings_set_bool(XEMU_SETTINGS_NETWORK_ENABLED, xemu_net_is_enabled());
            xemu_settings_save();
        }

        ImGui::End();
    }
};

#ifdef CONFIG_CPUID_H
#include <cpuid.h>
#endif

const char *get_cpu_info(void)
{
    const char *cpu_info = "";
#ifdef CONFIG_CPUID_H
    static uint32_t brand[12];
    if (__get_cpuid_max(0x80000004, NULL)) {
        __get_cpuid(0x80000002, brand+0x0, brand+0x1, brand+0x2, brand+0x3);
        __get_cpuid(0x80000003, brand+0x4, brand+0x5, brand+0x6, brand+0x7);
        __get_cpuid(0x80000004, brand+0x8, brand+0x9, brand+0xa, brand+0xb);
    }
    cpu_info = (const char *)brand;
#endif
    // FIXME: Support other architectures (e.g. ARM)
    return cpu_info;
}

class CompatibilityReporter
{
public:
    CompatibilityReport report;
    bool dirty;
    bool is_open;
    bool is_xbe_identified;
    bool did_send, send_result;
    char token_buf[512];
    int playability;
    char description[1024];
    std::string serialized_report;

    CompatibilityReporter()
    {
        is_open = false;

        report.token = "";
        report.xemu_version = xemu_version;
        report.xemu_branch = xemu_branch;
        report.xemu_commit = xemu_commit;
        report.xemu_date = xemu_date;
#if defined(__linux__)
        report.os_platform = "Linux";
#elif defined(_WIN32)
        report.os_platform = "Windows";
#elif defined(__APPLE__)
        report.os_platform = "macOS";
#else
        report.os_platform = "Unknown";
#endif
        report.os_version = xemu_get_os_info();
        report.cpu = get_cpu_info();
        dirty = true;
        is_xbe_identified = false;
        did_send = send_result = false;
    }

    ~CompatibilityReporter()
    {
    }

    void Draw()
    {
        if (!is_open) return;

        const char *playability_names[] = {
            "Broken",
            "Intro",
            "Starts",
            "Playable",
            "Perfect",
        };

        const char *playability_descriptions[] = {
            "This title crashes very soon after launching, or displays nothing at all.",
            "This title displays an intro sequence, but fails to make it to gameplay.",
            "This title starts, but may crash or have significant issues.",
            "This title is playable, but may have minor issues.",
            "This title is playable from start to finish with no noticable issues."
        };

        ImGui::SetNextWindowContentSize(ImVec2(550.0f*g_ui_scale, 0.0f));
        if (!ImGui::Begin("Report Compatibility", &is_open, ImGuiWindowFlags_NoCollapse | ImGuiWindowFlags_AlwaysAutoResize)) {
            ImGui::End();
            return;
        }

        if (ImGui::IsWindowAppearing()) {
            report.gl_vendor = (const char *)glGetString(GL_VENDOR);
            report.gl_renderer = (const char *)glGetString(GL_RENDERER);
            report.gl_version = (const char *)glGetString(GL_VERSION);
            report.gl_shading_language_version = (const char *)glGetString(GL_SHADING_LANGUAGE_VERSION);
            struct xbe *xbe = xemu_get_xbe_info();
            is_xbe_identified = xbe != NULL;
            if (is_xbe_identified) {
                report.SetXbeData(xbe);
            }
            did_send = send_result = false;

            playability = 3; // Playable
            report.compat_rating = playability_names[playability];
            description[0] = '\x00';
            report.compat_comments = description;

            const char *tmp;
            xemu_settings_get_string(XEMU_SETTINGS_MISC_USER_TOKEN, &tmp);
            assert(strlen(tmp) < sizeof(token_buf));
            strncpy(token_buf, tmp, sizeof(token_buf));
            report.token = token_buf;

            dirty = true;
        }

        if (!is_xbe_identified) {
            ImGui::TextWrapped(
                "An XBE could not be identified. Please launch an official "
                "Xbox title to submit a compatibility report.");
            ImGui::End();
            return;
        }

        ImGui::TextWrapped(
            "If you would like to help improve xemu by submitting a compatibility report for this "
            "title, please select an appropriate playability level, enter a "
            "brief description, then click 'Send'."
            "\n\n"
            "Note: By submitting a report, you acknowledge and consent to "
            "collection, archival, and publication of information as outlined "
            "in 'Privacy Disclosure' below.");

        ImGui::Dummy(ImVec2(0.0f, ImGui::GetStyle().WindowPadding.y));
        ImGui::Separator();
        ImGui::Dummy(ImVec2(0.0f, ImGui::GetStyle().WindowPadding.y));

        ImGui::Columns(2, "", false);
        ImGui::SetColumnWidth(0, ImGui::GetWindowWidth()*0.25);

        ImGui::Text("User Token");
        ImGui::SameLine();
        HelpMarker("This is a unique access token used to authorize submission of the report. To request a token, click 'Get Token'.");
        ImGui::NextColumn();
        float item_width = ImGui::GetColumnWidth()*0.75-20*g_ui_scale;
        ImGui::SetNextItemWidth(item_width);
        ImGui::PushFont(g_fixed_width_font);
        if (ImGui::InputText("###UserToken", token_buf, sizeof(token_buf), 0)) {
            report.token = token_buf;
            dirty = true;
        }
        ImGui::PopFont();
        ImGui::SameLine();
        if (ImGui::Button("Get Token")) {
            xemu_open_web_browser("https://reports.xemu.app");
        }
        ImGui::NextColumn();

        ImGui::Text("Playability");
        ImGui::NextColumn();
        ImGui::SetNextItemWidth(item_width);
        if (ImGui::Combo("###PlayabilityRating", &playability,
            "Broken\0" "Intro/Menus\0" "Starts\0" "Playable\0" "Perfect\0")) {
            report.compat_rating = playability_names[playability];
            dirty = true;
        }
        ImGui::SameLine();
        HelpMarker(playability_descriptions[playability]);
        ImGui::NextColumn();

        ImGui::Columns(1);

        ImGui::Text("Description");
        if (ImGui::InputTextMultiline("###desc", description, sizeof(description), ImVec2(-FLT_MIN, ImGui::GetTextLineHeight() * 6), 0)) {
            report.compat_comments = description;
            dirty = true;
        }

        if (ImGui::TreeNode("Report Details")) {
            ImGui::PushFont(g_fixed_width_font);
            if (dirty) {
                serialized_report = report.GetSerializedReport();
                dirty = false;
            }
            ImGui::InputTextMultiline("##build_info", (char*)serialized_report.c_str(), strlen(serialized_report.c_str())+1, ImVec2(-FLT_MIN, ImGui::GetTextLineHeight() * 7), ImGuiInputTextFlags_ReadOnly);
            ImGui::PopFont();
            ImGui::TreePop();
        }

        if (ImGui::TreeNode("Privacy Disclosure (Please read before submission!)")) {
            ImGui::TextWrapped(
                "By volunteering to submit a compatibility report, basic information about your "
                "computer is collected, including: your operating system version, CPU model, "
                "graphics card/driver information, and details about the title which are "
                "extracted from the executable in memory. The contents of this report can be "
                "seen before submission by expanding 'Report Details'."
                "\n\n"
                "Like many websites, upon submission, the public IP address of your computer is "
                "also recorded with your report. If provided, the identity associated with your "
                "token is also recorded."
                "\n\n"
                "This information will be archived and used to analyze, resolve problems with, "
                "and improve the application. This information may be made publicly visible, "
                "for example: to anyone who wishes to see the playability status of a title, as "
                "indicated by your report.");
            ImGui::TreePop();
        }

        ImGui::Dummy(ImVec2(0.0f, ImGui::GetStyle().WindowPadding.y));
        ImGui::Separator();
        ImGui::Dummy(ImVec2(0.0f, ImGui::GetStyle().WindowPadding.y));

        if (did_send) {
            if (send_result) {
                ImGui::Text("Sent! Thanks.");
            } else {
                ImGui::Text("Error: %s (%d)", report.GetResultMessage().c_str(), report.GetResultCode());
            }
            ImGui::SameLine();
        }

        ImGui::SetCursorPosX(ImGui::GetWindowWidth()-(120+10)*g_ui_scale);

        ImGui::SetItemDefaultFocus();
        if (ImGui::Button("Send", ImVec2(120*g_ui_scale, 0))) {
            did_send = true;
            send_result = report.Send();
            if (send_result) {
                // Close window on success
                is_open = false;

                // Save user token if it was used
                xemu_settings_set_string(XEMU_SETTINGS_MISC_USER_TOKEN, token_buf);
                xemu_settings_save();
            }
        }

        ImGui::End();
    }
};

#include <math.h>

float mix(float a, float b, float t)
{
    return a*(1.0-t) + (b-a)*t;
}

class DebugApuWindow
{
public:
    bool is_open;

    DebugApuWindow()
    {
        is_open = false;
    }

    ~DebugApuWindow()
    {
    }

    void Draw()
    {
        if (!is_open) return;

        ImGui::SetNextWindowContentSize(ImVec2(600.0f*g_ui_scale, 0.0f));
        if (!ImGui::Begin("Audio Debug", &is_open, ImGuiWindowFlags_NoCollapse | ImGuiWindowFlags_AlwaysAutoResize)) {
            ImGui::End();
            return;
        }

        const struct McpxApuDebug *dbg = mcpx_apu_get_debug_info();


        ImGui::Columns(2, "", false);
        int now = SDL_GetTicks() % 1000;
        float t = now/1000.0f;
        float freq = 1;
        float v = fabs(sin(M_PI*t*freq));
        float c_active = mix(0.4, 0.97, v);
        float c_inactive = 0.2f;

        int voice_monitor = -1;
        int voice_info = -1;
        int voice_mute = -1;

        // Color buttons, demonstrate using PushID() to add unique identifier in the ID stack, and changing style.
        ImGui::PushFont(g_fixed_width_font);
        ImGui::PushStyleVar(ImGuiStyleVar_FrameRounding, 0);
        ImGui::PushStyleVar(ImGuiStyleVar_FramePadding, ImVec2(2, 2));
        ImGui::PushStyleVar(ImGuiStyleVar_ItemSpacing, ImVec2(4, 4));
        for (int i = 0; i < 256; i++)
        {
            if (i % 16) {
                ImGui::SameLine();
            }

            float c, s, h;
            h = 0.6;
            if (dbg->vp.v[i].active) {
                if (dbg->vp.v[i].paused) {
                    c = c_inactive;
                    s = 0.4;
                } else {
                    c = c_active;
                    s = 0.7;
                }
                if (mcpx_apu_debug_is_muted(i)) {
                    h = 1.0;
                }
            } else {
                c = c_inactive;
                s = 0;
            }

            ImGui::PushID(i);
            ImGui::PushStyleColor(ImGuiCol_Button, (ImVec4)ImColor::HSV(h, s, c));
            ImGui::PushStyleColor(ImGuiCol_ButtonHovered, (ImVec4)ImColor::HSV(h, s, 0.8));
            ImGui::PushStyleColor(ImGuiCol_ButtonActive, (ImVec4)ImColor::HSV(h, 0.8f, 1.0));
            char buf[12];
            snprintf(buf, sizeof(buf), "%02x", i);
            ImGui::Button(buf);
            if (/*dbg->vp.v[i].active &&*/ ImGui::IsItemHovered()) {
                voice_monitor = i;
                voice_info = i;
            }
            if (ImGui::IsItemClicked(1)) {
                voice_mute = i;
            }
            ImGui::PopStyleColor(3);
            ImGui::PopID();
        }
        ImGui::PopStyleVar(3);
        ImGui::PopFont();

        if (voice_info >= 0) {
            const struct McpxApuDebugVoice *voice = &dbg->vp.v[voice_info];
            ImGui::BeginTooltip();
            bool is_paused = voice->paused;
            ImGui::Text("Voice 0x%x/%d %s", voice_info, voice_info, is_paused ? "(Paused)" : "");
            ImGui::SameLine();
            ImGui::Text(voice->stereo ? "Stereo" : "Mono");

            ImGui::Separator();
            ImGui::PushFont(g_fixed_width_font);

            const char *noyes[2] = { "NO", "YES" };
            ImGui::Text("Stream: %-3s Loop: %-3s Persist: %-3s Multipass: %-3s "
                        "Linked: %-3s",
                        noyes[voice->stream], noyes[voice->loop],
                        noyes[voice->persist], noyes[voice->multipass],
                        noyes[voice->linked]);

            const char *cs[4] = { "1 byte", "2 bytes", "ADPCM", "4 bytes" };
            const char *ss[4] = {
                "Unsigned 8b PCM",
                "Signed 16b PCM",
                "Signed 24b PCM",
                "Signed 32b PCM"
            };

            assert(voice->container_size < 4);
            assert(voice->sample_size < 4);
            ImGui::Text("Container Size: %s, Sample Size: %s, Samples per Block: %d",
                cs[voice->container_size], ss[voice->sample_size], voice->samples_per_block);
            ImGui::Text("Rate: %f (%d Hz)", voice->rate, (int)(48000.0/voice->rate));
            ImGui::Text("EBO=%d CBO=%d LBO=%d BA=%x",
                voice->ebo, voice->cbo, voice->lbo, voice->ba);
            ImGui::Text("Mix: ");
            for (int i = 0; i < 8; i++) {
                if (i == 4) ImGui::Text("     ");
                ImGui::SameLine();
                char buf[64];
                if (voice->vol[i] == 0xFFF) {
                    snprintf(buf, sizeof(buf),
                        "Bin %2d (MUTE) ", voice->bin[i]);
                } else {
                    snprintf(buf, sizeof(buf),
                        "Bin %2d (-%.3f) ", voice->bin[i],
                        (float)((voice->vol[i] >> 6) & 0x3f) +
                        (float)((voice->vol[i] >> 0) & 0x3f) / 64.0);
                }
                ImGui::Text("%-17s", buf);
            }
            ImGui::PopFont();
            ImGui::EndTooltip();
        }

        if (voice_monitor >= 0) {
            mcpx_apu_debug_isolate_voice(voice_monitor);
        } else {
            mcpx_apu_debug_clear_isolations();
        }
        if (voice_mute >= 0) {
            mcpx_apu_debug_toggle_mute(voice_mute);
        }

        ImGui::SameLine();
        ImGui::SetColumnWidth(0, ImGui::GetCursorPosX());
        ImGui::NextColumn();

        ImGui::PushFont(g_fixed_width_font);
        ImGui::Text("Frames:      %04d", dbg->frames_processed);
        ImGui::Text("GP Cycles:   %04d", dbg->gp.cycles);
        ImGui::Text("EP Cycles:   %04d", dbg->ep.cycles);
        bool color = (dbg->utilization > 0.9);
        if (color) ImGui::PushStyleColor(ImGuiCol_Text, ImVec4(1,0,0,1));
        ImGui::Text("Utilization: %.2f%%", (dbg->utilization*100));
        if (color) ImGui::PopStyleColor();
        ImGui::PopFont();

        ImGui::Separator();

        static int mon = 0;
        mon = mcpx_apu_debug_get_monitor();
        if (ImGui::Combo("Monitor", &mon, "AC97\0VP Only\0GP Only\0EP Only\0GP/EP if enabled\0")) {
            mcpx_apu_debug_set_monitor(mon);
        }

        static bool gp_realtime;
        gp_realtime = dbg->gp_realtime;
        if (ImGui::Checkbox("GP Realtime\n", &gp_realtime)) {
            mcpx_apu_debug_set_gp_realtime_enabled(gp_realtime);
        }

        static bool ep_realtime;
        ep_realtime = dbg->ep_realtime;
        if (ImGui::Checkbox("EP Realtime\n", &ep_realtime)) {
            mcpx_apu_debug_set_ep_realtime_enabled(ep_realtime);
        }

        ImGui::Columns(1);
        ImGui::End();
    }
};



// utility structure for realtime plot
struct ScrollingBuffer {
    int MaxSize;
    int Offset;
    ImVector<ImVec2> Data;
    ScrollingBuffer() {
        MaxSize = 2000;
        Offset  = 0;
        Data.reserve(MaxSize);
    }
    void AddPoint(float x, float y) {
        if (Data.size() < MaxSize)
            Data.push_back(ImVec2(x,y));
        else {
            Data[Offset] = ImVec2(x,y);
            Offset =  (Offset + 1) % MaxSize;
        }
    }
    void Erase() {
        if (Data.size() > 0) {
            Data.shrink(0);
            Offset  = 0;
        }
    }
};

class DebugVideoWindow
{
public:
    bool is_open;
    bool transparent;

    DebugVideoWindow()
    {
        is_open = false;
        transparent = false;
    }

    ~DebugVideoWindow()
    {
    }

    void Draw()
    {
        if (!is_open) return;

        float alpha = transparent ? 0.2 : 1.0;
        PushWindowTransparencySettings(transparent, 0.2);
        ImGui::SetNextWindowSize(ImVec2(600.0f*g_ui_scale, 150.0f*g_ui_scale), ImGuiCond_Once);
        if (ImGui::Begin("Video Debug", &is_open)) {

            double x_start, x_end;
            static ImPlotAxisFlags rt_axis = ImPlotAxisFlags_NoTickLabels;
            ImPlot::PushStyleVar(ImPlotStyleVar_PlotPadding, ImVec2(5,5));
            ImPlot::PushStyleVar(ImPlotStyleVar_FillAlpha, 0.25f);
            static ScrollingBuffer fps;
            static float t = 0;
            if (runstate_is_running()) {
                t += ImGui::GetIO().DeltaTime;
                fps.AddPoint(t, g_nv2a_stats.increment_fps);
            }
            x_start = t - 10.0;
            x_end = t;
            ImPlot::SetNextPlotLimitsX(x_start, x_end, ImGuiCond_Always);
            ImPlot::SetNextPlotLimitsY(0, 65, ImGuiCond_Always);

            float plot_width = 0.5 * (ImGui::GetWindowSize().x -
                                      2 * ImGui::GetStyle().WindowPadding.x -
                                      ImGui::GetStyle().ItemSpacing.x);

            ImGui::SetNextWindowBgAlpha(alpha);
            if (ImPlot::BeginPlot("##ScrollingFPS", NULL, NULL, ImVec2(plot_width,75*g_ui_scale), 0, rt_axis, rt_axis | ImPlotAxisFlags_Lock)) {
                if (fps.Data.size() > 0) {
                    ImPlot::PlotShaded("##fps", &fps.Data[0].x, &fps.Data[0].y, fps.Data.size(), 0, fps.Offset, 2 * sizeof(float));
                    ImPlot::PlotLine("##fps", &fps.Data[0].x, &fps.Data[0].y, fps.Data.size(), fps.Offset, 2 * sizeof(float));
                }
                ImPlot::AnnotateClamped(x_start, 65, ImVec2(0,0), ImPlot::GetLastItemColor(), "FPS: %d", g_nv2a_stats.increment_fps);
                ImPlot::EndPlot();
            }

            ImGui::SameLine();

            x_end = g_nv2a_stats.frame_count;
            x_start = x_end - NV2A_PROF_NUM_FRAMES;

            ImPlot::SetNextPlotLimitsX(x_start, x_end, ImGuiCond_Always);
            ImPlot::SetNextPlotLimitsY(0, 100, ImGuiCond_Always);
            ImPlot::PushStyleColor(ImPlotCol_Line, ImPlot::GetColormapColor(1));
            ImGui::SetNextWindowBgAlpha(alpha);
            if (ImPlot::BeginPlot("##ScrollingMSPF", NULL, NULL, ImVec2(plot_width,75*g_ui_scale), 0, rt_axis, rt_axis | ImPlotAxisFlags_Lock)) {
                ImPlot::PlotShaded("##mspf", &g_nv2a_stats.frame_history[0].mspf, NV2A_PROF_NUM_FRAMES, 0, 1, x_start, g_nv2a_stats.frame_ptr, sizeof(g_nv2a_stats.frame_working));
                ImPlot::PlotLine("##mspf", &g_nv2a_stats.frame_history[0].mspf, NV2A_PROF_NUM_FRAMES, 1, x_start, g_nv2a_stats.frame_ptr, sizeof(g_nv2a_stats.frame_working));
                ImPlot::AnnotateClamped(x_start, 100, ImVec2(0,0), ImPlot::GetLastItemColor(), "MSPF: %d", g_nv2a_stats.frame_history[(g_nv2a_stats.frame_ptr - 1) % NV2A_PROF_NUM_FRAMES].mspf);
                ImPlot::EndPlot();
            }
            ImPlot::PopStyleColor();

            if (ImGui::TreeNode("Advanced")) {
                ImPlot::SetNextPlotLimitsX(x_start, x_end, ImGuiCond_Always);
                ImPlot::SetNextPlotLimitsY(0, 1500, ImGuiCond_Always);
                ImGui::SetNextWindowBgAlpha(alpha);
                if (ImPlot::BeginPlot("##ScrollingDraws", NULL, NULL, ImVec2(-1,500*g_ui_scale), 0, rt_axis, rt_axis | ImPlotAxisFlags_Lock)) {
                    for (int i = 0; i < NV2A_PROF__COUNT; i++) {
                        ImGui::PushID(i);
                        char title[64];
                        snprintf(title, sizeof(title), "%s: %d",
                            nv2a_profile_get_counter_name(i),
                            nv2a_profile_get_counter_value(i));
                        ImPlot::PushStyleColor(ImPlotCol_Line, ImPlot::GetColormapColor(i));
                        ImPlot::PushStyleColor(ImPlotCol_Fill, ImPlot::GetColormapColor(i));
                        ImPlot::PlotLine(title, &g_nv2a_stats.frame_history[0].counters[i], NV2A_PROF_NUM_FRAMES, 1, x_start, g_nv2a_stats.frame_ptr, sizeof(g_nv2a_stats.frame_working));
                        ImPlot::PopStyleColor(2);
                        ImGui::PopID();
                    }
                    ImPlot::EndPlot();
                }
                ImGui::TreePop();
            }

            if (ImGui::IsWindowHovered() && ImGui::IsMouseClicked(2)) {
                transparent = !transparent;
            }

            ImPlot::PopStyleVar(2);
        }
        ImGui::End();
        ImGui::PopStyleColor(5);
    }
};

#if defined(_WIN32)
class AutoUpdateWindow
{
protected:
    Updater updater;

public:
    bool is_open;
    bool should_prompt_auto_update_selection;

    AutoUpdateWindow()
    {
        is_open = false;
        should_prompt_auto_update_selection = false;
    }

    ~AutoUpdateWindow()
    {
    }

    void save_auto_update_selection(bool preference)
    {
        xemu_settings_set_bool(XEMU_SETTINGS_MISC_CHECK_FOR_UPDATE, preference);
        xemu_settings_save();
        should_prompt_auto_update_selection = false;
    }

    void prompt_auto_update_selection()
    {
        ImGui::Text("Would you like xemu to check for updates on startup?");
        ImGui::SetNextItemWidth(-1.0f);

        ImGui::Dummy(ImVec2(0.0f, ImGui::GetStyle().WindowPadding.y));
        ImGui::Separator();
        ImGui::Dummy(ImVec2(0.0f, ImGui::GetStyle().WindowPadding.y));

        float w = (130)*g_ui_scale;
        float bw = w + (10)*g_ui_scale;
        ImGui::SetCursorPosX(ImGui::GetWindowWidth()-2*bw);

        if (ImGui::Button("No", ImVec2(w, 0))) {
            save_auto_update_selection(false);
            is_open = false;
        }
        ImGui::SameLine();
        if (ImGui::Button("Yes", ImVec2(w, 0))) {
            save_auto_update_selection(true);
            check_for_updates_and_prompt_if_available();
        }
    }

    void check_for_updates_and_prompt_if_available()
    {
        updater.check_for_update([this](){
            is_open |= updater.is_update_available();
        });
    }

    void Draw()
    {
        if (!is_open) return;
        ImGui::SetNextWindowContentSize(ImVec2(550.0f*g_ui_scale, 0.0f));
        if (!ImGui::Begin("Update", &is_open, ImGuiWindowFlags_NoCollapse | ImGuiWindowFlags_AlwaysAutoResize)) {
            ImGui::End();
            return;
        }

        if (should_prompt_auto_update_selection) {
            prompt_auto_update_selection();
            ImGui::End();
            return;
        }

        if (ImGui::IsWindowAppearing() && !updater.is_update_available()) {
            updater.check_for_update();
        }

        const char *status_msg[] = {
            "",
            "An error has occured. Try again.",
            "Checking for update...",
            "Downloading update...",
            "Update successful! Restart to launch updated version of xemu."
        };
        const char *available_msg[] = {
            "Update availability unknown.",
            "This version of xemu is up to date.",
            "An updated version of xemu is available!",
        };

        if (updater.get_status() == UPDATER_IDLE) {
            ImGui::Text(available_msg[updater.get_update_availability()]);
        } else {
            ImGui::Text(status_msg[updater.get_status()]);
        }

        if (updater.is_updating()) {
            ImGui::ProgressBar(updater.get_update_progress_percentage()/100.0f,
                               ImVec2(-1.0f, 0.0f));
        }

        ImGui::Dummy(ImVec2(0.0f, ImGui::GetStyle().WindowPadding.y));
        ImGui::Separator();
        ImGui::Dummy(ImVec2(0.0f, ImGui::GetStyle().WindowPadding.y));

        float w = (130)*g_ui_scale;
        float bw = w + (10)*g_ui_scale;
        ImGui::SetCursorPosX(ImGui::GetWindowWidth()-bw);

        if (updater.is_checking_for_update() || updater.is_updating()) {
            if (ImGui::Button("Cancel", ImVec2(w, 0))) {
                updater.cancel();
            }
        } else {
            if (updater.is_pending_restart()) {
                if (ImGui::Button("Restart", ImVec2(w, 0))) {
                    updater.restart_to_updated();
                }
            } else if (updater.is_update_available()) {
                if (ImGui::Button("Update", ImVec2(w, 0))) {
                    updater.update();
                }
            } else {
                if (ImGui::Button("Check for Update", ImVec2(w, 0))) {
                    updater.check_for_update();
                }
            }
        }

        ImGui::End();
    }
};
#endif

static MonitorWindow monitor_window;
static DebugApuWindow apu_window;
static DebugVideoWindow video_window;
static InputWindow input_window;
static NetworkWindow network_window;
static AboutWindow about_window;
static SettingsWindow settings_window;
static CompatibilityReporter compatibility_reporter_window;
static NotificationManager notification_manager;
#if defined(_WIN32)
static AutoUpdateWindow update_window;
#endif
static std::deque<const char *> g_errors;

class FirstBootWindow
{
public:
    bool is_open;

    FirstBootWindow()
    {
        is_open = false;
    }

    ~FirstBootWindow()
    {
    }

    void Draw()
    {
        if (!is_open) return;

        ImVec2 size(400*g_ui_scale, 300*g_ui_scale);
        ImGuiIO& io = ImGui::GetIO();

        ImVec2 window_pos = ImVec2((io.DisplaySize.x - size.x)/2, (io.DisplaySize.y - size.y)/2);
        ImGui::SetNextWindowPos(window_pos, ImGuiCond_Always);

        ImGui::SetNextWindowSize(size, ImGuiCond_Appearing);
        if (!ImGui::Begin("First Boot", &is_open, ImGuiWindowFlags_NoMove | ImGuiWindowFlags_NoResize | ImGuiWindowFlags_NoCollapse | ImGuiWindowFlags_NoDecoration)) {
            ImGui::End();
            return;
        }

        static uint32_t time_start = 0;
        if (ImGui::IsWindowAppearing()) {
            time_start = SDL_GetTicks();
        }
        uint32_t now = SDL_GetTicks() - time_start;

        ImGui::SetCursorPosY(ImGui::GetCursorPosY()-50*g_ui_scale);
        ImGui::SetCursorPosX((ImGui::GetWindowWidth()-256*g_ui_scale)/2);

        ImTextureID id = (ImTextureID)(intptr_t)render_to_fbo(logo_fbo);
        float t_w = 256.0;
        float t_h = 256.0;
        float x_off = 0;
        ImGui::Image(id,
            ImVec2((t_w-x_off)*g_ui_scale, t_h*g_ui_scale),
            ImVec2(x_off/t_w, t_h/t_h),
            ImVec2(t_w/t_w, 0));
        if (ImGui::IsItemClicked()) {
            time_start = SDL_GetTicks();
        }
        render_logo(now, 0x42e335ff, 0x42e335ff, 0x00000000);
        render_to_default_fb();

        ImGui::SetCursorPosY(ImGui::GetCursorPosY()-100*g_ui_scale);
        ImGui::SetCursorPosX((ImGui::GetWindowWidth()-ImGui::CalcTextSize(xemu_version).x)/2);
        ImGui::Text("%s", xemu_version);

        ImGui::SetCursorPosX(10*g_ui_scale);
        ImGui::Dummy(ImVec2(0,20*g_ui_scale));

        const char *msg = "To get started, please configure machine settings.";
        ImGui::SetCursorPosX((ImGui::GetWindowWidth()-ImGui::CalcTextSize(msg).x)/2);
        ImGui::Text("%s", msg);

        ImGui::Dummy(ImVec2(0,20*g_ui_scale));
        ImGui::SetCursorPosX((ImGui::GetWindowWidth()-120*g_ui_scale)/2);
        if (ImGui::Button("Settings", ImVec2(120*g_ui_scale, 0))) {
            settings_window.is_open = true; // FIXME
        }
        ImGui::Dummy(ImVec2(0,20*g_ui_scale));

        msg = "Visit https://xemu.app for more information";
        ImGui::SetCursorPosX((ImGui::GetWindowWidth()-ImGui::CalcTextSize(msg).x)/2);
        Hyperlink(msg, "https://xemu.app");

        ImGui::End();
    }
};

static bool is_shortcut_key_pressed(int scancode)
{
    ImGuiIO& io = ImGui::GetIO();
    const bool is_osx = io.ConfigMacOSXBehaviors;
    const bool is_shortcut_key = (is_osx ? (io.KeySuper && !io.KeyCtrl) : (io.KeyCtrl && !io.KeySuper)) && !io.KeyAlt && !io.KeyShift; // OS X style: Shortcuts using Cmd/Super instead of Ctrl
    return is_shortcut_key && io.KeysDown[scancode] && (io.KeysDownDuration[scancode] == 0.0);
}

static void action_eject_disc(void)
{
    xemu_settings_set_string(XEMU_SETTINGS_SYSTEM_DVD_PATH, "");
    xemu_settings_save();
    xemu_eject_disc();
}

static void action_load_disc(void)
{
    const char *iso_file_filters = ".iso Files\0*.iso\0All Files\0*.*\0";
    const char *current_disc_path;
    xemu_settings_get_string(XEMU_SETTINGS_SYSTEM_DVD_PATH, &current_disc_path);
    const char *new_disc_path = paused_file_open(NOC_FILE_DIALOG_OPEN, iso_file_filters, current_disc_path, NULL);
    if (new_disc_path == NULL) {
        /* Cancelled */
        return;
    }
    xemu_settings_set_string(XEMU_SETTINGS_SYSTEM_DVD_PATH, new_disc_path);
    xemu_settings_save();
    xemu_load_disc(new_disc_path);
}

static void action_toggle_pause(void)
{
    if (runstate_is_running()) {
        vm_stop(RUN_STATE_PAUSED);
    } else {
        vm_start();
    }
}

static void action_reset(void)
{
    qemu_system_reset_request(SHUTDOWN_CAUSE_GUEST_RESET);
}

static void action_shutdown(void)
{
    qemu_system_shutdown_request(SHUTDOWN_CAUSE_HOST_UI);
}


static bool is_key_pressed(int scancode)
{
    ImGuiIO& io = ImGui::GetIO();
    return io.KeysDown[scancode] && (io.KeysDownDuration[scancode] == 0.0);
}

static void process_keyboard_shortcuts(void)
{
    if (is_shortcut_key_pressed(SDL_SCANCODE_E)) {
        action_eject_disc();
    }

    if (is_shortcut_key_pressed(SDL_SCANCODE_O)) {
        action_load_disc();
    }

    if (is_shortcut_key_pressed(SDL_SCANCODE_P)) {
        action_toggle_pause();
    }

    if (is_shortcut_key_pressed(SDL_SCANCODE_R)) {
        action_reset();
    }

    if (is_shortcut_key_pressed(SDL_SCANCODE_Q)) {
        action_shutdown();
    }

    if (is_key_pressed(SDL_SCANCODE_GRAVE)) {
        monitor_window.toggle_open();
    }
}

#if defined(__APPLE__)
#define SHORTCUT_MENU_TEXT(c) "Cmd+" #c
#else
#define SHORTCUT_MENU_TEXT(c) "Ctrl+" #c
#endif

static void ShowMainMenu()
{
    bool running = runstate_is_running();

    if (ImGui::BeginMainMenuBar())
    {
        if (ImGui::BeginMenu("Machine"))
        {
            if (ImGui::MenuItem("Eject Disc", SHORTCUT_MENU_TEXT(E))) {
                action_eject_disc();
            }
            if (ImGui::MenuItem("Load Disc...", SHORTCUT_MENU_TEXT(O))) {
                action_load_disc();
            }

            ImGui::Separator();

            ImGui::MenuItem("Input",    NULL, &input_window.is_open);
            ImGui::MenuItem("Network",  NULL, &network_window.is_open);
            ImGui::MenuItem("Settings", NULL, &settings_window.is_open);

            ImGui::Separator();

            if (ImGui::MenuItem(running ? "Pause" : "Run", SHORTCUT_MENU_TEXT(P))) {
                action_toggle_pause();
            }
            if (ImGui::MenuItem("Reset", SHORTCUT_MENU_TEXT(R))) {
                action_reset();
            }
            if (ImGui::MenuItem("Shutdown", SHORTCUT_MENU_TEXT(Q))) {
                action_shutdown();
            }
            ImGui::EndMenu();
        }

        if (ImGui::BeginMenu("View"))
        {
            int ui_scale_combo = g_ui_scale - 1.0;
            if (ImGui::Combo("UI Scale", &ui_scale_combo, "1x\0" "2x\0" "3x\0" "4x\0")) {
                g_ui_scale = ui_scale_combo + 1;
                xemu_settings_set_int(XEMU_SETTINGS_DISPLAY_UI_SCALE, g_ui_scale);
                xemu_settings_save();
                g_trigger_style_update = true;
            }
<<<<<<< HEAD
            if (ImGui::Combo("Scaling Mode", &scaling_mode, "Center\0Scale\0Stretch\0")) {
=======

            int rendering_scale = nv2a_get_surface_scale_factor() - 1;
            if (ImGui::Combo("Rendering Scale", &rendering_scale, "1x\0" "2x\0" "3x\0" "4x\0" "5x\0" "6x\0" "7x\0" "8x\0" "9x\0" "10x\0")) {
                nv2a_set_surface_scale_factor(rendering_scale+1);
            }

            if (ImGui::Combo("Scaling Mode", &scaling_mode, "Center\0Scale\0Scale (Widescreen 16:9)\0Stretch\0")) {
>>>>>>> af70a13f
                xemu_settings_set_enum(XEMU_SETTINGS_DISPLAY_SCALE, scaling_mode);
                xemu_settings_save();
            }
            ImGui::SameLine(); HelpMarker("Controls how the rendered content should be scaled into the window");
            if (ImGui::MenuItem("Fullscreen", SHORTCUT_MENU_TEXT(Alt+F), xemu_is_fullscreen(), true)) {
                xemu_toggle_fullscreen();
            }


            ImGui::EndMenu();
        }

        if (ImGui::BeginMenu("Debug"))
        {
            ImGui::MenuItem("Monitor", "~", &monitor_window.is_open);
            ImGui::MenuItem("Audio", NULL, &apu_window.is_open);
            ImGui::MenuItem("Video", NULL, &video_window.is_open);
            ImGui::EndMenu();
        }

        if (ImGui::BeginMenu("Help"))
        {
            if (ImGui::MenuItem("Help", NULL))
            {
                xemu_open_web_browser("https://xemu.app/docs/getting-started/");
            }

            ImGui::MenuItem("Report Compatibility...", NULL, &compatibility_reporter_window.is_open);
#if defined(_WIN32)
            ImGui::MenuItem("Check for Updates...", NULL, &update_window.is_open);
#endif

            ImGui::Separator();
            ImGui::MenuItem("About", NULL, &about_window.is_open);
            ImGui::EndMenu();
        }

        g_main_menu_height = ImGui::GetWindowHeight();
        ImGui::EndMainMenuBar();
    }
}

static void InitializeStyle()
{
    ImGuiIO& io = ImGui::GetIO();

    io.Fonts->Clear();

    ImFontConfig roboto_font_cfg = ImFontConfig();
    roboto_font_cfg.FontDataOwnedByAtlas = false;
    io.Fonts->AddFontFromMemoryTTF((void*)roboto_medium_data, roboto_medium_size, 16*g_ui_scale, &roboto_font_cfg);

    ImFontConfig font_cfg = ImFontConfig();
    font_cfg.OversampleH = font_cfg.OversampleV = 1;
    font_cfg.PixelSnapH = true;
    font_cfg.SizePixels = 13.0f*g_ui_scale;
    g_fixed_width_font = io.Fonts->AddFontDefault(&font_cfg);

    ImGui_ImplOpenGL3_CreateFontsTexture();

    ImGuiStyle style;
    style.WindowRounding = 8.0;
    style.FrameRounding = 8.0;
    style.GrabRounding = 12.0;
    style.PopupRounding = 5.0;
    style.ScrollbarRounding = 12.0;
    style.FramePadding.x = 10;
    style.FramePadding.y = 4;
    style.WindowBorderSize = 0;
    style.PopupBorderSize = 0;
    style.FrameBorderSize = 0;
    style.TabBorderSize = 0;
    ImGui::GetStyle() = style;
    ImGui::GetStyle().ScaleAllSizes(g_ui_scale);

    // Set default theme, override
    ImGui::StyleColorsDark();

    ImVec4* colors = ImGui::GetStyle().Colors;
    colors[ImGuiCol_Text]                   = ImVec4(0.86f, 0.93f, 0.89f, 0.78f);
    colors[ImGuiCol_TextDisabled]           = ImVec4(0.86f, 0.93f, 0.89f, 0.28f);
    colors[ImGuiCol_WindowBg]               = ImVec4(0.06f, 0.06f, 0.06f, 0.98f);
    colors[ImGuiCol_ChildBg]                = ImVec4(0.16f, 0.16f, 0.16f, 0.58f);
    colors[ImGuiCol_PopupBg]                = ImVec4(0.16f, 0.16f, 0.16f, 0.90f);
    colors[ImGuiCol_Border]                 = ImVec4(0.11f, 0.11f, 0.11f, 0.60f);
    colors[ImGuiCol_BorderShadow]           = ImVec4(0.16f, 0.16f, 0.16f, 0.00f);
    colors[ImGuiCol_FrameBg]                = ImVec4(0.16f, 0.16f, 0.16f, 1.00f);
    colors[ImGuiCol_FrameBgHovered]         = ImVec4(0.28f, 0.71f, 0.25f, 0.78f);
    colors[ImGuiCol_FrameBgActive]          = ImVec4(0.28f, 0.71f, 0.25f, 1.00f);
    colors[ImGuiCol_TitleBg]                = ImVec4(0.20f, 0.51f, 0.18f, 1.00f);
    colors[ImGuiCol_TitleBgActive]          = ImVec4(0.26f, 0.66f, 0.23f, 1.00f);
    colors[ImGuiCol_TitleBgCollapsed]       = ImVec4(0.16f, 0.16f, 0.16f, 0.75f);
    colors[ImGuiCol_MenuBarBg]              = ImVec4(0.14f, 0.14f, 0.14f, 0.00f);
    colors[ImGuiCol_ScrollbarBg]            = ImVec4(0.16f, 0.16f, 0.16f, 1.00f);
    colors[ImGuiCol_ScrollbarGrab]          = ImVec4(0.20f, 0.51f, 0.18f, 1.00f);
    colors[ImGuiCol_ScrollbarGrabHovered]   = ImVec4(0.28f, 0.71f, 0.25f, 0.78f);
    colors[ImGuiCol_ScrollbarGrabActive]    = ImVec4(0.28f, 0.71f, 0.25f, 1.00f);
    colors[ImGuiCol_CheckMark]              = ImVec4(0.26f, 0.66f, 0.23f, 1.00f);
    colors[ImGuiCol_SliderGrab]             = ImVec4(0.26f, 0.26f, 0.26f, 1.00f);
    colors[ImGuiCol_SliderGrabActive]       = ImVec4(0.26f, 0.66f, 0.23f, 1.00f);
    colors[ImGuiCol_Button]                 = ImVec4(0.36f, 0.36f, 0.36f, 1.00f);
    colors[ImGuiCol_ButtonHovered]          = ImVec4(0.28f, 0.71f, 0.25f, 1.00f);
    colors[ImGuiCol_ButtonActive]           = ImVec4(0.26f, 0.66f, 0.23f, 1.00f);
    colors[ImGuiCol_Header]                 = ImVec4(0.28f, 0.71f, 0.25f, 0.76f);
    colors[ImGuiCol_HeaderHovered]          = ImVec4(0.28f, 0.71f, 0.25f, 0.86f);
    colors[ImGuiCol_HeaderActive]           = ImVec4(0.26f, 0.66f, 0.23f, 1.00f);
    colors[ImGuiCol_Separator]              = ImVec4(0.11f, 0.11f, 0.11f, 0.60f);
    colors[ImGuiCol_SeparatorHovered]       = ImVec4(0.13f, 0.87f, 0.16f, 0.78f);
    colors[ImGuiCol_SeparatorActive]        = ImVec4(0.25f, 0.75f, 0.10f, 1.00f);
    colors[ImGuiCol_ResizeGrip]             = ImVec4(0.47f, 0.83f, 0.49f, 0.04f);
    colors[ImGuiCol_ResizeGripHovered]      = ImVec4(0.28f, 0.71f, 0.25f, 0.78f);
    colors[ImGuiCol_ResizeGripActive]       = ImVec4(0.28f, 0.71f, 0.25f, 1.00f);
    colors[ImGuiCol_Tab]                    = ImVec4(0.26f, 0.67f, 0.23f, 0.95f);
    colors[ImGuiCol_TabHovered]             = ImVec4(0.28f, 0.71f, 0.25f, 0.86f);
    colors[ImGuiCol_TabActive]              = ImVec4(0.26f, 0.66f, 0.23f, 1.00f);
    colors[ImGuiCol_TabUnfocused]           = ImVec4(0.21f, 0.54f, 0.19f, 0.99f);
    colors[ImGuiCol_TabUnfocusedActive]     = ImVec4(0.24f, 0.60f, 0.21f, 1.00f);
    colors[ImGuiCol_PlotLines]              = ImVec4(0.86f, 0.93f, 0.89f, 0.63f);
    colors[ImGuiCol_PlotLinesHovered]       = ImVec4(0.28f, 0.71f, 0.25f, 1.00f);
    colors[ImGuiCol_PlotHistogram]          = ImVec4(0.86f, 0.93f, 0.89f, 0.63f);
    colors[ImGuiCol_PlotHistogramHovered]   = ImVec4(0.28f, 0.71f, 0.25f, 1.00f);
    colors[ImGuiCol_TextSelectedBg]         = ImVec4(0.28f, 0.71f, 0.25f, 0.43f);
    colors[ImGuiCol_DragDropTarget]         = ImVec4(1.00f, 1.00f, 0.00f, 0.90f);
    colors[ImGuiCol_NavHighlight]           = ImVec4(0.26f, 0.59f, 0.98f, 1.00f);
    colors[ImGuiCol_NavWindowingHighlight]  = ImVec4(1.00f, 1.00f, 1.00f, 0.70f);
    colors[ImGuiCol_NavWindowingDimBg]      = ImVec4(0.80f, 0.80f, 0.80f, 0.20f);
    colors[ImGuiCol_ModalWindowDimBg]       = ImVec4(0.16f, 0.16f, 0.16f, 0.73f);
}

/* External interface, called from ui/xemu.c which handles SDL main loop */
static FirstBootWindow first_boot_window;
static SDL_Window *g_sdl_window;

void xemu_hud_init(SDL_Window* window, void* sdl_gl_context)
{
    xemu_monitor_init();

    initialize_custom_ui_rendering();

    // Setup Dear ImGui context
    IMGUI_CHECKVERSION();
    ImGui::CreateContext();
    ImGuiIO& io = ImGui::GetIO();
    io.ConfigFlags |= ImGuiConfigFlags_NavEnableKeyboard;
    io.ConfigFlags |= ImGuiConfigFlags_NavEnableGamepad;
    io.IniFilename = NULL;

    // Setup Platform/Renderer bindings
    ImGui_ImplSDL2_InitForOpenGL(window, sdl_gl_context);
    ImGui_ImplOpenGL3_Init("#version 150");

    first_boot_window.is_open = xemu_settings_did_fail_to_load();

    int ui_scale_int = 1;
    xemu_settings_get_int(XEMU_SETTINGS_DISPLAY_UI_SCALE, &ui_scale_int);
    if (ui_scale_int < 1) ui_scale_int = 1;
    if (ui_scale_int > 1) ui_scale_int = g_ui_scale;
    g_ui_scale = ui_scale_int;

    g_sdl_window = window;

    ImPlot::CreateContext();

#if defined(_WIN32)
    int should_check_for_update;
    xemu_settings_get_bool(XEMU_SETTINGS_MISC_CHECK_FOR_UPDATE, &should_check_for_update);
    if (should_check_for_update == -1) {
        update_window.should_prompt_auto_update_selection =
            update_window.is_open = !xemu_settings_did_fail_to_load();

    } else if (should_check_for_update) {
        update_window.check_for_updates_and_prompt_if_available();
    }
#endif
}

void xemu_hud_cleanup(void)
{
    ImGui_ImplOpenGL3_Shutdown();
    ImGui_ImplSDL2_Shutdown();
    ImGui::DestroyContext();
}

void xemu_hud_process_sdl_events(SDL_Event *event)
{
    ImGui_ImplSDL2_ProcessEvent(event);
}

void xemu_hud_should_capture_kbd_mouse(int *kbd, int *mouse)
{
    ImGuiIO& io = ImGui::GetIO();
    if (kbd) *kbd = io.WantCaptureKeyboard;
    if (mouse) *mouse = io.WantCaptureMouse;
}

void xemu_hud_render(void)
{
    uint32_t now = SDL_GetTicks();
    bool ui_wakeup = false;

    // Combine all controller states to allow any controller to navigate
    uint32_t buttons = 0;
    int16_t axis[CONTROLLER_AXIS__COUNT] = {0};

    ControllerState *iter;
    QTAILQ_FOREACH(iter, &available_controllers, entry) {
        if (iter->type != INPUT_DEVICE_SDL_GAMECONTROLLER) continue;
        buttons |= iter->buttons;
        // We simply take any axis that is >10 % activation
        for (int i = 0; i < CONTROLLER_AXIS__COUNT; i++) {
            if ((iter->axis[i] > 3276) || (iter->axis[i] < -3276)) {
                axis[i] = iter->axis[i];
            }
        }
    }

    // If the guide button is pressed, wake the ui
    bool menu_button = false;
    if (buttons & CONTROLLER_BUTTON_GUIDE) {
        ui_wakeup = true;
        menu_button = true;
    }

    // Allow controllers without a guide button to also work
    if ((buttons & CONTROLLER_BUTTON_BACK) &&
        (buttons & CONTROLLER_BUTTON_START)) {
        ui_wakeup = true;
        menu_button = true;
    }

    // If the mouse is moved, wake the ui
    static ImVec2 last_mouse_pos = ImVec2();
    ImVec2 current_mouse_pos = ImGui::GetMousePos();
    if ((current_mouse_pos.x != last_mouse_pos.x) ||
        (current_mouse_pos.y != last_mouse_pos.y)) {
        last_mouse_pos = current_mouse_pos;
        ui_wakeup = true;
    }

    // If mouse capturing is enabled (we are in a dialog), ensure the UI is alive
    bool controller_focus_capture = false;
    ImGuiIO& io = ImGui::GetIO();
    if (io.NavActive) {
        ui_wakeup = true;
        controller_focus_capture = true;
    }

    // Prevent controller events from going to the guest if they are being used
    // to navigate the HUD
    xemu_input_set_test_mode(controller_focus_capture);

    if (g_trigger_style_update) {
        InitializeStyle();
        g_trigger_style_update = false;
    }

    // Start the Dear ImGui frame
    ImGui_ImplOpenGL3_NewFrame();

    // Override SDL2 implementation gamecontroller interface
    io.ConfigFlags &= ~ImGuiConfigFlags_NavEnableGamepad;
    ImGui_ImplSDL2_NewFrame(g_sdl_window);
    io.ConfigFlags |= ImGuiConfigFlags_NavEnableGamepad;
    io.BackendFlags |= ImGuiBackendFlags_HasGamepad;

    // Update gamepad inputs (from imgui_impl_sdl.cpp)
    memset(io.NavInputs, 0, sizeof(io.NavInputs));
    #define MAP_BUTTON(NAV_NO, BUTTON_NO)       { io.NavInputs[NAV_NO] = (buttons & BUTTON_NO) ? 1.0f : 0.0f; }
    #define MAP_ANALOG(NAV_NO, AXIS_NO, V0, V1) { float vn = (float)(axis[AXIS_NO] - V0) / (float)(V1 - V0); if (vn > 1.0f) vn = 1.0f; if (vn > 0.0f && io.NavInputs[NAV_NO] < vn) io.NavInputs[NAV_NO] = vn; }
    const int thumb_dead_zone = 8000;           // SDL_gamecontroller.h suggests using this value.
    MAP_BUTTON(ImGuiNavInput_Activate,      CONTROLLER_BUTTON_A);               // Cross / A
    MAP_BUTTON(ImGuiNavInput_Cancel,        CONTROLLER_BUTTON_B);               // Circle / B
    MAP_BUTTON(ImGuiNavInput_Input,         CONTROLLER_BUTTON_Y);               // Triangle / Y
    MAP_BUTTON(ImGuiNavInput_DpadLeft,      CONTROLLER_BUTTON_DPAD_LEFT);       // D-Pad Left
    MAP_BUTTON(ImGuiNavInput_DpadRight,     CONTROLLER_BUTTON_DPAD_RIGHT);      // D-Pad Right
    MAP_BUTTON(ImGuiNavInput_DpadUp,        CONTROLLER_BUTTON_DPAD_UP);         // D-Pad Up
    MAP_BUTTON(ImGuiNavInput_DpadDown,      CONTROLLER_BUTTON_DPAD_DOWN);       // D-Pad Down
    MAP_BUTTON(ImGuiNavInput_FocusPrev,     CONTROLLER_BUTTON_WHITE);           // L1 / LB
    MAP_BUTTON(ImGuiNavInput_FocusNext,     CONTROLLER_BUTTON_BLACK);           // R1 / RB
    MAP_BUTTON(ImGuiNavInput_TweakSlow,     CONTROLLER_BUTTON_WHITE);           // L1 / LB
    MAP_BUTTON(ImGuiNavInput_TweakFast,     CONTROLLER_BUTTON_BLACK);           // R1 / RB

    // Allow Guide and "Back+Start" buttons to act as Menu button
    if (menu_button) {
        io.NavInputs[ImGuiNavInput_Menu] = 1.0;
    }

    MAP_ANALOG(ImGuiNavInput_LStickLeft,    CONTROLLER_AXIS_LSTICK_X, -thumb_dead_zone, -32768);
    MAP_ANALOG(ImGuiNavInput_LStickRight,   CONTROLLER_AXIS_LSTICK_X, +thumb_dead_zone, +32767);
    MAP_ANALOG(ImGuiNavInput_LStickUp,      CONTROLLER_AXIS_LSTICK_Y, +thumb_dead_zone, +32767);
    MAP_ANALOG(ImGuiNavInput_LStickDown,    CONTROLLER_AXIS_LSTICK_Y, -thumb_dead_zone, -32767);

    ImGui::NewFrame();
    process_keyboard_shortcuts();

    bool show_main_menu = true;

    if (first_boot_window.is_open) {
        show_main_menu = false;
    }

    if (show_main_menu) {
        // Auto-hide main menu after 5s of inactivity
        static uint32_t last_check = 0;
        float alpha = 1.0;
        const uint32_t timeout = 5000;
        const float fade_duration = 1000.0;
        if (ui_wakeup) {
            last_check = now;
        }
        if ((now-last_check) > timeout) {
            float t = fmin((float)((now-last_check)-timeout)/fade_duration, 1.0);
            alpha = 1.0-t;
            if (t >= 1.0) {
                alpha = 0.0;
            }
        }
        if (alpha > 0.0) {
            ImVec4 tc = ImGui::GetStyle().Colors[ImGuiCol_Text];
            tc.w = alpha;
            ImGui::PushStyleColor(ImGuiCol_Text, tc);
            ImGui::SetNextWindowBgAlpha(alpha);
            ShowMainMenu();
            ImGui::PopStyleColor();
        } else {
            g_main_menu_height = 0;
        }
    }

    first_boot_window.Draw();
    input_window.Draw();
    settings_window.Draw();
    monitor_window.Draw();
    apu_window.Draw();
    video_window.Draw();
    about_window.Draw();
    network_window.Draw();
    compatibility_reporter_window.Draw();
    notification_manager.Draw();
#if defined(_WIN32)
    update_window.Draw();
#endif

    // Very rudimentary error notification API
    if (g_errors.size() > 0) {
        ImGui::OpenPopup("Error");
    }
    if (ImGui::BeginPopupModal("Error", NULL, ImGuiWindowFlags_AlwaysAutoResize))
    {
        ImGui::Text("%s", g_errors[0]);
        ImGui::Dummy(ImVec2(0,16));
        ImGui::SetItemDefaultFocus();
        ImGui::SetCursorPosX(ImGui::GetWindowWidth()-(120+10));
        if (ImGui::Button("Ok", ImVec2(120, 0))) {
            ImGui::CloseCurrentPopup();
            free((void*)g_errors[0]);
            g_errors.pop_front();
        }
        ImGui::EndPopup();
    }

    ImGui::Render();
    ImGui_ImplOpenGL3_RenderDrawData(ImGui::GetDrawData());
}

/* External interface, exposed via xemu-notifications.h */

void xemu_queue_notification(const char *msg)
{
    notification_manager.QueueNotification(msg);
}

void xemu_queue_error_message(const char *msg)
{
    g_errors.push_back(strdup(msg));
}<|MERGE_RESOLUTION|>--- conflicted
+++ resolved
@@ -2110,9 +2110,6 @@
                 xemu_settings_save();
                 g_trigger_style_update = true;
             }
-<<<<<<< HEAD
-            if (ImGui::Combo("Scaling Mode", &scaling_mode, "Center\0Scale\0Stretch\0")) {
-=======
 
             int rendering_scale = nv2a_get_surface_scale_factor() - 1;
             if (ImGui::Combo("Rendering Scale", &rendering_scale, "1x\0" "2x\0" "3x\0" "4x\0" "5x\0" "6x\0" "7x\0" "8x\0" "9x\0" "10x\0")) {
@@ -2120,7 +2117,6 @@
             }
 
             if (ImGui::Combo("Scaling Mode", &scaling_mode, "Center\0Scale\0Scale (Widescreen 16:9)\0Stretch\0")) {
->>>>>>> af70a13f
                 xemu_settings_set_enum(XEMU_SETTINGS_DISPLAY_SCALE, scaling_mode);
                 xemu_settings_save();
             }
