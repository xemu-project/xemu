/*
 * xemu Input Management
 *
 * This is the main input abstraction layer for xemu, which is basically just a
 * wrapper around SDL2 GameController/Keyboard API to map specifically to an
 * Xbox gamepad and support automatic binding, hotplugging, and removal at
 * runtime.
 *
 * Copyright (C) 2020-2021 Matt Borgerson
 *
 * This program is free software; you can redistribute it and/or modify
 * it under the terms of the GNU General Public License as published by
 * the Free Software Foundation; either version 2 of the License, or
 * (at your option) any later version.
 *
 * This program is distributed in the hope that it will be useful,
 * but WITHOUT ANY WARRANTY; without even the implied warranty of
 * MERCHANTABILITY or FITNESS FOR A PARTICULAR PURPOSE.  See the
 * GNU General Public License for more details.
 *
 * You should have received a copy of the GNU General Public License
 * along with this program.  If not, see <http://www.gnu.org/licenses/>.
 */

#ifndef XEMU_INPUT_H
#define XEMU_INPUT_H

#include <SDL2/SDL.h>
#include <stdbool.h>

#include "qemu/queue.h"
#include "xemu-settings.h"
#include <SDL2/SDL.h>

#define DRIVER_DUKE "usb-xbox-gamepad"
#define DRIVER_S "usb-xbox-gamepad-s"
#define DRIVER_STEEL_BATTALION "usb-steel-battalion"

#define DRIVER_DUKE_DISPLAY_NAME "Xbox Controller"
#define DRIVER_S_DISPLAY_NAME "Xbox Controller S"
#define DRIVER_STEEL_BATTALION_DISPLAY_NAME "Steel Battalion Controller"

enum controller_state_buttons_mask {
    CONTROLLER_BUTTON_A          = (1 << 0),
    CONTROLLER_BUTTON_B          = (1 << 1),
    CONTROLLER_BUTTON_X          = (1 << 2),
    CONTROLLER_BUTTON_Y          = (1 << 3),
    CONTROLLER_BUTTON_DPAD_LEFT  = (1 << 4),
    CONTROLLER_BUTTON_DPAD_UP    = (1 << 5),
    CONTROLLER_BUTTON_DPAD_RIGHT = (1 << 6),
    CONTROLLER_BUTTON_DPAD_DOWN  = (1 << 7),
    CONTROLLER_BUTTON_BACK       = (1 << 8),
    CONTROLLER_BUTTON_START      = (1 << 9),
    CONTROLLER_BUTTON_WHITE      = (1 << 10),
    CONTROLLER_BUTTON_BLACK      = (1 << 11),
    CONTROLLER_BUTTON_LSTICK     = (1 << 12),
    CONTROLLER_BUTTON_RSTICK     = (1 << 13),
    CONTROLLER_BUTTON_GUIDE      = (1 << 14), // Extension
};

#define CONTROLLER_STATE_BUTTON_ID_TO_MASK(x) (1<<x)

enum steel_battalion_controller_state_buttons_mask {
    SBC_BUTTON_MAIN_WEAPON = 0x01,
    SBC_BUTTON_SUB_WEAPON = 0x02,
    SBC_BUTTON_LOCK_ON = 0x04,
    SBC_BUTTON_EJECT = 0x08,
    SBC_BUTTON_COCKPIT_HATCH = 0x10,
    SBC_BUTTON_IGNITION = 0x20,
    SBC_BUTTON_START = 0x40,
    SBC_BUTTON_OPEN_CLOSE = 0x80,
    SBC_BUTTON_MAP_ZOOM_IN_OUT = 0x100,
    SBC_BUTTON_MODE_SELECT = 0x200,
    SBC_BUTTON_SUB_MONITOR_MODE_SELECT = 0x400,
    SBC_BUTTON_ZOOM_IN = 0x800,
    SBC_BUTTON_ZOOM_OUT = 0x1000,
    SBC_BUTTON_FSS = 0x2000,
    SBC_BUTTON_MANIPULATOR = 0x4000,
    SBC_BUTTON_LINE_COLOR_CHANGE = 0x8000,
    SBC_BUTTON_WASHING = 0x10000,
    SBC_BUTTON_EXTINGUISHER = 0x20000,
    SBC_BUTTON_CHAFF = 0x40000,
    SBC_BUTTON_TANK_DETACH = 0x80000,
    SBC_BUTTON_OVERRIDE = 0x100000,
    SBC_BUTTON_NIGHT_SCOPE = 0x200000,
    SBC_BUTTON_FUNC1 = 0x400000,
    SBC_BUTTON_FUNC2 = 0x800000,
    SBC_BUTTON_FUNC3 = 0x1000000,
    SBC_BUTTON_MAIN_WEAPON_CONTROL = 0x2000000,
    SBC_BUTTON_SUB_WEAPON_CONTROL = 0x4000000,
    SBC_BUTTON_MAGAZINE_CHANGE = 0x8000000,
    SBC_BUTTON_COM1 = 0x10000000,
    SBC_BUTTON_COM2 = 0x20000000,
    SBC_BUTTON_COM3 = 0x40000000,
    SBC_BUTTON_COM4 = 0x80000000
};

#define SBC_BUTTON_COM5 \
    0x100000000ULL // These last 7 buttons are in bMoreButtons
#define SBC_BUTTON_SIGHT_CHANGE 0x200000000ULL
#define SBC_BUTTON_FILT_CONTROL_SYSTEM 0x400000000ULL
#define SBC_BUTTON_OXYGEN_SUPPLY_SYSTEM 0x800000000ULL
#define SBC_BUTTON_FUEL_FLOW_RATE 0x1000000000ULL
#define SBC_BUTTON_BUFFER_MATERIAL 0x2000000000ULL
#define SBC_BUTTON_VT_LOCATION_MEASUREMENT 0x4000000000ULL
#define SBC_BUTTON_GEAR_UP 0x8000000000ULL
#define SBC_BUTTON_GEAR_DOWN 0x10000000000ULL
#define SBC_BUTTON_TUNER_LEFT 0x20000000000ULL
#define SBC_BUTTON_TUNER_RIGHT 0x40000000000ULL

enum controller_state_axis_index {
    CONTROLLER_AXIS_LTRIG,
    CONTROLLER_AXIS_RTRIG,
    CONTROLLER_AXIS_LSTICK_X,
    CONTROLLER_AXIS_LSTICK_Y,
    CONTROLLER_AXIS_RSTICK_X,
    CONTROLLER_AXIS_RSTICK_Y,
    CONTROLLER_AXIS__COUNT,
};

<<<<<<< HEAD
enum steel_battalion_state_axis_index {
    SBC_AXIS_AIMING_X,
    SBC_AXIS_AIMING_Y,
    SBC_AXIS_ROTATION_LEVER,
    SBC_AXIS_LEFT_PEDAL,
    SBC_AXIS_MIDDLE_PEDAL,
    SBC_AXIS_RIGHT_PEDAL,
    SBC_AXIS_SIGHT_CHANGE_X,
    SBC_AXIS_SIGHT_CHANGE_Y,
    SBC_AXIS__COUNT
};
=======
#ifdef __cplusplus
using GamepadMappings = struct config::input::gamepad_mappings;
#else
typedef struct gamepad_mappings GamepadMappings;
#endif
>>>>>>> e8b69b67

enum controller_input_device_type {
    INPUT_DEVICE_SDL_KEYBOARD,
    INPUT_DEVICE_SDL_GAMECONTROLLER,
};

enum peripheral_type { PERIPHERAL_NONE, PERIPHERAL_XMU, PERIPHERAL_TYPE_COUNT };

typedef struct XmuState {
    const char *filename;
    void *dev;
} XmuState;

typedef struct GamepadState {
    // Input state
    uint16_t buttons;
    int16_t  axis[CONTROLLER_AXIS__COUNT];

    // Rendering state hacked on here for convenience but needs to be moved
    // (FIXME)
    uint32_t animate_guide_button_end;
    uint32_t animate_trigger_end;

    // Rumble state
    uint16_t rumble_l, rumble_r;
} GamepadState;

typedef struct SteelBattalionState {
    uint64_t buttons;
    uint64_t previousButtons;
    int16_t axis[SBC_AXIS__COUNT];
    uint8_t gearLever;
    uint8_t tunerDial;
    uint8_t toggleSwitches;
} SteelBattalionState;

typedef struct ControllerState {
    QTAILQ_ENTRY(ControllerState) entry;

    int64_t last_input_updated_ts;
    int64_t last_rumble_updated_ts;

    GamepadState gp;
    SteelBattalionState sbc;

    enum controller_input_device_type type;
    const char         *name;
    SDL_GameController *sdl_gamecontroller; // if type == INPUT_DEVICE_SDL_GAMECONTROLLER
    SDL_Joystick       *sdl_joystick;
    SDL_JoystickID      sdl_joystick_id;
    SDL_JoystickGUID    sdl_joystick_guid;

    enum peripheral_type peripheral_types[2];
    void *peripherals[2];

    GamepadMappings *controller_map;

    int   bound;  // Which port this input device is bound to
    void *device; // DeviceState opaque
} ControllerState;

typedef QTAILQ_HEAD(, ControllerState) ControllerStateList;
extern ControllerStateList available_controllers;
extern ControllerState *bound_controllers[4];
extern const char *bound_drivers[4];

#ifdef __cplusplus
extern "C" {
#endif

void xemu_input_init(void);
void xemu_input_process_sdl_events(const SDL_Event *event); // SDL_CONTROLLERDEVICEADDED, SDL_CONTROLLERDEVICEREMOVED
void xemu_input_update_controllers(void);
void xemu_input_update_controller(ControllerState *state);
void xemu_input_update_sdl_kbd_controller_state(ControllerState *state);
void xemu_input_update_sdl_controller_state(ControllerState *state);
void xemu_input_update_rumble(ControllerState *state);
ControllerState *xemu_input_get_bound(int index);
void xemu_input_bind(int index, ControllerState *state, int save);
bool xemu_input_bind_xmu(int player_index, int peripheral_port_index,
                         const char *filename, bool is_rebind);
void xemu_input_rebind_xmu(int port);
void xemu_input_unbind_xmu(int player_index, int peripheral_port_index);
int xemu_input_get_controller_default_bind_port(ControllerState *state, int start);
void xemu_save_peripheral_settings(int player_index, int peripheral_index,
                                   int peripheral_type,
                                   const char *peripheral_parameter);

void xemu_input_set_test_mode(int enabled);
int xemu_input_get_test_mode(void);
void xemu_input_reset_input_mapping(ControllerState *state);

#ifdef __cplusplus
}
#endif

#endif<|MERGE_RESOLUTION|>--- conflicted
+++ resolved
@@ -118,7 +118,6 @@
     CONTROLLER_AXIS__COUNT,
 };
 
-<<<<<<< HEAD
 enum steel_battalion_state_axis_index {
     SBC_AXIS_AIMING_X,
     SBC_AXIS_AIMING_Y,
@@ -130,13 +129,12 @@
     SBC_AXIS_SIGHT_CHANGE_Y,
     SBC_AXIS__COUNT
 };
-=======
+
 #ifdef __cplusplus
 using GamepadMappings = struct config::input::gamepad_mappings;
 #else
 typedef struct gamepad_mappings GamepadMappings;
 #endif
->>>>>>> e8b69b67
 
 enum controller_input_device_type {
     INPUT_DEVICE_SDL_KEYBOARD,
