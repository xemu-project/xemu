/*
 * xemu Input Management
 *
 * This is the main input abstraction layer for xemu, which is basically just a
 * wrapper around SDL2 GameController/Keyboard API to map specifically to an
 * Xbox gamepad and support automatic binding, hotplugging, and removal at
 * runtime.
 *
 * Copyright (C) 2020-2021 Matt Borgerson
 *
 * This program is free software; you can redistribute it and/or modify
 * it under the terms of the GNU General Public License as published by
 * the Free Software Foundation; either version 2 of the License, or
 * (at your option) any later version.
 *
 * This program is distributed in the hope that it will be useful,
 * but WITHOUT ANY WARRANTY; without even the implied warranty of
 * MERCHANTABILITY or FITNESS FOR A PARTICULAR PURPOSE.  See the
 * GNU General Public License for more details.
 *
 * You should have received a copy of the GNU General Public License
 * along with this program.  If not, see <http://www.gnu.org/licenses/>.
 */

#ifndef XEMU_INPUT_H
#define XEMU_INPUT_H

#include <SDL2/SDL.h>
#include <stdbool.h>

#include "qemu/queue.h"

#define DRIVER_DUKE "usb-xbox-gamepad"
<<<<<<< HEAD
#define DRIVER_STEEL_BATTALION "usb-steel-battalion"

#define DRIVER_DUKE_DISPLAY_NAME "Xbox Controller"
#define DRIVER_STEEL_BATTALION_DISPLAY_NAME "Steel Battalion Controller"
=======
#define DRIVER_S "usb-xbox-gamepad-s"

#define DRIVER_DUKE_DISPLAY_NAME "Xbox Controller"
#define DRIVER_S_DISPLAY_NAME "Xbox Controller S"
>>>>>>> 191bc40f

enum controller_state_buttons_mask {
    CONTROLLER_BUTTON_A          = (1 << 0),
    CONTROLLER_BUTTON_B          = (1 << 1),
    CONTROLLER_BUTTON_X          = (1 << 2),
    CONTROLLER_BUTTON_Y          = (1 << 3),
    CONTROLLER_BUTTON_DPAD_LEFT  = (1 << 4),
    CONTROLLER_BUTTON_DPAD_UP    = (1 << 5),
    CONTROLLER_BUTTON_DPAD_RIGHT = (1 << 6),
    CONTROLLER_BUTTON_DPAD_DOWN  = (1 << 7),
    CONTROLLER_BUTTON_BACK       = (1 << 8),
    CONTROLLER_BUTTON_START      = (1 << 9),
    CONTROLLER_BUTTON_WHITE      = (1 << 10),
    CONTROLLER_BUTTON_BLACK      = (1 << 11),
    CONTROLLER_BUTTON_LSTICK     = (1 << 12),
    CONTROLLER_BUTTON_RSTICK     = (1 << 13),
    CONTROLLER_BUTTON_GUIDE      = (1 << 14), // Extension
};

#define CONTROLLER_STATE_BUTTON_ID_TO_MASK(x) (1<<x)

enum steel_battalion_controller_state_buttons_mask {
    SBC_BUTTON_MAIN_WEAPON = 0x01,
    SBC_BUTTON_SUB_WEAPON = 0x02,
    SBC_BUTTON_LOCK_ON = 0x04,
    SBC_BUTTON_EJECT = 0x08,
    SBC_BUTTON_COCKPIT_HATCH = 0x10,
    SBC_BUTTON_IGNITION = 0x20,
    SBC_BUTTON_START = 0x40,
    SBC_BUTTON_OPEN_CLOSE = 0x80,
    SBC_BUTTON_MAP_ZOOM_IN_OUT = 0x100,
    SBC_BUTTON_MODE_SELECT = 0x200,
    SBC_BUTTON_SUB_MONITOR_MODE_SELECT = 0x400,
    SBC_BUTTON_ZOOM_IN = 0x800,
    SBC_BUTTON_ZOOM_OUT = 0x1000,
    SBC_BUTTON_FSS = 0x2000,
    SBC_BUTTON_MANIPULATOR = 0x4000,
    SBC_BUTTON_LINE_COLOR_CHANGE = 0x8000,
    SBC_BUTTON_WASHING = 0x10000,
    SBC_BUTTON_EXTINGUISHER = 0x20000,
    SBC_BUTTON_CHAFF = 0x40000,
    SBC_BUTTON_TANK_DETACH = 0x80000,
    SBC_BUTTON_OVERRIDE = 0x100000,
    SBC_BUTTON_NIGHT_SCOPE = 0x200000,
    SBC_BUTTON_FUNC1 = 0x400000,
    SBC_BUTTON_FUNC2 = 0x800000,
    SBC_BUTTON_FUNC3 = 0x1000000,
    SBC_BUTTON_MAIN_WEAPON_CONTROL = 0x2000000,
    SBC_BUTTON_SUB_WEAPON_CONTROL = 0x4000000,
    SBC_BUTTON_MAGAZINE_CHANGE = 0x8000000,
    SBC_BUTTON_COM1 = 0x10000000,
    SBC_BUTTON_COM2 = 0x20000000,
    SBC_BUTTON_COM3 = 0x40000000,
    SBC_BUTTON_COM4 = 0x80000000
};

#define SBC_BUTTON_COM5 \
    0x100000000ULL // These last 7 buttons are in bMoreButtons
#define SBC_BUTTON_SIGHT_CHANGE 0x200000000ULL
#define SBC_BUTTON_FILT_CONTROL_SYSTEM 0x400000000ULL
#define SBC_BUTTON_OXYGEN_SUPPLY_SYSTEM 0x800000000ULL
#define SBC_BUTTON_FUEL_FLOW_RATE 0x1000000000ULL
#define SBC_BUTTON_BUFFER_MATERIAL 0x2000000000ULL
#define SBC_BUTTON_VT_LOCATION_MEASUREMENT 0x4000000000ULL
#define SBC_BUTTON_GEAR_UP 0x8000000000ULL
#define SBC_BUTTON_GEAR_DOWN 0x10000000000ULL
#define SBC_BUTTON_TUNER_LEFT 0x20000000000ULL
#define SBC_BUTTON_TUNER_RIGHT 0x40000000000ULL

enum controller_state_axis_index {
    CONTROLLER_AXIS_LTRIG,
    CONTROLLER_AXIS_RTRIG,
    CONTROLLER_AXIS_LSTICK_X,
    CONTROLLER_AXIS_LSTICK_Y,
    CONTROLLER_AXIS_RSTICK_X,
    CONTROLLER_AXIS_RSTICK_Y,
    CONTROLLER_AXIS__COUNT,
};

enum steel_battalion_state_axis_index {
    SBC_AXIS_AIMING_X,
    SBC_AXIS_AIMING_Y,
    SBC_AXIS_ROTATION_LEVER,
    SBC_AXIS_LEFT_PEDAL,
    SBC_AXIS_MIDDLE_PEDAL,
    SBC_AXIS_RIGHT_PEDAL,
    SBC_AXIS_SIGHT_CHANGE_X,
    SBC_AXIS_SIGHT_CHANGE_Y,
    SBC_AXIS__COUNT
};

enum controller_input_device_type {
    INPUT_DEVICE_SDL_KEYBOARD,
    INPUT_DEVICE_SDL_GAMECONTROLLER,
};

enum peripheral_type { PERIPHERAL_NONE, PERIPHERAL_XMU, PERIPHERAL_TYPE_COUNT };

typedef struct XmuState {
    const char *filename;
    void *dev;
} XmuState;

typedef struct GamepadState {
    // Input state
    uint16_t buttons;
    int16_t  axis[CONTROLLER_AXIS__COUNT];

    // Rendering state hacked on here for convenience but needs to be moved
    // (FIXME)
    uint32_t animate_guide_button_end;
    uint32_t animate_trigger_end;

    // Rumble state
    bool rumble_enabled;
    uint16_t rumble_l, rumble_r;
} GamepadState;

typedef struct SteelBattalionState {
    uint64_t buttons;
    uint64_t previousButtons;
    int16_t axis[SBC_AXIS__COUNT];
    uint8_t gearLever;
    uint8_t tunerDial;
    uint8_t toggleSwitches;
} SteelBattalionState;

typedef struct ControllerState {
    QTAILQ_ENTRY(ControllerState) entry;

    int64_t last_input_updated_ts;
    int64_t last_rumble_updated_ts;

    GamepadState gp;
    SteelBattalionState sbc;

    enum controller_input_device_type type;
    const char         *name;
    SDL_GameController *sdl_gamecontroller; // if type == INPUT_DEVICE_SDL_GAMECONTROLLER
    SDL_Joystick       *sdl_joystick;
    SDL_JoystickID      sdl_joystick_id;
    SDL_JoystickGUID    sdl_joystick_guid;

    enum peripheral_type peripheral_types[2];
    void *peripherals[2];

    int   bound;  // Which port this input device is bound to
    void *device; // DeviceState opaque
} ControllerState;

typedef QTAILQ_HEAD(, ControllerState) ControllerStateList;
extern ControllerStateList available_controllers;
extern ControllerState *bound_controllers[4];
extern const char *bound_drivers[4];

#ifdef __cplusplus
extern "C" {
#endif

void xemu_input_init(void);
void xemu_input_process_sdl_events(const SDL_Event *event); // SDL_CONTROLLERDEVICEADDED, SDL_CONTROLLERDEVICEREMOVED
void xemu_input_update_controllers(void);
void xemu_input_update_controller(ControllerState *state);
void xemu_input_update_sdl_kbd_controller_state(ControllerState *state);
void xemu_input_update_sdl_controller_state(ControllerState *state);
void xemu_input_update_rumble(ControllerState *state);
ControllerState *xemu_input_get_bound(int index);
void xemu_input_bind(int index, ControllerState *state, int save);
bool xemu_input_bind_xmu(int player_index, int peripheral_port_index,
                         const char *filename, bool is_rebind);
void xemu_input_rebind_xmu(int port);
void xemu_input_unbind_xmu(int player_index, int peripheral_port_index);
int xemu_input_get_controller_default_bind_port(ControllerState *state, int start);
void xemu_save_peripheral_settings(int player_index, int peripheral_index,
                                   int peripheral_type,
                                   const char *peripheral_parameter);

void xemu_input_set_test_mode(int enabled);
int xemu_input_get_test_mode(void);

#ifdef __cplusplus
}
#endif

#endif<|MERGE_RESOLUTION|>--- conflicted
+++ resolved
@@ -31,17 +31,12 @@
 #include "qemu/queue.h"
 
 #define DRIVER_DUKE "usb-xbox-gamepad"
-<<<<<<< HEAD
+#define DRIVER_S "usb-xbox-gamepad-s"
 #define DRIVER_STEEL_BATTALION "usb-steel-battalion"
-
-#define DRIVER_DUKE_DISPLAY_NAME "Xbox Controller"
-#define DRIVER_STEEL_BATTALION_DISPLAY_NAME "Steel Battalion Controller"
-=======
-#define DRIVER_S "usb-xbox-gamepad-s"
 
 #define DRIVER_DUKE_DISPLAY_NAME "Xbox Controller"
 #define DRIVER_S_DISPLAY_NAME "Xbox Controller S"
->>>>>>> 191bc40f
+#define DRIVER_STEEL_BATTALION_DISPLAY_NAME "Steel Battalion Controller"
 
 enum controller_state_buttons_mask {
     CONTROLLER_BUTTON_A          = (1 << 0),
