//
// xemu User Interface
//
// Copyright (C) 2020-2022 Matt Borgerson
//
// This program is free software; you can redistribute it and/or modify
// it under the terms of the GNU General Public License as published by
// the Free Software Foundation; either version 2 of the License, or
// (at your option) any later version.
//
// This program is distributed in the hope that it will be useful,
// but WITHOUT ANY WARRANTY; without even the implied warranty of
// MERCHANTABILITY or FITNESS FOR A PARTICULAR PURPOSE.  See the
// GNU General Public License for more details.
//
// You should have received a copy of the GNU General Public License
// along with this program.  If not, see <http://www.gnu.org/licenses/>.
//
#pragma once
#include <vector>
#include "common.hh"
#include "../xemu-input.h"

class Fbo
{
public:
    static GLint vp[4];
    static GLint original_fbo;
    static bool blend;

    int w, h;
    GLuint fbo, tex;

    Fbo(int width, int height);
    ~Fbo();
    inline GLuint Texture() { return tex; }
    void Target();
    void Restore();
};

<<<<<<< HEAD
extern Fbo *controller_fbo, *logo_fbo;
extern GLuint g_icon_tex;
=======
extern Fbo *controller_fbo, *xmu_fbo, *logo_fbo;
>>>>>>> 1e0595eb

void InitCustomRendering(void);
void RenderLogo(uint32_t time);
void RenderController(float frame_x, float frame_y, uint32_t primary_color,
                      uint32_t secondary_color, ControllerState *state);
void RenderControllerPort(float frame_x, float frame_y, int i,
                          uint32_t port_color);
void RenderXmu(float frame_x, float frame_y, uint32_t primary_color,
                      uint32_t secondary_color);
void RenderFramebuffer(GLint tex, int width, int height, bool flip);
void RenderFramebuffer(GLint tex, int width, int height, bool flip, float scale[2]);
bool RenderFramebufferToPng(GLuint tex, bool flip, std::vector<uint8_t> &png, int max_width = 0, int max_height = 0);
void SaveScreenshot(GLuint tex, bool flip);
void ScaleDimensions(int src_width, int src_height, int max_width, int max_height, int *out_width, int *out_height);<|MERGE_RESOLUTION|>--- conflicted
+++ resolved
@@ -38,12 +38,8 @@
     void Restore();
 };
 
-<<<<<<< HEAD
-extern Fbo *controller_fbo, *logo_fbo;
+extern Fbo *controller_fbo, *xmu_fbo, *logo_fbo;
 extern GLuint g_icon_tex;
-=======
-extern Fbo *controller_fbo, *xmu_fbo, *logo_fbo;
->>>>>>> 1e0595eb
 
 void InitCustomRendering(void);
 void RenderLogo(uint32_t time);
