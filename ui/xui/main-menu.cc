--- conflicted
+++ resolved
@@ -172,11 +172,8 @@
         driver = DRIVER_DUKE_DISPLAY_NAME;
     else if (strcmp(driver, DRIVER_S) == 0)
         driver = DRIVER_S_DISPLAY_NAME;
-<<<<<<< HEAD
     else if (strcmp(driver, DRIVER_STEEL_BATTALION) == 0)
         driver = DRIVER_STEEL_BATTALION_DISPLAY_NAME;
-    
-=======
 
     ImGui::Columns(2, "", false);
     ImGui::SetColumnWidth(0, ImGui::GetWindowWidth()*0.25);
@@ -185,7 +182,6 @@
     ImGui::SameLine(0, 0);
     ImGui::NextColumn();
 
->>>>>>> 9d5cf092
     ImGui::SetNextItemWidth(-FLT_MIN);
     if (ImGui::BeginCombo("###InputDrivers", driver,
                           ImGuiComboFlags_NoArrowButton)) {
