//
// xemu User Interface
//
// Copyright (C) 2020-2022 Matt Borgerson
//
// This program is free software; you can redistribute it and/or modify
// it under the terms of the GNU General Public License as published by
// the Free Software Foundation; either version 2 of the License, or
// (at your option) any later version.
//
// This program is distributed in the hope that it will be useful,
// but WITHOUT ANY WARRANTY; without even the implied warranty of
// MERCHANTABILITY or FITNESS FOR A PARTICULAR PURPOSE.  See the
// GNU General Public License for more details.
//
// You should have received a copy of the GNU General Public License
// along with this program.  If not, see <http://www.gnu.org/licenses/>.
//
#include "common.hh"
#include "scene-manager.hh"
#include "widgets.hh"
#include "main-menu.hh"
#include "font-manager.hh"
#include "input-manager.hh"
#include "snapshot-manager.hh"
#include "viewport-manager.hh"
#include "xemu-hud.h"
#include "misc.hh"
#include "gl-helpers.hh"
#include "reporting.hh"
#include "qapi/error.h"
#include "actions.hh"

#include "../xemu-input.h"
#include "../xemu-notifications.h"
#include "../xemu-settings.h"
#include "../xemu-monitor.h"
#include "../xemu-version.h"
#include "../xemu-net.h"
#include "../xemu-os-utils.h"
#include "../xemu-xbe.h"

#include "../thirdparty/fatx/fatx.h"

#define DEFAULT_XMU_SIZE 8388608

MainMenuScene g_main_menu;

MainMenuTabView::~MainMenuTabView() {}
void MainMenuTabView::Draw() {}

void MainMenuGeneralView::Draw()
{
#if defined(_WIN32)
    SectionTitle("Updates");
    Toggle("Check for updates", &g_config.general.updates.check,
           "Check for updates whenever xemu is opened");
#endif

#if defined(__x86_64__)
    SectionTitle("Performance");
    Toggle("Hard FPU emulation", &g_config.perf.hard_fpu,
           "Use hardware-accelerated floating point emulation (requires restart)");
#endif

    Toggle("Cache shaders to disk", &g_config.perf.cache_shaders,
           "Reduce stutter in games by caching previously generated shaders");

    SectionTitle("Miscellaneous");
    Toggle("Skip startup animation", &g_config.general.skip_boot_anim,
           "Skip the full Xbox boot animation sequence");
    FilePicker("Screenshot output directory", &g_config.general.screenshot_dir,
               NULL, true);
    // toggle("Throttle DVD/HDD speeds", &g_config.general.throttle_io,
    //        "Limit DVD/HDD throughput to approximate Xbox load times");
}

void MainMenuInputView::Draw()
{
    SectionTitle("Controllers");
    ImGui::PushFont(g_font_mgr.m_menu_font_small);

    static int active = 0;

    // Output dimensions of texture
    float t_w = 512, t_h = 512;
    // Dimensions of (port+label)s
    float b_x = 0, b_x_stride = 100, b_y = 400;
    float b_w = 68, b_h = 81;
    // Dimensions of controller (rendered at origin)
    float controller_width  = 477.0f;
    float controller_height = 395.0f;
    // Dimensions of XMU
    float xmu_x = 0, xmu_x_stride = 256, xmu_y = 0;
    float xmu_w = 256, xmu_h = 256;

    // Setup rendering to fbo for controller and port images
    controller_fbo->Target();
    ImTextureID id = (ImTextureID)(intptr_t)controller_fbo->Texture();

    //
    // Render buttons with icons of the Xbox style port sockets with
    // circular numbers above them. These buttons can be activated to
    // configure the associated port, like a tabbed interface.
    //
    ImVec4 color_active(0.50, 0.86, 0.54, 0.12);
    ImVec4 color_inactive(0, 0, 0, 0);

    // Begin a 4-column layout to render the ports
    ImGui::PushStyleVar(ImGuiStyleVar_ItemSpacing,
                        g_viewport_mgr.Scale(ImVec2(0, 12)));
    ImGui::Columns(4, "mixed", false);

    const int port_padding = 8;
    for (int i = 0; i < 4; i++) {
        bool is_selected = (i == active);
        bool port_is_bound = (xemu_input_get_bound(i) != NULL);

        // Set an X offset to center the image button within the column
        ImGui::SetCursorPosX(
            ImGui::GetCursorPosX() +
            (int)((ImGui::GetColumnWidth() - b_w * g_viewport_mgr.m_scale -
                   2 * port_padding * g_viewport_mgr.m_scale) /
                  2));

        // We are using the same texture for all buttons, but ImageButton
        // uses the texture as a unique ID. Push a new ID now to resolve
        // the conflict.
        ImGui::PushID(i);
        float x = b_x + i * b_x_stride;
        ImGui::PushStyleColor(ImGuiCol_Button,
                              is_selected ? color_active : color_inactive);
        bool activated = ImGui::ImageButton(
            id,
            ImVec2(b_w * g_viewport_mgr.m_scale, b_h * g_viewport_mgr.m_scale),
            ImVec2(x / t_w, (b_y + b_h) / t_h),
            ImVec2((x + b_w) / t_w, b_y / t_h),
            port_padding * g_viewport_mgr.m_scale);
        ImGui::PopStyleColor();

        if (activated) {
            active = i;
        }

        uint32_t port_color = 0xafafafff;
        bool is_hovered = ImGui::IsItemHovered();
        if (is_hovered) {
            port_color = 0xffffffff;
        } else if (is_selected || port_is_bound) {
            port_color = 0x81dc8a00;
        }

        RenderControllerPort(x, b_y, i, port_color);

        ImGui::PopID();
        ImGui::NextColumn();
    }
    ImGui::PopStyleVar(); // ItemSpacing
    ImGui::Columns(1);

    //
    // Render device driver combo
    //

    // List available device drivers
    const char *driver = bound_drivers[active];

    if (strcmp(driver, DRIVER_DUKE) == 0)
        driver = DRIVER_DUKE_DISPLAY_NAME;
    else if (strcmp(driver, DRIVER_STEEL_BATTALION) == 0)
        driver = DRIVER_STEEL_BATTALION_DISPLAY_NAME;
    
    ImGui::SetNextItemWidth(-FLT_MIN);
    if (ImGui::BeginCombo("###InputDrivers", driver,
                          ImGuiComboFlags_NoArrowButton)) {
        const char *available_drivers[] = { 
            DRIVER_DUKE, 
            DRIVER_STEEL_BATTALION 
            };
        const char *driver_display_names[] = { 
            DRIVER_DUKE_DISPLAY_NAME, 
            DRIVER_STEEL_BATTALION_DISPLAY_NAME 
            };
        bool is_selected = false;
        int num_drivers = sizeof(driver_display_names) / sizeof(driver_display_names[0]);
        for (int i = 0; i < num_drivers; i++) {
            const char *iter = driver_display_names[i];
            is_selected = strcmp(driver, iter) == 0;
            ImGui::PushID(iter);
            if (ImGui::Selectable(iter, is_selected)) {
                for (int j = 0; j < num_drivers; j++) {
                    if (iter == driver_display_names[j])
                        bound_drivers[active] = available_drivers[j];
                }
                xemu_input_bind(active, bound_controllers[active], 1);
            }
            if (is_selected) {
                ImGui::SetItemDefaultFocus();
            }
            ImGui::PopID();
        }

        ImGui::EndCombo();
    }
    DrawComboChevron();

    //
    // Render input device combo
    //

    // List available input devices
    const char *not_connected = "Not Connected";
    ControllerState *bound_state = xemu_input_get_bound(active);

    // Get current controller name
    const char *name;
    if (bound_state == NULL) {
        name = not_connected;
    } else {
        name = bound_state->name;
    }

    ImGui::SetNextItemWidth(-FLT_MIN);
    if (ImGui::BeginCombo("###InputDevices", name, ImGuiComboFlags_NoArrowButton))
    {
        // Handle "Not connected"
        bool is_selected = bound_state == NULL;
        if (ImGui::Selectable(not_connected, is_selected)) {
            xemu_input_bind(active, NULL, 1);
            bound_state = NULL;
        }
        if (is_selected) {
            ImGui::SetItemDefaultFocus();
        }

        // Handle all available input devices
        ControllerState *iter;
        QTAILQ_FOREACH(iter, &available_controllers, entry) {
            is_selected = bound_state == iter;
            ImGui::PushID(iter);
            const char *selectable_label = iter->name;
            char buf[128];
            if (iter->bound >= 0) {
                snprintf(buf, sizeof(buf), "%s (Port %d)", iter->name, iter->bound+1);
                selectable_label = buf;
            }
            if (ImGui::Selectable(selectable_label, is_selected)) {
                xemu_input_bind(active, iter, 1);

                // FIXME: We want to bind the XMU here, but we can't because we
                // just unbound it and we need to wait for Qemu to release the
                // file

                // If we previously had no controller connected, we can rebind
                // the XMU
                if (bound_state == NULL)
                    xemu_input_rebind_xmu(active);

                bound_state = iter;
            }
            if (is_selected) {
                ImGui::SetItemDefaultFocus();
            }
            ImGui::PopID();
        }

        ImGui::EndCombo();
    }
    DrawComboChevron();

    ImGui::Columns(1);

    //
    // Add a separator between input selection and controller graphic
    //
    ImGui::Dummy(ImVec2(0.0f, ImGui::GetStyle().WindowPadding.y / 2));

    //
    // Render controller image
    //
    bool device_selected = false;

    if (bound_state) {
        device_selected = true;
        RenderController(0, 0, 0x81dc8a00, 0x0f0f0f00, bound_state);
    } else {
        static ControllerState state = { 0 };
        RenderController(0, 0, 0x1f1f1f00, 0x0f0f0f00, &state);
    }

    ImVec2 cur = ImGui::GetCursorPos();

    ImVec2 controller_display_size;
    if (ImGui::GetContentRegionMax().x < controller_width*g_viewport_mgr.m_scale) {
        controller_display_size.x = ImGui::GetContentRegionMax().x;
        controller_display_size.y =
            controller_display_size.x * controller_height / controller_width;
    } else {
        controller_display_size =
            ImVec2(controller_width * g_viewport_mgr.m_scale,
                   controller_height * g_viewport_mgr.m_scale);
    }

    ImGui::SetCursorPosX(
        ImGui::GetCursorPosX() +
        (int)((ImGui::GetColumnWidth() - controller_display_size.x) / 2.0));

    ImGui::Image(id,
        controller_display_size,
        ImVec2(0, controller_height/t_h),
        ImVec2(controller_width/t_w, 0));
    ImVec2 pos = ImGui::GetCursorPos();
    if (!device_selected) {
        const char *msg = "Please select an available input device";
        ImVec2 dim = ImGui::CalcTextSize(msg);
        ImGui::SetCursorPosX(cur.x + (controller_display_size.x-dim.x)/2);
        ImGui::SetCursorPosY(cur.y + (controller_display_size.y-dim.y)/2);
        ImGui::Text("%s", msg);
    }

    controller_fbo->Restore();

    ImGui::PopFont();
    ImGui::SetCursorPos(pos);

    if (bound_state) {
        bool hasInternalHub =
            strcmp(bound_drivers[active], DRIVER_STEEL_BATTALION) != 0;
        if (hasInternalHub) {
            SectionTitle("Expansion Slots");
            // Begin a 2-column layout to render the expansion slots
            ImGui::PushStyleVar(ImGuiStyleVar_ItemSpacing,
                                g_viewport_mgr.Scale(ImVec2(0, 12)));
            ImGui::Columns(2, "mixed", false);

            xmu_fbo->Target();
            id = (ImTextureID)(intptr_t)xmu_fbo->Texture();

            const char *img_file_filters = ".img Files\0*.img\0All Files\0*.*\0";
            const char *comboLabels[2] = { "###ExpansionSlotA",
                                        "###ExpansionSlotB" };
            for (int i = 0; i < 2; i++) {
                // Display a combo box to allow the user to choose the type of
                // peripheral they want to use
                enum peripheral_type selected_type =
                    bound_state->peripheral_types[i];
                const char *peripheral_type_names[2] = { "None", "Memory Unit" };
                const char *selected_peripheral_type =
                    peripheral_type_names[selected_type];
                ImGui::SetNextItemWidth(-FLT_MIN);
                if (ImGui::BeginCombo(comboLabels[i], selected_peripheral_type,
                                    ImGuiComboFlags_NoArrowButton)) {
                    // Handle all available peripheral types
                    for (int j = 0; j < 2; j++) {
                        bool is_selected = selected_type == j;
                        ImGui::PushID(j);
                        const char *selectable_label = peripheral_type_names[j];

                        if (ImGui::Selectable(selectable_label, is_selected)) {
                            // Free any existing peripheral
                            if (bound_state->peripherals[i] != NULL) {
                                if (bound_state->peripheral_types[i] ==
                                    PERIPHERAL_XMU) {
                                    // Another peripheral was already bound.
                                    // Unplugging
                                    xemu_input_unbind_xmu(active, i);
                                }

                                // Free the existing state
                                g_free((void *)bound_state->peripherals[i]);
                                bound_state->peripherals[i] = NULL;
                            }

                            // Change the peripheral type to the newly selected type
                            bound_state->peripheral_types[i] =
                                (enum peripheral_type)j;

                            // Allocate state for the new peripheral
                            if (j == PERIPHERAL_XMU) {
                                bound_state->peripherals[i] =
                                    g_malloc(sizeof(XmuState));
                                memset(bound_state->peripherals[i], 0,
                                    sizeof(XmuState));
                            }

                            xemu_save_peripheral_settings(
                                active, i, bound_state->peripheral_types[i], NULL);
                        }

                        if (is_selected) {
                            ImGui::SetItemDefaultFocus();
                        }

                        ImGui::PopID();
                    }

                    ImGui::EndCombo();
                }
                DrawComboChevron();

                // Set an X offset to center the image button within the column
                ImGui::SetCursorPosX(
                    ImGui::GetCursorPosX() +
                    (int)((ImGui::GetColumnWidth() -
                        xmu_w * g_viewport_mgr.m_scale -
                        2 * port_padding * g_viewport_mgr.m_scale) /
                        2));

                selected_type = bound_state->peripheral_types[i];
                if (selected_type == PERIPHERAL_XMU) {
                    float x = xmu_x + i * xmu_x_stride;
                    float y = xmu_y;

                    XmuState *xmu = (XmuState *)bound_state->peripherals[i];
                    if (xmu->filename != NULL && strlen(xmu->filename) > 0) {
                        RenderXmu(x, y, 0x81dc8a00, 0x0f0f0f00);

                    } else {
                        RenderXmu(x, y, 0x1f1f1f00, 0x0f0f0f00);
                    }

                    ImVec2 xmu_display_size;
                    if (ImGui::GetContentRegionMax().x <
                        xmu_h * g_viewport_mgr.m_scale) {
                        xmu_display_size.x = ImGui::GetContentRegionMax().x / 2;
                        xmu_display_size.y = xmu_display_size.x * xmu_h / xmu_w;
                    } else {
                        xmu_display_size = ImVec2(xmu_w * g_viewport_mgr.m_scale,
                                                xmu_h * g_viewport_mgr.m_scale);
                    }

                    ImGui::SetCursorPosX(
                        ImGui::GetCursorPosX() +
                        (int)((ImGui::GetColumnWidth() - xmu_display_size.x) /
                            2.0));

                    ImGui::Image(id, xmu_display_size, ImVec2(0.5f * i, 1),
                                ImVec2(0.5f * (i + 1), 0));
                    ImVec2 pos = ImGui::GetCursorPos();

                    ImGui::SetCursorPos(pos);

                    // Button to generate a new XMU
                    ImGui::PushID(i);
                    if (ImGui::Button("New Image", ImVec2(250, 0))) {
                        int flags = NOC_FILE_DIALOG_SAVE |
                                    NOC_FILE_DIALOG_OVERWRITE_CONFIRMATION;
                        const char *new_path = PausedFileOpen(
                            flags, img_file_filters, NULL, "xmu.img");

                        if (new_path) {
                            if (create_fatx_image(new_path, DEFAULT_XMU_SIZE)) {
                                // XMU was created successfully. Bind it
                                xemu_input_bind_xmu(active, i, new_path, false);
                            } else {
                                // Show alert message
                                char *msg = g_strdup_printf(
                                    "Unable to create XMU image at %s", new_path);
                                xemu_queue_error_message(msg);
                                g_free(msg);
                            }
                        }
                    }

<<<<<<< HEAD
                    const char *xmu_port_path = NULL;
                    if (xmu->filename == NULL)
                        xmu_port_path = g_strdup("");
                    else
                        xmu_port_path = g_strdup(xmu->filename);
                    if (FilePicker("Image", &xmu_port_path, img_file_filters)) {
                        if (strlen(xmu_port_path) == 0) {
                            xemu_input_unbind_xmu(active, i);
=======
                ImGui::SetCursorPosX(
                    ImGui::GetCursorPosX() +
                    (int)((ImGui::GetColumnWidth() - xmu_display_size.x) /
                          2.0));

                ImGui::Image(id, xmu_display_size, ImVec2(0.5f * i, 1),
                             ImVec2(0.5f * (i + 1), 0));

                // Button to generate a new XMU
                ImGui::PushID(i);
                if (ImGui::Button("New Image", ImVec2(250, 0))) {
                    int flags = NOC_FILE_DIALOG_SAVE |
                                NOC_FILE_DIALOG_OVERWRITE_CONFIRMATION;
                    const char *new_path = PausedFileOpen(
                        flags, img_file_filters, NULL, "xmu.img");

                    if (new_path) {
                        if (create_fatx_image(new_path, DEFAULT_XMU_SIZE)) {
                            // XMU was created successfully. Bind it
                            xemu_input_bind_xmu(active, i, new_path, false);
>>>>>>> ebcacad7
                        } else {
                            xemu_input_bind_xmu(active, i, xmu_port_path, false);
                        }
                    }
                    g_free((void *)xmu_port_path);

                    ImGui::PopID();
                }

                ImGui::NextColumn();
            }

            xmu_fbo->Restore();

            ImGui::PopStyleVar(); // ItemSpacing
            ImGui::Columns(1);
        }
    }

    SectionTitle("Options");
    Toggle("Auto-bind controllers", &g_config.input.auto_bind,
           "Bind newly connected controllers to any open port");
    Toggle("Background controller input capture",
           &g_config.input.background_input_capture,
           "Capture even if window is unfocused (requires restart)");
}

void MainMenuDisplayView::Draw()
{
    SectionTitle("Renderer");
    ChevronCombo("Backend", &g_config.display.renderer,
                 "Null\0"
                 "OpenGL\0"
#ifdef CONFIG_VULKAN
                 "Vulkan\0"
#endif
                 ,
                 "Select desired renderer implementation");
    int rendering_scale = nv2a_get_surface_scale_factor() - 1;
    if (ChevronCombo("Internal resolution scale", &rendering_scale,
                     "1x\0"
                     "2x\0"
                     "3x\0"
                     "4x\0"
                     "5x\0"
                     "6x\0"
                     "7x\0"
                     "8x\0"
                     "9x\0"
                     "10x\0",
                     "Increase surface scaling factor for higher quality")) {
        nv2a_set_surface_scale_factor(rendering_scale+1);
    }

    SectionTitle("Window");
    bool fs = xemu_is_fullscreen();
    if (Toggle("Fullscreen", &fs, "Enable fullscreen now")) {
        xemu_toggle_fullscreen();
    }
    Toggle("Fullscreen on startup",
           &g_config.display.window.fullscreen_on_startup,
           "Start xemu in fullscreen when opened");
    if (ChevronCombo("Window size", &g_config.display.window.startup_size,
                     "Last Used\0"
                     "640x480\0"
                     "1280x720\0"
                     "1280x800\0"
                     "1280x960\0"
                     "1920x1080\0"
                     "2560x1440\0"
                     "2560x1600\0"
                     "2560x1920\0"
                     "3840x2160\0",
                     "Select preferred startup window size")) {
    }
    Toggle("Vertical refresh sync", &g_config.display.window.vsync,
           "Sync to screen vertical refresh to reduce tearing artifacts");

    SectionTitle("Interface");
    Toggle("Show main menu bar", &g_config.display.ui.show_menubar,
           "Show main menu bar when mouse is activated");
    Toggle("Show notifications", &g_config.display.ui.show_notifications,
           "Display notifications in upper-right corner");
    Toggle("Hide mouse cursor", &g_config.display.ui.hide_cursor,
           "Hide the mouse cursor when it is not moving");

    int ui_scale_idx;
    if (g_config.display.ui.auto_scale) {
        ui_scale_idx = 0;
    } else {
        ui_scale_idx = g_config.display.ui.scale;
        if (ui_scale_idx < 0) ui_scale_idx = 0;
        else if (ui_scale_idx > 2) ui_scale_idx = 2;
    }
    if (ChevronCombo("UI scale", &ui_scale_idx,
                     "Auto\0"
                     "1x\0"
                     "2x\0",
                     "Interface element scale")) {
        if (ui_scale_idx == 0) {
            g_config.display.ui.auto_scale = true;
        } else {
            g_config.display.ui.auto_scale = false;
            g_config.display.ui.scale = ui_scale_idx;
        }
    }
    Toggle("Animations", &g_config.display.ui.use_animations,
           "Enable xemu user interface animations");
    ChevronCombo("Display mode", &g_config.display.ui.fit,
                 "Center\0"
                 "Scale\0"
                 "Stretch\0",
                 "Select how the framebuffer should fit or scale into the window");
    ChevronCombo("Aspect ratio", &g_config.display.ui.aspect_ratio,
                 "Native\0"
                 "Auto (Default)\0"
                 "4:3\0"
                 "16:9\0",
                 "Select the displayed aspect ratio");
}

void MainMenuAudioView::Draw()
{
    SectionTitle("Volume");
    char buf[32];
    snprintf(buf, sizeof(buf), "Limit output volume (%d%%)",
             (int)(g_config.audio.volume_limit * 100));
    Slider("Output volume limit", &g_config.audio.volume_limit, buf);

    SectionTitle("Quality");
    Toggle("Real-time DSP processing", &g_config.audio.use_dsp,
           "Enable improved audio accuracy (experimental)");

}

NetworkInterface::NetworkInterface(pcap_if_t *pcap_desc, char *_friendlyname)
{
    m_pcap_name = pcap_desc->name;
    m_description = pcap_desc->description ?: pcap_desc->name;
    if (_friendlyname) {
        char *tmp =
            g_strdup_printf("%s (%s)", _friendlyname, m_description.c_str());
        m_friendly_name = tmp;
        g_free((gpointer)tmp);
    } else {
        m_friendly_name = m_description;
    }
}

NetworkInterfaceManager::NetworkInterfaceManager()
{
    m_current_iface = NULL;
    m_failed_to_load_lib = false;
}

void NetworkInterfaceManager::Refresh(void)
{
    pcap_if_t *alldevs, *iter;
    char err[PCAP_ERRBUF_SIZE];

    if (xemu_net_is_enabled()) {
        return;
    }

#if defined(_WIN32)
    if (pcap_load_library()) {
        m_failed_to_load_lib = true;
        return;
    }
#endif

    m_ifaces.clear();
    m_current_iface = NULL;

    if (pcap_findalldevs(&alldevs, err)) {
        return;
    }

    for (iter=alldevs; iter != NULL; iter=iter->next) {
#if defined(_WIN32)
        char *friendly_name = get_windows_interface_friendly_name(iter->name);
        m_ifaces.emplace_back(new NetworkInterface(iter, friendly_name));
        if (friendly_name) {
            g_free((gpointer)friendly_name);
        }
#else
        m_ifaces.emplace_back(new NetworkInterface(iter));
#endif
        if (!strcmp(g_config.net.pcap.netif, iter->name)) {
            m_current_iface = m_ifaces.back().get();
        }
    }

    pcap_freealldevs(alldevs);
}

void NetworkInterfaceManager::Select(NetworkInterface &iface)
{
    m_current_iface = &iface;
    xemu_settings_set_string(&g_config.net.pcap.netif,
                             iface.m_pcap_name.c_str());
}

bool NetworkInterfaceManager::IsCurrent(NetworkInterface &iface)
{
    return &iface == m_current_iface;
}

MainMenuNetworkView::MainMenuNetworkView()
{
    should_refresh = true;
}

void MainMenuNetworkView::Draw()
{
    SectionTitle("Adapter");
    bool enabled = xemu_net_is_enabled();
    g_config.net.enable = enabled;
    if (Toggle("Enable", &g_config.net.enable,
               enabled ? "Virtual network connected (disable to change network "
                         "settings)" :
                         "Connect virtual network cable to machine")) {
        if (enabled) {
            xemu_net_disable();
        } else {
            xemu_net_enable();
        }
    }

    bool appearing = ImGui::IsWindowAppearing();
    if (enabled) ImGui::BeginDisabled();
    if (ChevronCombo(
            "Attached to", &g_config.net.backend,
            "NAT\0"
            "UDP Tunnel\0"
            "Bridged Adapter\0",
            "Controls what the virtual network controller interfaces with")) {
        appearing = true;
    }
    SectionTitle("Options");
    switch (g_config.net.backend) {
    case CONFIG_NET_BACKEND_PCAP:
        DrawPcapOptions(appearing);
        break;
    case CONFIG_NET_BACKEND_NAT:
        DrawNatOptions(appearing);
        break;
    case CONFIG_NET_BACKEND_UDP:
        DrawUdpOptions(appearing);
        break;
    default: break;
    }
    if (enabled) ImGui::EndDisabled();
}

void MainMenuNetworkView::DrawPcapOptions(bool appearing)
{
    if (iface_mgr.get() == nullptr) {
        iface_mgr.reset(new NetworkInterfaceManager());
        iface_mgr->Refresh();
    }

    if (iface_mgr->m_failed_to_load_lib) {
#if defined(_WIN32)
        const char *msg = "npcap library could not be loaded.\n"
                          "To use this backend, please install npcap.";
        ImGui::Text("%s", msg);
        ImGui::Dummy(ImVec2(0,10*g_viewport_mgr.m_scale));
        ImGui::SetCursorPosX((ImGui::GetWindowWidth()-120*g_viewport_mgr.m_scale)/2);
        if (ImGui::Button("Install npcap", ImVec2(120*g_viewport_mgr.m_scale, 0))) {
            xemu_open_web_browser("https://nmap.org/npcap/");
        }
#endif
    } else {
        const char *selected_display_name =
            (iface_mgr->m_current_iface ?
                 iface_mgr->m_current_iface->m_friendly_name.c_str() :
                 g_config.net.pcap.netif);
        float combo_width = ImGui::GetColumnWidth();
        float combo_size_ratio = 0.5;
        combo_width *= combo_size_ratio;
        PrepareComboTitleDescription("Network interface",
                                     "Host network interface to bridge with",
                                     combo_size_ratio);
        ImGui::SetNextItemWidth(combo_width);
        ImGui::PushFont(g_font_mgr.m_menu_font_small);
        if (ImGui::BeginCombo("###network_iface", selected_display_name,
                              ImGuiComboFlags_NoArrowButton)) {
            if (should_refresh) {
                iface_mgr->Refresh();
                should_refresh = false;
            }

            int i = 0;
            for (auto &iface : iface_mgr->m_ifaces) {
                bool is_selected = iface_mgr->IsCurrent((*iface));
                ImGui::PushID(i++);
                if (ImGui::Selectable(iface->m_friendly_name.c_str(),
                                      is_selected)) {
                    iface_mgr->Select((*iface));
                }
                if (is_selected) ImGui::SetItemDefaultFocus();
                ImGui::PopID();
            }
            ImGui::EndCombo();
        } else {
            should_refresh = true;
        }
        ImGui::PopFont();
        DrawComboChevron();
    }
}

void MainMenuNetworkView::DrawNatOptions(bool appearing)
{
    static ImGuiTableFlags flags = ImGuiTableFlags_Borders | ImGuiTableFlags_RowBg;
    WidgetTitleDescriptionItem(
        "Port Forwarding",
        "Configure xemu to forward connections to guest on these ports");
    float p = ImGui::GetFrameHeight() * 0.3;
    ImGui::PushStyleVar(ImGuiStyleVar_CellPadding, ImVec2(p, p));
    if (ImGui::BeginTable("port_forward_tbl", 4, flags))
    {
        ImGui::TableSetupColumn("Host Port");
        ImGui::TableSetupColumn("Guest Port");
        ImGui::TableSetupColumn("Protocol");
        ImGui::TableSetupColumn("Action");
        ImGui::TableHeadersRow();

        for (unsigned int row = 0; row < g_config.net.nat.forward_ports_count; row++)
        {
            ImGui::TableNextRow();

            ImGui::TableSetColumnIndex(0);
            ImGui::Text("%d", g_config.net.nat.forward_ports[row].host);

            ImGui::TableSetColumnIndex(1);
            ImGui::Text("%d", g_config.net.nat.forward_ports[row].guest);

            ImGui::TableSetColumnIndex(2);
            switch (g_config.net.nat.forward_ports[row].protocol) {
            case CONFIG_NET_NAT_FORWARD_PORTS_PROTOCOL_TCP:
                ImGui::TextUnformatted("TCP"); break;
            case CONFIG_NET_NAT_FORWARD_PORTS_PROTOCOL_UDP:
                ImGui::TextUnformatted("UDP"); break;
            default: assert(0);
            }

            ImGui::TableSetColumnIndex(3);
            ImGui::PushID(row);
            if (ImGui::Button("Remove")) {
                remove_net_nat_forward_ports(row);
            }
            ImGui::PopID();
        }

        ImGui::TableNextRow();

        ImGui::TableSetColumnIndex(0);
        static char buf[8] = {"1234"};
        ImGui::SetNextItemWidth(ImGui::GetColumnWidth());
        ImGui::InputText("###hostport", buf, sizeof(buf));

        ImGui::TableSetColumnIndex(1);
        static char buf2[8] = {"1234"};
        ImGui::SetNextItemWidth(ImGui::GetColumnWidth());
        ImGui::InputText("###guestport", buf2, sizeof(buf2));

        ImGui::TableSetColumnIndex(2);
        static CONFIG_NET_NAT_FORWARD_PORTS_PROTOCOL protocol =
            CONFIG_NET_NAT_FORWARD_PORTS_PROTOCOL_TCP;
        assert(sizeof(protocol) >= sizeof(int));
        ImGui::SetNextItemWidth(ImGui::GetColumnWidth());
        ImGui::Combo("###protocol", &protocol, "TCP\0UDP\0");

        ImGui::TableSetColumnIndex(3);
        if (ImGui::Button("Add")) {
            int host, guest;
            if (sscanf(buf, "%d", &host) == 1 &&
                sscanf(buf2, "%d", &guest) == 1) {
                add_net_nat_forward_ports(host, guest, protocol);
            }
        }

        ImGui::EndTable();
    }
    ImGui::PopStyleVar();
}

void MainMenuNetworkView::DrawUdpOptions(bool appearing)
{
    if (appearing) {
        strncpy(remote_addr, g_config.net.udp.remote_addr,
                sizeof(remote_addr) - 1);
        strncpy(local_addr, g_config.net.udp.bind_addr, sizeof(local_addr) - 1);
    }

    float size_ratio = 0.5;
    float width = ImGui::GetColumnWidth() * size_ratio;
    ImGui::PushFont(g_font_mgr.m_menu_font_small);
    PrepareComboTitleDescription(
        "Remote Address",
        "Destination addr:port to forward packets to (1.2.3.4:9968)",
        size_ratio);
    ImGui::SetNextItemWidth(width);
    if (ImGui::InputText("###remote_host", remote_addr, sizeof(remote_addr))) {
        xemu_settings_set_string(&g_config.net.udp.remote_addr, remote_addr);
    }
    PrepareComboTitleDescription(
        "Bind Address", "Local addr:port to receive packets on (0.0.0.0:9968)",
        size_ratio);
    ImGui::SetNextItemWidth(width);
    if (ImGui::InputText("###local_host", local_addr, sizeof(local_addr))) {
        xemu_settings_set_string(&g_config.net.udp.bind_addr, local_addr);
    }
    ImGui::PopFont();
}

MainMenuSnapshotsView::MainMenuSnapshotsView() : MainMenuTabView()
{
    xemu_snapshots_mark_dirty();

    m_search_regex = NULL;
    m_current_title_id = 0;
}

MainMenuSnapshotsView::~MainMenuSnapshotsView()
{
    g_free(m_search_regex);
}

bool MainMenuSnapshotsView::BigSnapshotButton(QEMUSnapshotInfo *snapshot,
                                              XemuSnapshotData *data,
                                              int current_snapshot_binding)
{
    ImGuiStyle &style = ImGui::GetStyle();
    ImDrawList *draw_list = ImGui::GetWindowDrawList();

    ImGui::PushFont(g_font_mgr.m_menu_font_small);
    ImVec2 ts_sub = ImGui::CalcTextSize(snapshot->name);
    ImGui::PopFont();

    ImGui::PushStyleVar(ImGuiStyleVar_ButtonTextAlign, ImVec2(0, 0));
    ImGui::PushStyleVar(ImGuiStyleVar_FramePadding,
                        g_viewport_mgr.Scale(ImVec2(5, 5)));

    ImGui::PushFont(g_font_mgr.m_menu_font_medium);

    ImVec2 ts_title = ImGui::CalcTextSize(snapshot->name);
    ImVec2 thumbnail_size = g_viewport_mgr.Scale(
        ImVec2(XEMU_SNAPSHOT_THUMBNAIL_WIDTH, XEMU_SNAPSHOT_THUMBNAIL_HEIGHT));
    ImVec2 thumbnail_pos(style.FramePadding.x, style.FramePadding.y);
    ImVec2 name_pos(thumbnail_pos.x + thumbnail_size.x +
                        style.FramePadding.x * 2,
                    thumbnail_pos.y);
    ImVec2 title_pos(name_pos.x,
                     name_pos.y + ts_title.y + style.FramePadding.x);
    ImVec2 date_pos(name_pos.x,
                    title_pos.y + ts_title.y + style.FramePadding.x);
    ImVec2 binding_pos(name_pos.x,
                       date_pos.y + ts_title.y + style.FramePadding.x);
    ImVec2 button_size(-FLT_MIN,
                       fmax(thumbnail_size.y + style.FramePadding.y * 2,
                            ts_title.y + ts_sub.y + style.FramePadding.y * 3));

    bool load = ImGui::Button("###button", button_size);

    ImGui::PopFont();

    const ImVec2 p0 = ImGui::GetItemRectMin();
    const ImVec2 p1 = ImGui::GetItemRectMax();
    draw_list->PushClipRect(p0, p1, true);

    // Snapshot thumbnail
    GLuint thumbnail = data->gl_thumbnail ? data->gl_thumbnail : g_icon_tex;
    int thumbnail_width, thumbnail_height;
    glActiveTexture(GL_TEXTURE0);
    glBindTexture(GL_TEXTURE_2D, thumbnail);
    glGetTexLevelParameteriv(GL_TEXTURE_2D, 0, GL_TEXTURE_WIDTH,
                             &thumbnail_width);
    glGetTexLevelParameteriv(GL_TEXTURE_2D, 0, GL_TEXTURE_HEIGHT,
                             &thumbnail_height);

    // Draw black background behind thumbnail
    ImVec2 thumbnail_min(p0.x + thumbnail_pos.x, p0.y + thumbnail_pos.y);
    ImVec2 thumbnail_max(thumbnail_min.x + thumbnail_size.x,
                         thumbnail_min.y + thumbnail_size.y);
    draw_list->AddRectFilled(thumbnail_min, thumbnail_max, IM_COL32_BLACK);

    // Draw centered thumbnail image
    int scaled_width, scaled_height;
    ScaleDimensions(thumbnail_width, thumbnail_height, thumbnail_size.x,
                    thumbnail_size.y, &scaled_width, &scaled_height);
    ImVec2 img_min =
        ImVec2(thumbnail_min.x + (thumbnail_size.x - scaled_width) / 2,
               thumbnail_min.y + (thumbnail_size.y - scaled_height) / 2);
    ImVec2 img_max =
        ImVec2(img_min.x + scaled_width, img_min.y + scaled_height);
    draw_list->AddImage((ImTextureID)(uint64_t)thumbnail, img_min, img_max);

    // Snapshot title
    ImGui::PushFont(g_font_mgr.m_menu_font_medium);
    draw_list->AddText(ImVec2(p0.x + name_pos.x, p0.y + name_pos.y),
                       IM_COL32(255, 255, 255, 255), snapshot->name);
    ImGui::PopFont();

    // Snapshot XBE title name
    ImGui::PushFont(g_font_mgr.m_menu_font_small);
    const char *title_name = data->xbe_title_name ? data->xbe_title_name :
                                                    "(Unknown XBE Title Name)";
    draw_list->AddText(ImVec2(p0.x + title_pos.x, p0.y + title_pos.y),
                       IM_COL32(255, 255, 255, 200), title_name);

    // Snapshot date
    g_autoptr(GDateTime) date =
        g_date_time_new_from_unix_local(snapshot->date_sec);
    char *date_buf = g_date_time_format(date, "%Y-%m-%d %H:%M:%S");
    draw_list->AddText(ImVec2(p0.x + date_pos.x, p0.y + date_pos.y),
                       IM_COL32(255, 255, 255, 200), date_buf);
    g_free(date_buf);

    // Snapshot keyboard binding
    if (current_snapshot_binding != -1) {
        char *binding_text =
            g_strdup_printf("Bound to F%d", current_snapshot_binding + 5);
        draw_list->AddText(ImVec2(p0.x + binding_pos.x, p0.y + binding_pos.y),
                           IM_COL32(255, 255, 255, 200), binding_text);
        g_free(binding_text);
    }

    ImGui::PopFont();
    draw_list->PopClipRect();
    ImGui::PopStyleVar(2);

    return load;
}

void MainMenuSnapshotsView::ClearSearch()
{
    m_search_buf.clear();

    if (m_search_regex) {
        g_free(m_search_regex);
        m_search_regex = NULL;
    }
}

int MainMenuSnapshotsView::OnSearchTextUpdate(ImGuiInputTextCallbackData *data)
{
    GError *gerr = NULL;
    MainMenuSnapshotsView *win = (MainMenuSnapshotsView *)data->UserData;

    if (win->m_search_regex) {
        g_free(win->m_search_regex);
        win->m_search_regex = NULL;
    }

    if (data->BufTextLen == 0) {
        return 0;
    }

    char *buf = g_strdup_printf("(.*)%s(.*)", data->Buf);
    win->m_search_regex =
        g_regex_new(buf, (GRegexCompileFlags)0, (GRegexMatchFlags)0, &gerr);
    g_free(buf);
    if (gerr) {
        win->m_search_regex = NULL;
        return 1;
    }

    return 0;
}

void MainMenuSnapshotsView::Draw()
{
    g_snapshot_mgr.Refresh();

    SectionTitle("Snapshots");
    Toggle("Filter by current title",
           &g_config.general.snapshots.filter_current_game,
           "Only display snapshots created while running the currently running "
           "XBE");

    if (g_config.general.snapshots.filter_current_game) {
        struct xbe *xbe = xemu_get_xbe_info();
        if (xbe && xbe->cert) {
            if (xbe->cert->m_titleid != m_current_title_id) {
                char *title_name = g_utf16_to_utf8(xbe->cert->m_title_name, 40,
                                                   NULL, NULL, NULL);
                if (title_name) {
                    m_current_title_name = title_name;
                    g_free(title_name);
                } else {
                    m_current_title_name.clear();
                }

                m_current_title_id = xbe->cert->m_titleid;
            }
        } else {
            m_current_title_name.clear();
            m_current_title_id = 0;
        }
    }

    ImGui::SetNextItemWidth(ImGui::GetColumnWidth() * 0.8);
    ImGui::PushFont(g_font_mgr.m_menu_font_small);
    ImGui::InputTextWithHint("##search", "Search or name new snapshot...",
                             &m_search_buf, ImGuiInputTextFlags_CallbackEdit,
                             &OnSearchTextUpdate, this);

    bool snapshot_with_create_name_exists = false;
    for (int i = 0; i < g_snapshot_mgr.m_snapshots_len; ++i) {
        if (g_strcmp0(m_search_buf.c_str(),
                      g_snapshot_mgr.m_snapshots[i].name) == 0) {
            snapshot_with_create_name_exists = true;
            break;
        }
    }

    ImGui::SameLine();
    if (snapshot_with_create_name_exists) {
        ImGui::PushStyleColor(ImGuiCol_Button, ImVec4(0.8, 0, 0, 1));
        ImGui::PushStyleColor(ImGuiCol_ButtonHovered, ImVec4(1, 0, 0, 1));
        ImGui::PushStyleColor(ImGuiCol_ButtonActive, ImVec4(1, 0, 0, 1));
    }
    if (ImGui::Button(snapshot_with_create_name_exists ? "Replace" : "Create",
                      ImVec2(-FLT_MIN, 0))) {
        xemu_snapshots_save(m_search_buf.empty() ? NULL : m_search_buf.c_str(),
                            NULL);
        ClearSearch();
    }
    if (snapshot_with_create_name_exists) {
        ImGui::PopStyleColor(3);
    }

    if (snapshot_with_create_name_exists && ImGui::IsItemHovered()) {
        ImGui::SetTooltip("A snapshot with the name \"%s\" already exists. "
                          "This button will overwrite the existing snapshot.",
                          m_search_buf.c_str());
    }
    ImGui::PopFont();

    bool at_least_one_snapshot_displayed = false;

    for (int i = g_snapshot_mgr.m_snapshots_len - 1; i >= 0; i--) {
        if (g_config.general.snapshots.filter_current_game &&
            g_snapshot_mgr.m_extra_data[i].xbe_title_name &&
            m_current_title_name.size() &&
            strcmp(m_current_title_name.c_str(),
                   g_snapshot_mgr.m_extra_data[i].xbe_title_name)) {
            continue;
        }

        if (m_search_regex) {
            GMatchInfo *match;
            bool keep_entry = false;

            g_regex_match(m_search_regex, g_snapshot_mgr.m_snapshots[i].name,
                          (GRegexMatchFlags)0, &match);
            keep_entry |= g_match_info_matches(match);
            g_match_info_free(match);

            if (g_snapshot_mgr.m_extra_data[i].xbe_title_name) {
                g_regex_match(m_search_regex,
                              g_snapshot_mgr.m_extra_data[i].xbe_title_name,
                              (GRegexMatchFlags)0, &match);
                keep_entry |= g_match_info_matches(match);
                g_free(match);
            }

            if (!keep_entry) {
                continue;
            }
        }

        QEMUSnapshotInfo *snapshot = &g_snapshot_mgr.m_snapshots[i];
        XemuSnapshotData *data = &g_snapshot_mgr.m_extra_data[i];

        int current_snapshot_binding = -1;
        for (int j = 0; j < 4; ++j) {
            if (g_strcmp0(*(g_snapshot_shortcut_index_key_map[j]),
                          snapshot->name) == 0) {
                assert(current_snapshot_binding == -1);
                current_snapshot_binding = j;
            }
        }

        ImGui::PushID(i);

        ImVec2 pos = ImGui::GetCursorScreenPos();
        bool load = BigSnapshotButton(snapshot, data, current_snapshot_binding);

        // FIXME: Provide context menu control annotation
        if (ImGui::IsItemHovered() &&
            ImGui::IsKeyPressed(ImGuiKey_GamepadFaceLeft)) {
            ImGui::SetNextWindowPos(pos);
            ImGui::OpenPopup("Snapshot Options");
        }

        DrawSnapshotContextMenu(snapshot, data, current_snapshot_binding);

        ImGui::PopID();

        if (load) {
            ActionLoadSnapshotChecked(snapshot->name);
        }

        at_least_one_snapshot_displayed = true;
    }

    if (!at_least_one_snapshot_displayed) {
        ImGui::Dummy(g_viewport_mgr.Scale(ImVec2(0, 16)));
        const char *msg;
        if (g_snapshot_mgr.m_snapshots_len) {
            if (!m_search_buf.empty()) {
                msg = "Press Create to create new snapshot";
            } else {
                msg = "No snapshots match filter criteria";
            }
        } else {
            msg = "No snapshots to display";
        }
        ImVec2 dim = ImGui::CalcTextSize(msg);
        ImVec2 cur = ImGui::GetCursorPos();
        ImGui::SetCursorPosX(cur.x + (ImGui::GetColumnWidth() - dim.x) / 2);
        ImGui::TextColored(ImVec4(0.94f, 0.94f, 0.94f, 0.70f), "%s", msg);
    }
}

void MainMenuSnapshotsView::DrawSnapshotContextMenu(
    QEMUSnapshotInfo *snapshot, XemuSnapshotData *data,
    int current_snapshot_binding)
{
    if (!ImGui::BeginPopupContextItem("Snapshot Options")) {
        return;
    }

    if (ImGui::MenuItem("Load")) {
        ActionLoadSnapshotChecked(snapshot->name);
    }

    if (ImGui::BeginMenu("Keybinding")) {
        for (int i = 0; i < 4; ++i) {
            char *item_name = g_strdup_printf("Bind to F%d", i + 5);

            if (ImGui::MenuItem(item_name)) {
                if (current_snapshot_binding >= 0) {
                    xemu_settings_set_string(g_snapshot_shortcut_index_key_map
                                                 [current_snapshot_binding],
                                             "");
                }
                xemu_settings_set_string(g_snapshot_shortcut_index_key_map[i],
                                         snapshot->name);
                current_snapshot_binding = i;

                ImGui::CloseCurrentPopup();
            }

            g_free(item_name);
        }

        if (current_snapshot_binding >= 0) {
            if (ImGui::MenuItem("Unbind")) {
                xemu_settings_set_string(
                    g_snapshot_shortcut_index_key_map[current_snapshot_binding],
                    "");
                current_snapshot_binding = -1;
            }
        }
        ImGui::EndMenu();
    }

    ImGui::Separator();

    Error *err = NULL;

    if (ImGui::MenuItem("Replace")) {
        xemu_snapshots_save(snapshot->name, &err);
    }

    if (ImGui::MenuItem("Delete")) {
        xemu_snapshots_delete(snapshot->name, &err);
    }

    if (err) {
        xemu_queue_error_message(error_get_pretty(err));
        error_free(err);
    }

    ImGui::EndPopup();
}

MainMenuSystemView::MainMenuSystemView() : m_dirty(false)
{
}

void MainMenuSystemView::Draw()
{
    const char *rom_file_filters =
        ".bin Files\0*.bin\0.rom Files\0*.rom\0All Files\0*.*\0";
    const char *qcow_file_filters = ".qcow2 Files\0*.qcow2\0All Files\0*.*\0";

    if (m_dirty) {
        ImGui::TextColored(ImVec4(1, 0, 0, 1),
                           "Application restart required to apply settings");
    }

    if ((int)g_config.sys.avpack == CONFIG_SYS_AVPACK_NONE) {
        ImGui::TextColored(ImVec4(1,0,0,1), "Setting AV Pack to NONE disables video output.");
    }

    SectionTitle("System Configuration");

    if (ChevronCombo(
            "System Memory", &g_config.sys.mem_limit,
            "64 MiB (Default)\0"
            "128 MiB\0",
            "Increase to 128 MiB for debug or homebrew applications")) {
        m_dirty = true;
    }

    if (ChevronCombo(
            "AV Pack", &g_config.sys.avpack,
            "SCART\0HDTV (Default)\0VGA\0RFU\0S-Video\0Composite\0None\0",
            "Select the attached AV pack")) {
        m_dirty = true;
    }

    SectionTitle("Files");
    if (FilePicker("MCPX Boot ROM", &g_config.sys.files.bootrom_path,
                   rom_file_filters)) {
        m_dirty = true;
        g_main_menu.UpdateAboutViewConfigInfo();
    }
    if (FilePicker("Flash ROM (BIOS)", &g_config.sys.files.flashrom_path,
                   rom_file_filters)) {
        m_dirty = true;
        g_main_menu.UpdateAboutViewConfigInfo();
    }
    if (FilePicker("Hard Disk", &g_config.sys.files.hdd_path,
                   qcow_file_filters)) {
        m_dirty = true;
    }
    if (FilePicker("EEPROM", &g_config.sys.files.eeprom_path,
                   rom_file_filters)) {
        m_dirty = true;
    }
}

MainMenuAboutView::MainMenuAboutView() : m_config_info_text{ NULL }
{
}

void MainMenuAboutView::UpdateConfigInfoText()
{
    if (m_config_info_text) {
        g_free(m_config_info_text);
    }

    gchar *bootrom_checksum =
        GetFileMD5Checksum(g_config.sys.files.bootrom_path);
    if (!bootrom_checksum) {
        bootrom_checksum = g_strdup("None");
    }

    gchar *flash_rom_checksum =
        GetFileMD5Checksum(g_config.sys.files.flashrom_path);
    if (!flash_rom_checksum) {
        flash_rom_checksum = g_strdup("None");
    }

    m_config_info_text = g_strdup_printf("MCPX Boot ROM MD5 Hash:        %s\n"
                                         "Flash ROM (BIOS) MD5 Hash:     %s",
                                         bootrom_checksum, flash_rom_checksum);
    g_free(bootrom_checksum);
    g_free(flash_rom_checksum);
}

void MainMenuAboutView::Draw()
{
    static const char *build_info_text = NULL;
    if (build_info_text == NULL) {
        build_info_text =
            g_strdup_printf("Version:      %s\nBranch:       %s\nCommit:       "
                            "%s\nDate:         %s",
                            xemu_version, xemu_branch, xemu_commit, xemu_date);
    }

    static const char *sys_info_text = NULL;
    if (sys_info_text == NULL) {
        const char *gl_shader_version =
            (const char *)glGetString(GL_SHADING_LANGUAGE_VERSION);
        const char *gl_version = (const char *)glGetString(GL_VERSION);
        const char *gl_renderer = (const char *)glGetString(GL_RENDERER);
        const char *gl_vendor = (const char *)glGetString(GL_VENDOR);
        sys_info_text = g_strdup_printf(
            "CPU:          %s\nOS Platform:  %s\nOS Version:   "
            "%s\nManufacturer: %s\n"
            "GPU Model:    %s\nDriver:       %s\nShader:       %s",
            xemu_get_cpu_info(), xemu_get_os_platform(), xemu_get_os_info(),
            gl_vendor, gl_renderer, gl_version, gl_shader_version);
    }

    if (m_config_info_text == NULL) {
        UpdateConfigInfoText();
    }

    Logo();

    SectionTitle("Build Information");
    ImGui::PushFont(g_font_mgr.m_fixed_width_font);
    ImGui::InputTextMultiline("##build_info", (char *)build_info_text,
                              strlen(build_info_text),
                              ImVec2(-FLT_MIN, ImGui::GetTextLineHeight() * 5),
                              ImGuiInputTextFlags_ReadOnly);
    ImGui::PopFont();

    SectionTitle("System Information");
    ImGui::PushFont(g_font_mgr.m_fixed_width_font);
    ImGui::InputTextMultiline("###systeminformation", (char *)sys_info_text,
                              strlen(sys_info_text),
                              ImVec2(-FLT_MIN, ImGui::GetTextLineHeight() * 8),
                              ImGuiInputTextFlags_ReadOnly);
    ImGui::PopFont();

    SectionTitle("Config Information");
    ImGui::PushFont(g_font_mgr.m_fixed_width_font);
    ImGui::InputTextMultiline("##config_info", (char *)m_config_info_text,
                              strlen(build_info_text),
                              ImVec2(-FLT_MIN, ImGui::GetTextLineHeight() * 3),
                              ImGuiInputTextFlags_ReadOnly);
    ImGui::PopFont();

    SectionTitle("Community");

    ImGui::Text("Visit");
    ImGui::SameLine();
    if (ImGui::SmallButton("https://xemu.app")) {
        xemu_open_web_browser("https://xemu.app");
    }
    ImGui::SameLine();
    ImGui::Text("for more information");
}

MainMenuTabButton::MainMenuTabButton(std::string text, std::string icon)
    : m_icon(icon), m_text(text)
{
}

bool MainMenuTabButton::Draw(bool selected)
{
    ImGuiStyle &style = ImGui::GetStyle();

    ImU32 col = selected ?
                    ImGui::GetColorU32(style.Colors[ImGuiCol_ButtonHovered]) :
                    IM_COL32(0, 0, 0, 0);

    ImGui::PushStyleColor(ImGuiCol_Button, col);
    ImGui::PushStyleColor(ImGuiCol_ButtonHovered,
                          selected ? col : IM_COL32(32, 32, 32, 255));
    ImGui::PushStyleColor(ImGuiCol_ButtonActive,
                          selected ? col : IM_COL32(32, 32, 32, 255));
    int p = ImGui::GetTextLineHeight() * 0.5;
    ImGui::PushStyleVar(ImGuiStyleVar_FramePadding, ImVec2(p, p));
    ImGui::PushStyleVar(ImGuiStyleVar_FrameRounding, 0);
    ImGui::PushStyleVar(ImGuiStyleVar_ButtonTextAlign, ImVec2(0, 0.5));
    ImGui::PushFont(g_font_mgr.m_menu_font);

    ImVec2 button_size = ImVec2(-FLT_MIN, 0);
    auto text = string_format("%s %s", m_icon.c_str(), m_text.c_str());
    ImGui::PushID(this);
    bool status = ImGui::Button(text.c_str(), button_size);
    ImGui::PopID();
    ImGui::PopFont();
    ImGui::PopStyleVar(3);
    ImGui::PopStyleColor(3);
    return status;
}

MainMenuScene::MainMenuScene()
    : m_animation(0.12, 0.12), m_general_button("General", ICON_FA_GEARS),
      m_input_button("Input", ICON_FA_GAMEPAD),
      m_display_button("Display", ICON_FA_TV),
      m_audio_button("Audio", ICON_FA_VOLUME_HIGH),
      m_network_button("Network", ICON_FA_NETWORK_WIRED),
      m_snapshots_button("Snapshots", ICON_FA_CLOCK_ROTATE_LEFT),
      m_system_button("System", ICON_FA_MICROCHIP),
      m_about_button("About", ICON_FA_CIRCLE_INFO)
{
    m_had_focus_last_frame = false;
    m_focus_view = false;
    m_tabs.push_back(&m_general_button);
    m_tabs.push_back(&m_input_button);
    m_tabs.push_back(&m_display_button);
    m_tabs.push_back(&m_audio_button);
    m_tabs.push_back(&m_network_button);
    m_tabs.push_back(&m_snapshots_button);
    m_tabs.push_back(&m_system_button);
    m_tabs.push_back(&m_about_button);

    m_views.push_back(&m_general_view);
    m_views.push_back(&m_input_view);
    m_views.push_back(&m_display_view);
    m_views.push_back(&m_audio_view);
    m_views.push_back(&m_network_view);
    m_views.push_back(&m_snapshots_view);
    m_views.push_back(&m_system_view);
    m_views.push_back(&m_about_view);

    m_current_view_index = 0;
    m_next_view_index = m_current_view_index;
}

void MainMenuScene::ShowSettings()
{
    SetNextViewIndexWithFocus(g_config.general.last_viewed_menu_index);
}

void MainMenuScene::ShowSnapshots()
{
    SetNextViewIndexWithFocus(5);
}

void MainMenuScene::ShowSystem()
{
    SetNextViewIndexWithFocus(6);
}

void MainMenuScene::ShowAbout()
{
    SetNextViewIndexWithFocus(7);
}

void MainMenuScene::SetNextViewIndexWithFocus(int i)
{
    m_focus_view = true;
    SetNextViewIndex(i);

    if (!g_scene_mgr.IsDisplayingScene()) {
        g_scene_mgr.PushScene(*this);
    }
}

void MainMenuScene::Show()
{
    m_background.Show();
    m_nav_control_view.Show();
    m_animation.EaseIn();
}

void MainMenuScene::Hide()
{
    m_background.Hide();
    m_nav_control_view.Hide();
    m_animation.EaseOut();
}

bool MainMenuScene::IsAnimating()
{
    return m_animation.IsAnimating();
}

void MainMenuScene::SetNextViewIndex(int i)
{
    m_next_view_index = i % m_tabs.size();
    g_config.general.last_viewed_menu_index = i;
}

void MainMenuScene::HandleInput()
{
    bool nofocus = !ImGui::IsWindowFocused(ImGuiFocusedFlags_AnyWindow);
    bool focus = ImGui::IsWindowFocused(ImGuiFocusedFlags_RootAndChildWindows |
                                        ImGuiFocusedFlags_NoPopupHierarchy);

    // XXX: Ensure we have focus for two frames. If a user cancels a popup
    // window, we do not want to cancel main
    //      window as well.
    if (nofocus || (focus && m_had_focus_last_frame &&
                    (ImGui::IsKeyDown(ImGuiKey_GamepadFaceRight) ||
                     ImGui::IsKeyDown(ImGuiKey_Escape)))) {
        Hide();
        return;
    }

    if (focus && m_had_focus_last_frame) {
        if (ImGui::IsKeyPressed(ImGuiKey_GamepadL1)) {
            SetNextViewIndex((m_current_view_index + m_tabs.size() - 1) %
                             m_tabs.size());
        }

        if (ImGui::IsKeyPressed(ImGuiKey_GamepadR1)) {
            SetNextViewIndex((m_current_view_index + 1) % m_tabs.size());
        }
    }

    m_had_focus_last_frame = focus;
}

void MainMenuScene::UpdateAboutViewConfigInfo()
{
    m_about_view.UpdateConfigInfoText();
}

bool MainMenuScene::Draw()
{
    m_animation.Step();
    m_background.Draw();
    m_nav_control_view.Draw();

    ImGuiIO &io = ImGui::GetIO();
    float t = m_animation.GetSinInterpolatedValue();
    float window_alpha = t;

    ImGui::PushStyleVar(ImGuiStyleVar_Alpha, window_alpha);
    ImGui::PushStyleVar(ImGuiStyleVar_ItemSpacing, ImVec2(0, 0));
    ImGui::PushStyleVar(ImGuiStyleVar_WindowPadding, ImVec2(0, 0));
    ImGui::PushStyleVar(ImGuiStyleVar_ChildBorderSize, 0);
    ImGui::PushStyleVar(ImGuiStyleVar_WindowBorderSize, 0);

    ImVec4 extents = g_viewport_mgr.GetExtents();
    ImVec2 window_pos = ImVec2(io.DisplaySize.x / 2, extents.y);
    ImGui::SetNextWindowPos(window_pos, ImGuiCond_Always, ImVec2(0.5, 0));

    ImVec2 max_size = g_viewport_mgr.Scale(ImVec2(800, 0));
    float x = fmin(io.DisplaySize.x - extents.x - extents.z, max_size.x);
    float y = io.DisplaySize.y - extents.y - extents.w;
    ImGui::SetNextWindowSize(ImVec2(x, y));

    if (ImGui::Begin("###MainWindow", NULL,
                     ImGuiWindowFlags_NoDecoration |
                         ImGuiWindowFlags_NoSavedSettings)) {
        //
        // Nav menu
        //

        float width = ImGui::GetWindowWidth();
        float nav_width = width * 0.3;
        float content_width = width - nav_width;

        ImGui::PushStyleColor(ImGuiCol_ChildBg, IM_COL32(26, 26, 26, 255));

        ImGui::BeginChild("###MainWindowNav", ImVec2(nav_width, -1), true,
                          ImGuiWindowFlags_NavFlattened);

        bool move_focus_to_tab = false;
        if (m_current_view_index != m_next_view_index) {
            m_current_view_index = m_next_view_index;
            if (!m_focus_view) {
                move_focus_to_tab = true;
            }
        }

        int i = 0;
        for (auto &button : m_tabs) {
            if (move_focus_to_tab && i == m_current_view_index) {
                ImGui::SetKeyboardFocusHere();
                move_focus_to_tab = false;
            }
            if (button->Draw(i == m_current_view_index)) {
                SetNextViewIndex(i);
            }
            if (i == m_current_view_index) {
                ImGui::SetItemDefaultFocus();
            }
            i++;
        }
        ImGui::EndChild();
        ImGui::PopStyleColor();

        //
        // Content
        //
        ImGui::SameLine();
        int s = ImGui::GetTextLineHeight() * 0.75;
        ImGui::PushStyleVar(ImGuiStyleVar_WindowPadding, ImVec2(s, s));
        ImGui::PushStyleVar(ImGuiStyleVar_ItemSpacing, ImVec2(s, s));
        ImGui::PushStyleVar(ImGuiStyleVar_FrameRounding,
                            6 * g_viewport_mgr.m_scale);

        ImGui::PushID(m_current_view_index);
        ImGui::BeginChild("###MainWindowContent", ImVec2(content_width, -1),
                          true,
                          ImGuiWindowFlags_AlwaysUseWindowPadding |
                              ImGuiWindowFlags_NavFlattened);

        if (!g_input_mgr.IsNavigatingWithController()) {
            // Close button
            ImGui::PushFont(g_font_mgr.m_menu_font);
            ImGuiStyle &style = ImGui::GetStyle();
            ImGui::PushStyleColor(ImGuiCol_Text, IM_COL32(255, 255, 255, 128));
            ImGui::PushStyleColor(ImGuiCol_Button, IM_COL32_BLACK_TRANS);
            ImVec2 pos = ImGui::GetCursorPos();
            ImGui::SetCursorPosX(ImGui::GetContentRegionMax().x -
                                 style.FramePadding.x * 2.0f -
                                 ImGui::GetTextLineHeight());
            if (ImGui::Button(ICON_FA_XMARK)) {
                Hide();
            }
            ImGui::SetCursorPos(pos);
            ImGui::PopStyleColor(2);
            ImGui::PopFont();
        }

        ImGui::PushFont(g_font_mgr.m_default_font);
        if (m_focus_view) {
            ImGui::SetKeyboardFocusHere();
            m_focus_view = false;
        }
        m_views[m_current_view_index]->Draw();

        ImGui::PopFont();
        ImGui::EndChild();
        ImGui::PopID();
        ImGui::PopStyleVar(3);

        HandleInput();
    }
    ImGui::End();
    ImGui::PopStyleVar(5);

    return !m_animation.IsComplete();
}<|MERGE_RESOLUTION|>--- conflicted
+++ resolved
@@ -462,7 +462,6 @@
                         }
                     }
 
-<<<<<<< HEAD
                     const char *xmu_port_path = NULL;
                     if (xmu->filename == NULL)
                         xmu_port_path = g_strdup("");
@@ -471,28 +470,6 @@
                     if (FilePicker("Image", &xmu_port_path, img_file_filters)) {
                         if (strlen(xmu_port_path) == 0) {
                             xemu_input_unbind_xmu(active, i);
-=======
-                ImGui::SetCursorPosX(
-                    ImGui::GetCursorPosX() +
-                    (int)((ImGui::GetColumnWidth() - xmu_display_size.x) /
-                          2.0));
-
-                ImGui::Image(id, xmu_display_size, ImVec2(0.5f * i, 1),
-                             ImVec2(0.5f * (i + 1), 0));
-
-                // Button to generate a new XMU
-                ImGui::PushID(i);
-                if (ImGui::Button("New Image", ImVec2(250, 0))) {
-                    int flags = NOC_FILE_DIALOG_SAVE |
-                                NOC_FILE_DIALOG_OVERWRITE_CONFIRMATION;
-                    const char *new_path = PausedFileOpen(
-                        flags, img_file_filters, NULL, "xmu.img");
-
-                    if (new_path) {
-                        if (create_fatx_image(new_path, DEFAULT_XMU_SIZE)) {
-                            // XMU was created successfully. Bind it
-                            xemu_input_bind_xmu(active, i, new_path, false);
->>>>>>> ebcacad7
                         } else {
                             xemu_input_bind_xmu(active, i, xmu_port_path, false);
                         }
